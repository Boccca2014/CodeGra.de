--- conflicted
+++ resolved
@@ -127,17 +127,10 @@
 }
 
 const examLoginMaxLength = backendOpts ? backendOpts.exam_login_max_length : null;
-<<<<<<< HEAD
-if (examLoginMaxLength == null) {
-    config.examLoginMaxLength = hours(12);
-} else {
-    config.examLoginMaxLength = parseInt(examLoginMaxLength);
-=======
 if (examLoginMaxLength) {
     config.examLoginMaxLength = parseInt(examLoginMaxLength);
 } else {
     config.examLoginMaxLength = hours(12);
->>>>>>> 99b3d7ea
 }
 
 if (!config.proxyBaseDomain && config.isProduction) {
