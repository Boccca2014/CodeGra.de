from __future__ import with_statement

import logging
from logging.config import fileConfig

<<<<<<< HEAD
# add your model's MetaData object here
# for 'autogenerate' support
# from myapp import mymodel
# target_metadata = mymodel.Base.metadata
=======
>>>>>>> 60fe4073
from flask import current_app
from alembic import context
from sqlalchemy import pool, engine_from_config

# this is the Alembic Config object, which provides
# access to the values within the .ini file in use.
config = context.config

# Interpret the config file for Python logging.
# This line sets up loggers basically.
fileConfig(config.config_file_name)
logger = logging.getLogger('alembic.env')

if config.get_main_option('sqlalchemy.url', None) is None:
    config.set_main_option('sqlalchemy.url',
                           current_app.config.get('SQLALCHEMY_DATABASE_URI'))
<<<<<<< HEAD
    assert current_app
=======
>>>>>>> 60fe4073
target_metadata = current_app.extensions['migrate'].db.metadata

# other values from the config, defined by the needs of env.py,
# can be acquired:
# my_important_option = config.get_main_option("my_important_option")
# ... etc.


def run_migrations_offline():
    """Run migrations in 'offline' mode.

    This configures the context with just a URL
    and not an Engine, though an Engine is acceptable
    here as well.  By skipping the Engine creation
    we don't even need a DBAPI to be available.

    Calls to context.execute() here emit the given string to the
    script output.

    """
    url = config.get_main_option("sqlalchemy.url")
    context.configure(url=url)

    with context.begin_transaction():
        context.run_migrations()


def run_migrations_online():
    """Run migrations in 'online' mode.

    In this scenario we need to create an Engine
    and associate a connection with the context.

    """

    # this callback is used to prevent an auto-migration from being generated
    # when there are no changes to the schema
    # reference: http://alembic.zzzcomputing.com/en/latest/cookbook.html
    def process_revision_directives(context, revision, directives):
        if getattr(config.cmd_opts, 'autogenerate', False):
            script = directives[0]
            if script.upgrade_ops.is_empty():
                directives[:] = []
                logger.info('No changes in schema detected.')

    engine = engine_from_config(config.get_section(config.config_ini_section),
                                prefix='sqlalchemy.',
                                poolclass=pool.NullPool)

    connection = engine.connect()
    context.configure(connection=connection,
                      target_metadata=target_metadata,
                      process_revision_directives=process_revision_directives,
                      **current_app.extensions['migrate'].configure_args)

    try:
        with context.begin_transaction():
            context.run_migrations()
    finally:
        connection.close()

if context.is_offline_mode():
    run_migrations_offline()
else:
    run_migrations_online()<|MERGE_RESOLUTION|>--- conflicted
+++ resolved
@@ -3,13 +3,6 @@
 import logging
 from logging.config import fileConfig
 
-<<<<<<< HEAD
-# add your model's MetaData object here
-# for 'autogenerate' support
-# from myapp import mymodel
-# target_metadata = mymodel.Base.metadata
-=======
->>>>>>> 60fe4073
 from flask import current_app
 from alembic import context
 from sqlalchemy import pool, engine_from_config
@@ -26,10 +19,6 @@
 if config.get_main_option('sqlalchemy.url', None) is None:
     config.set_main_option('sqlalchemy.url',
                            current_app.config.get('SQLALCHEMY_DATABASE_URI'))
-<<<<<<< HEAD
-    assert current_app
-=======
->>>>>>> 60fe4073
 target_metadata = current_app.extensions['migrate'].db.metadata
 
 # other values from the config, defined by the needs of env.py,
