--- conflicted
+++ resolved
@@ -211,21 +211,13 @@
                 .then(oldValue => {
                     // Should not be disabled after changing the duration.
                     cy.get('@settings')
-<<<<<<< HEAD
-                        .find('input[id^="assignment-deadline-"]')
-=======
                         .find('input[id^="assignment-deadline-hours-"]')
->>>>>>> 99b3d7ea
                         .setText('10');
                     cy.get('@submit').should('not.be.disabled');
 
                     // Should be disabled after changing back.
                     cy.get('@settings')
-<<<<<<< HEAD
-                        .find('input[id^="assignment-deadline-"]')
-=======
                         .find('input[id^="assignment-deadline-hours-"]')
->>>>>>> 99b3d7ea
                         .setText(oldValue);
                     cy.get('@submit').should('be.disabled');
                 });
@@ -233,11 +225,7 @@
             // Set deadline early enough that it is accepted in combination
             // with the send login mails option.
             cy.get('@settings')
-<<<<<<< HEAD
-                .find('input[id^="assignment-deadline-"]')
-=======
                 .find('input[id^="assignment-deadline-hours-"]')
->>>>>>> 99b3d7ea
                 .setText('3');
             cy.get('@submit').submit('success');
 
@@ -298,11 +286,7 @@
                 .find('.label-on')
                 .click();
             cy.get('@settings')
-<<<<<<< HEAD
-                .find('input[id^="assignment-deadline-"]')
-=======
                 .find('input[id^="assignment-deadline-hours-"]')
->>>>>>> 99b3d7ea
                 .setText('1000');
             cy.get('@settings')
                 .contains('.form-group', 'Duration')
@@ -328,11 +312,7 @@
                 .find('.label-on')
                 .click();
             cy.get('@settings')
-<<<<<<< HEAD
-                .find('input[id^="assignment-deadline-"]')
-=======
                 .find('input[id^="assignment-deadline-hours-"]')
->>>>>>> 99b3d7ea
                 .setText('3');
             cy.get('@settings')
                 .contains('.form-group', 'Duration')
@@ -427,13 +407,9 @@
                 .contains('.form-group', 'Available at')
                 .find('.invalid-feedback')
                 .should('not.be.visible');
-<<<<<<< HEAD
-            cy.get('@submit').should('not.be.disabled');
-=======
             cy.get('@submit')
                 .should('not.be.disabled')
                 .submit('success');
->>>>>>> 99b3d7ea
         });
     });
 
