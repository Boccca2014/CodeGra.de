--- conflicted
+++ resolved
@@ -148,10 +148,6 @@
 
 Cypress.Commands.add('delayRoute', (route, delay = 1000, matchRoute = undefined) => {
     matchRoute = matchRoute || route;
-<<<<<<< HEAD
-    const reqOpts = Object.assign({}, route);
-=======
->>>>>>> 3cf09eed
 
     function makeResponse(res) {
         return Object.assign({}, matchRoute, {
