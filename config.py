import os
import re
import sys
import json
import typing as t
import datetime
import tempfile
import warnings
import subprocess
import urllib.parse
from configparser import ConfigParser

from typing_extensions import Literal, TypedDict

import cg_object_storage

cur_dir = os.path.dirname(os.path.abspath(__file__))
config_file = os.getenv(
    'CODEGRADE_CONFIG_FILE', os.path.join(cur_dir, 'config.ini')
)

CONFIG: t.Dict[str, t.Any] = dict()
CONFIG['BASE_DIR'] = cur_dir

os.environ['BASE_DIR'] = str(CONFIG['BASE_DIR'])

parser = ConfigParser({k: v for k, v in os.environ.items() if k.isupper()})
parser.read(config_file)

if 'Back-end' not in parser:
    parser['Back-end'] = {}
if 'Features' not in parser:
    parser['Features'] = {}
if 'AutoTest' not in parser:
    parser['AutoTest'] = {}
if 'Front-end' not in parser:
    parser['Front-end'] = {}

backend_ops = parser['Back-end']
frontend_ops = parser['Front-end']
feature_ops = parser['Features']
auto_test_ops = parser['AutoTest']


class CeleryConfig(TypedDict, total=True):
    pass


if t.TYPE_CHECKING and getattr(
    t, 'SPHINX', False
) is not True:  # pragma: no cover
    import psef.features
    import psef.auto_test

AutoTestConfig = TypedDict(
    'AutoTestConfig', {
        'password': str,
        'container_url': t.Optional[str],
    }
)
AutoTestHosts = t.Mapping[str, AutoTestConfig]

FlaskConfig = TypedDict(
    'FlaskConfig', {
        'FEATURES': t.Mapping['psef.features.Feature', bool],
        '__S_FEATURES': t.Mapping[str, bool],
        'IS_AUTO_TEST_RUNNER': bool,
        'AUTO_TEST_PASSWORD': str,
        'AUTO_TEST_DISABLE_ORIGIN_CHECK': bool,
        'AUTO_TEST_POLL_TIME': int,
        'AUTO_TEST_OUTPUT_LIMIT': int,
        'AUTO_TEST_MEMORY_LIMIT': str,
        'AUTO_TEST_BDEVTYPE': str,
        'AUTO_TEST_TEMPLATE_CONTAINER': t.Optional[str],
        'AUTO_TEST_BROKER_URL': str,
        'AUTO_TEST_BROKER_PASSWORD': str,
        'AUTO_TEST_CF_SLEEP_TIME': float,
        'AUTO_TEST_CF_EXTRA_AMOUNT': int,
        'AUTO_TEST_MAX_OUTPUT_TAIL': int,
        'AUTO_TEST_STARTUP_COMMAND': t.Optional[str],
        'AUTO_TEST_RUNNER_INSTANCE_PASS': str,
        'AUTO_TEST_RUNNER_CONTAINER_URL': t.Optional[str],
        'CUR_COMMIT': str,
        'VERSION': str,
        'TESTING': bool,
        'Celery': CeleryConfig,
        'LTI_CONSUMER_KEY_SECRETS': t.Mapping[str, t.Tuple[str, t.List[str]]],
        'LTI1.3_MIN_POLL_INTERVAL': int,
        'DEBUG': bool,
        'SQLALCHEMY_DATABASE_URI': str,
        'SECRET_KEY': str,
        'LTI_SECRET_KEY': str,
        'HEALTH_KEY': None,
        'UPLOAD_DIR': str,
        'MIRROR_UPLOAD_DIR': str,
<<<<<<< HEAD
        'SHARED_TEMP_DIR': str,
=======
        'MAX_NUMBER_OF_FILES': int,
        'MAX_FILE_SIZE': int,
        'MAX_NORMAL_UPLOAD_SIZE': int,
        'MAX_LARGE_UPLOAD_SIZE': int,
>>>>>>> b85dc4b5
        'DEFAULT_ROLE': str,
        '_DEFAULT_COURSE_ROLES': t.Mapping[str, t.Mapping],
        'DEFAULT_SSO_ROLE': str,
        'SSO_METADATA_EXTRA_LANGUAGES': t.List[str],
        'EXTERNAL_DOMAIN': str,
        'EXTERNAL_URL': str,
        'PROXY_BASE_DOMAIN': str,
        'JAVA_PATH': str,
        'JPLAG_JAR': str,
        'JPLAG_SUPPORTED_LANGUAGES': t.Mapping[str, str],
        'MAIL_SERVER': str,
        'MAIL_PORT': int,
        'MAIL_USE_TLS': bool,
        'MAIL_USE_SSL': bool,
        'MAIL_USERNAME': str,
        'MAIL_PASSWORD': str,
        'MAIL_DEFAULT_SENDER': t.Tuple[str, str],
        'MAIL_MAX_EMAILS': int,
        'EMAIL_TEMPLATE': str,
        'REMINDER_TEMPLATE': str,
        'GRADER_STATUS_TEMPLATE': str,
        'DONE_TEMPLATE': str,
        'DIRECT_NOTIFICATION_TEMPLATE_FILE': t.Optional[str],
        'DIRECT_NOTIFICATION_SUBJECT': str,
        'DIGEST_NOTIFICATION_SUBJECT': str,
        'DIGEST_NOTIFICATION_TEMPLATE_FILE': t.Optional[str],
        'EXAM_LOGIN_TEMPLATE_FILE': t.Optional[str],
        'EXAM_LOGIN_SUBJECT': str,
        'CHECKSTYLE_PROGRAM': t.List[str],
        'PMD_PROGRAM': t.List[str],
        'ESLINT_PROGRAM': t.List[str],
        'PYLINT_PROGRAM': t.List[str],
        'FLAKE8_PROGRAM': t.List[str],
        '_USING_SQLITE': str,
        'ADMIN_USER': t.Optional[str],
        'GIT_CLONE_PROGRAM': t.List[str],
        'SESSION_COOKIE_SAMESITE': Literal['None', 'Strict', 'Lax'],
        'SESSION_COOKIE_SECURE': bool,
        'SENTRY_DSN': t.Optional[str],
        'MIN_FREE_DISK_SPACE': cg_object_storage.FileSize,
        'REDIS_CACHE_URL': str,
        'RATELIMIT_STORAGE_URL': t.Optional[str],
    },
    total=True
)


def ensure_between(
    option: str,
    val: t.Union[int, float],
    min: t.Union[int, float, None],
    max: t.Union[int, float, None],
) -> None:
    if (min is not None and val < min) or (max is not None and val > max):
        raise ValueError(
            f'Value of setting {option} must be between {min} and {max} (inclusive)',
        )


def set_bool(
    out: t.MutableMapping[str, t.Any],
    parser: t.Any,
    item: str,
    default: bool,
) -> None:
    val = parser.getboolean(item)
    out[item] = bool(default if val is None else val)


def set_float(
    out: t.MutableMapping[str, t.Any],
    parser: t.Any,
    item: str,
    default: float,
    min: float = None,
    max: float = None,
) -> None:
    val = parser.getfloat(item)
    val = float(default if val is None else val)
    ensure_between(item, val, min, max)
    out[item] = val


def set_int(
    out: t.MutableMapping[str, t.Any],
    parser: t.Any,
    item: str,
    default: int,
    min: int = None,
    max: int = None,
) -> None:
    val = parser.getint(item)
    val = int(default if val is None else val)
    ensure_between(item, val, min, max)
    out[item] = val



def set_str(
    out: t.MutableMapping[str, t.Any],
    parser: t.Any,
    item: str,
    default: object,
    key_in_parser: str = None,
) -> None:
    if key_in_parser is None:
        key_in_parser = item

    val = parser.get(key_in_parser)
    out[item] = default if val is None else str(val)


def set_list(
    out: t.MutableMapping[str, t.Any],
    parser: t.Any,
    item: str,
    default: object,
) -> None:
    val = parser.get(item)
    if val is None:
        out[item] = default
    else:
        parsed_val = json.loads(val)
        assert isinstance(parsed_val, list), f'Value "{item}" should be a list'
        assert all(isinstance(v, str) for v in parsed_val)
        out[item] = parsed_val


def set_dict(
    out: t.MutableMapping[str, t.Any],
    parser: t.Any,
    item: str,
    default: object,
) -> None:
    val = parser.get(item)
    if val is None:
        out[item] = default
    else:
        parsed_val = json.loads(val)
        assert isinstance(parsed_val, dict), f'Value "{item}" should be a list'
        out[item] = parsed_val


set_bool(CONFIG, backend_ops, 'DEBUG', False)
CONFIG['TESTING'] = False

# Define the database. If `CODEGRADE_DATABASE_URL` is found in the enviroment
# variables it is used. The string should be in this format for postgresql:
# `postgresql://dbusername:dbpassword@dbhost/dbname`
set_str(
    CONFIG, backend_ops, 'SQLALCHEMY_DATABASE_URI',
    os.getenv('SQLALCHEMY_DATABASE_URI', 'postgresql:///codegrade_dev')
)
CONFIG['_USING_SQLITE'] = CONFIG['SQLALCHEMY_DATABASE_URI'].startswith(
    'sqlite'
)
CONFIG['DATABASE_CONNECT_OPTIONS'] = {}

# Secret key for signing JWT tokens.
set_str(
    CONFIG,
    backend_ops,
    'SECRET_KEY',
    (
        'secret'
        if CONFIG['DEBUG'] else os.environ.get('CODEGRADE_JWT_SECRET_KEY')
    ),
)

# This should be a strong random key that is not public.
set_str(
    CONFIG,
    backend_ops,
    'LTI_SECRET_KEY',
    (
        'hunter123'
        if CONFIG['DEBUG'] else os.environ.get('CODEGRADE_LTI_SECRET_KEY')
    ),
)

set_str(CONFIG, backend_ops, 'HEALTH_KEY', None)
if CONFIG['HEALTH_KEY'] is None:
    warnings.warn('No "health_key" provided, disabling health route.')

CONFIG['JWT_ALGORITHM'] = 'HS512'

# Path for storage of uploaded files.
# WARNING: Make sure these directories exist.
set_str(
    CONFIG, backend_ops, 'UPLOAD_DIR',
    os.path.join(CONFIG['BASE_DIR'], 'uploads')
)
if not os.path.isdir(CONFIG['UPLOAD_DIR']):
    warnings.warn(
        f'The given uploads directory "{CONFIG["UPLOAD_DIR"]}" does not exist',
    )

set_str(
    CONFIG, backend_ops, 'MIRROR_UPLOAD_DIR',
    os.path.join(CONFIG['BASE_DIR'], 'mirror_uploads')
)
if not os.path.isdir(CONFIG['MIRROR_UPLOAD_DIR']):
    warnings.warn(
        f'The given uploads directory "{CONFIG["MIRROR_UPLOAD_DIR"]}"'
        ' does not exist',
    )

<<<<<<< HEAD
set_str(CONFIG, backend_ops, 'SHARED_TEMP_DIR', tempfile.gettempdir())
if not os.path.isdir(CONFIG['SHARED_TEMP_DIR']):
    warnings.warn(
        f'The given shared temp dir "{CONFIG["SHARED_TEMP_DIR"]}"'
        ' does not exist'
    )
=======
# Maximum size in bytes for single upload request
set_int(CONFIG, backend_ops, 'MAX_FILE_SIZE', 50 * 2 ** 20)  # default: 50MB
set_int(
    CONFIG, backend_ops, 'MAX_NORMAL_UPLOAD_SIZE', 64 * 2 ** 20
)  # default: 64MB
set_int(
    CONFIG, backend_ops, 'MAX_LARGE_UPLOAD_SIZE', 128 * 2 ** 20
)  # default: 128MB
set_int(CONFIG, backend_ops, 'MAX_NUMBER_OF_FILES', 1 << 16)
>>>>>>> b85dc4b5

with open(
    os.path.join(CONFIG['BASE_DIR'], 'seed_data', 'course_roles.json'), 'r'
) as f:
    CONFIG['_DEFAULT_COURSE_ROLES'] = json.load(f)

# The default site role a user should get. The name of this role should be
# present as a key in `seed_data/roles.json`.
set_str(CONFIG, backend_ops, 'DEFAULT_ROLE', 'Student')
set_str(CONFIG, backend_ops, 'DEFAULT_SSO_ROLE', 'SSO User')

set_list(CONFIG, backend_ops, 'SSO_METADATA_EXTRA_LANGUAGES', ['nl'])

# The external URL the server runs on.
set_str(CONFIG, backend_ops, 'EXTERNAL_URL', '')
set_str(CONFIG, backend_ops, 'PROXY_BASE_DOMAIN', '')
CONFIG['EXTERNAL_DOMAIN'] = urllib.parse.urlparse(
    CONFIG['EXTERNAL_URL']
).hostname
CONFIG['PREFERRED_URL_SCHEME'] = 'https'

set_str(CONFIG, backend_ops, 'JAVA_PATH', 'java')

set_str(CONFIG, backend_ops, 'JPLAG_JAR', 'jplag.jar')

set_str(CONFIG, backend_ops, 'SENTRY_DSN', None)

GB = 1024 ** 3
min_free = backend_ops.getint('MIN_FREE_DISK_SPACE', fallback=10 * GB)
CONFIG['MIN_FREE_DISK_SPACE'] = cg_object_storage.FileSize(min_free)


def _set_version() -> None:
    CONFIG['CUR_COMMIT'] = subprocess.check_output(
        ['git', 'rev-parse', 'HEAD'],
        text=True,
    ).strip()
    CONFIG['VERSION'] = subprocess.check_output(
        ['git', 'describe', '--abbrev=0', '--tags'],
        text=True,
    ).strip()


try:
    _set_version()
except subprocess.CalledProcessError:
    print(
        (
            'An error occurred trying to get the version, this is probably'
            ' caused by not deep cloning the repository. We will try that'
            ' now.'
        ),
        file=sys.stderr,
    )
    subprocess.check_call(['git', 'fetch', '--unshallow'])
    _set_version()
del _set_version

# Set email settings
set_str(CONFIG, backend_ops, 'MAIL_SERVER', 'localhost')
set_int(CONFIG, backend_ops, 'MAIL_PORT', 25)
set_bool(CONFIG, backend_ops, 'MAIL_USE_TLS', False)
set_bool(CONFIG, backend_ops, 'MAIL_USE_SSL', False)
set_str(CONFIG, backend_ops, 'MAIL_USERNAME', 'noreply')
set_str(CONFIG, backend_ops, 'MAIL_PASSWORD', 'nopasswd')
sender = (
    backend_ops.get('MAIL_DEFAULT_SENDER_NAME', 'CodeGrade'),
    backend_ops.get('MAIL_DEFAULT_SENDER', 'noreply')
)
CONFIG['MAIL_DEFAULT_SENDER'] = sender
set_int(CONFIG, backend_ops, 'MAIL_MAX_EMAILS', 100)

set_str(
    CONFIG,
    backend_ops,
    'EMAIL_TEMPLATE',
    """
<p>Dear {user_name},

This email lets you reset your password on <a
href="{site_url}">{site_url}</a>. If you go to <a href="{url}">this page</a>
you can reset your password there. Please do not reply to this email.

If you have not triggered this action please ignore this email.</p>
    """.strip(),
)
set_str(
    CONFIG,
    backend_ops,
    'REMINDER_TEMPLATE',
    """
<p>Dear {user_name},

This email is a reminder that you have work left to grade on the assignment
"{assig_name}" on <a href="{site_url}">{site_url}</a>. If you go to <a
href="{site_url}/courses/{course_id}/assignments/{assig_id}/submissions">this
page</a> you can directly continue grading, which of course is joyful business
on CodeGrade! Good luck with grading.

This email was automatically sent because of reminder that was set for this
assignment and you have not yet indicated you were done grading. You can
indicate this <a href="{site_url}/courses/{course_id}">here</a>.</p>
    """.strip(),
)
set_str(
    CONFIG,
    backend_ops,
    'GRADER_STATUS_TEMPLATE',
    """
<p>Dear {user_name},

This email is a reminder that your grade status has been reset to 'not done'
for "{assig_name}" on <a href="{site_url}">{site_url}</a>. If you go to <a
href="{site_url}/courses/{course_id}/assignments/{assig_id}/submissions">this
page</a> you can directly continue grading, which of course is joyful business
on CodeGrade! Good luck with grading.

This email was automatically sent. The reason for this can be that a course
admin has reset your status or that you have been assigned new
submission(s).</p>
    """.strip(),
)
set_str(
    CONFIG, backend_ops, 'DONE_TEMPLATE', """
<p>Dear,

This email has been sent to let you know that all work has been graded on the
assignment "{assig_name}" on <a href="{site_url}">{site_url}</a>. If you go to
<a href="{site_url}/courses/{course_id}">this page</a> you can set the state of
the assignment to 'done' so that the students can see their grade!

This email was automatically sent because of reminder that was set for this
assignment. You can change these settings <a
href="{site_url}/courses/{course_id}">here</a>.</p>
        """.strip()
)

set_str(
    CONFIG,
    backend_ops,
    'DIGEST_NOTIFICATION_SUBJECT',
    "Your {{ send_type.name }} digest on CodeGrade",
)
CONFIG['DIGEST_NOTIFICATION_TEMPLATE_FILE'] = backend_ops.get(
    'DIGEST_NOTIFICATION_TEMPLATE_FILE'
)

set_str(
    CONFIG,
    backend_ops,
    'DIRECT_NOTIFICATION_SUBJECT',
    """{% set comment = notification.comment_reply -%}
{{ comment.author.get_readable_name() if comment.can_see_author else 'A grader' }} commented on a thread you are following
""".strip(),
)

CONFIG['DIRECT_NOTIFICATION_TEMPLATE_FILE'] = backend_ops.get(
    'DIRECT_NOTIFICATION_TEMPLATE_FILE'
)

set_str(
    CONFIG, backend_ops, 'EXAM_LOGIN_SUBJECT', """
{% set assignment = link.assignment -%}
Your CodeGrade login link for the {{ assignment.name }} in the {{ assignment.course.name }} course
""".strip()
)

set_str(CONFIG, backend_ops, 'EXAM_LOGIN_TEMPLATE_FILE', None)

set_list(
    CONFIG, backend_ops, 'CHECKSTYLE_PROGRAM', [
        'java',
        '-Dbasedir={files}',
        '-jar',
        'checkstyle.jar',
        '-f',
        'xml',
        '-c',
        '{config}',
        '{files}',
    ]
)
set_list(
    CONFIG, backend_ops, 'PMD_PROGRAM', [
        './pmd/bin/run.sh',
        'pmd',
        '-dir',
        '{files}',
        '-failOnViolation',
        'false',
        '-format',
        'csv',
        '-shortnames',
        '-rulesets',
        '{config}',
    ]
)
set_list(
    CONFIG, backend_ops, 'PYLINT_PROGRAM', [
        'pylint',
        '--rcfile',
        '{config}',
        '--output-format',
        'json',
        '{files}',
    ]
)
set_list(
    CONFIG, backend_ops, 'FLAKE8_PROGRAM', [
        'flake8',
        '--disable-noqa',
        '--config={config}',
        '--format',
        '{line_fmt}',
        '--exit-zero',
        '{files}',
    ]
)
set_list(
    CONFIG, backend_ops, 'ESLINT_PROGRAM', [
        os.path.join(os.path.dirname(__file__), '.scripts', 'run_eslint.bash'),
        '{files}',
        '{config}',
    ]
)

set_list(
    CONFIG, backend_ops, 'GIT_CLONE_PROGRAM', [
        f'{os.path.dirname(os.path.abspath(__file__))}/.scripts/clone.sh',
        '{ssh_key}',
        '{clone_url}',
        '{commit}',
        '{out_dir}',
        '{git_branch}',
    ]
)

set_str(CONFIG, backend_ops, 'ADMIN_USER', default=None)

set_str(CONFIG, backend_ops, 'REDIS_CACHE_URL', None)

set_str(CONFIG, backend_ops, 'RATELIMIT_STORAGE_URL', 'memory://')

############
# FEATURES #
############
CONFIG['__S_FEATURES'] = {}
# This section contains all features, please do not add, remove or edit any
# keys, the values however can and should be edited. A truth value enables the
# given feature. Please do not add or remove any keys.

# Should any user be able to upload blackboard zips. If this is enabled
# sometimes the username can collide with another user, meaning work is
# uploaded for the wrong user. This option is UNSAFE to enable when working
# on a multiple school instance.
set_bool(CONFIG['__S_FEATURES'], feature_ops, 'BLACKBOARD_ZIP_UPLOAD', True)

# Should rubrics be enabled. This means rubrics can be created by teachers
# and used for grading purposes.
set_bool(CONFIG['__S_FEATURES'], feature_ops, 'RUBRICS', True)

# Should we automatically create a default role for LTI launches with roles
# that are not known.
set_bool(CONFIG['__S_FEATURES'], feature_ops, 'AUTOMATIC_LTI_ROLE', True)

# Should LTI be enabled.
set_bool(CONFIG['__S_FEATURES'], feature_ops, 'LTI', True)

# Should linters be enabled.
set_bool(CONFIG['__S_FEATURES'], feature_ops, 'LINTERS', True)

# Should incremental rubric submission be enabled.
set_bool(
    CONFIG['__S_FEATURES'], feature_ops, 'INCREMENTAL_RUBRIC_SUBMISSION', True
)

set_bool(CONFIG['__S_FEATURES'], feature_ops, 'COURSE_REGISTER', False)

# Should it be possible to register
set_bool(CONFIG['__S_FEATURES'], feature_ops, 'REGISTER', False)

set_bool(CONFIG['__S_FEATURES'], feature_ops, 'GROUPS', False)

set_bool(CONFIG['__S_FEATURES'], feature_ops, 'AUTO_TEST', False)

set_bool(CONFIG['__S_FEATURES'], feature_ops, 'RENDER_HTML', False)

set_bool(CONFIG['__S_FEATURES'], feature_ops, 'EMAIL_STUDENTS', True)

set_bool(CONFIG['__S_FEATURES'], feature_ops, 'PEER_FEEDBACK', False)

############
# LTI keys #
############

lti_parser = ConfigParser()
lti_parser.optionxform = str  # type: ignore
CONFIG['LTI_CONSUMER_KEY_SECRETS'] = {}


def parse_lti_value(
    keys_and_secs: t.Dict[str, t.Tuple[str, t.List[str]]], key: str, value: str
) -> None:
    match = re.match(r'^(.*)\[[0-9]+\]$', key)
    if match is not None:
        key = match.group(1)

    lms, sec = value.split(':', 1)
    assert lms
    assert sec

    if key in keys_and_secs:
        assert keys_and_secs[key][0] == lms
    else:
        keys_and_secs[key] = (lms, [])

    keys_and_secs[key][1].append(sec)


if lti_parser.read(config_file) and 'LTI Consumer keys' in lti_parser:
    for key, value in lti_parser['LTI Consumer keys'].items():
        parse_lti_value(CONFIG['LTI_CONSUMER_KEY_SECRETS'], key, value)

set_int(CONFIG, backend_ops, 'LTI1.3_MIN_POLL_INTERVAL', 60)

###################
# Jplag languages #
###################
lang_parser = ConfigParser()
lang_parser.optionxform = str  # type: ignore
if lang_parser.read(config_file) and 'Jplag Languages' in lang_parser:
    CONFIG['JPLAG_SUPPORTED_LANGUAGES'] = dict(lang_parser['Jplag Languages'])
else:
    CONFIG['JPLAG_SUPPORTED_LANGUAGES'] = {
        "Python 3": "python3",
        "C/C++": "c/c++",
        "Java 1": "java11",
        "Java 2": "java12",
        "Java 5": "java15dm",
        "Java 7": "java17",
        "Java 8": "java15",
        "C# 1.2": "c#-1.2",
        "Chars": "char",
        "Text": "text",
        "Scheme": "scheme",
        "Scala": "scala",
        "JSON": "json",
        "PHP": "php",
        "JavaScript": "javascript",
        "Jupyter": "jupyter",
    }

##########
# CELERY #
##########
celery_parser = ConfigParser()
celery_parser.optionxform = str  # type: ignore
if celery_parser.read(config_file) and 'Celery' in celery_parser:
    CONFIG['CELERY_CONFIG'] = dict(celery_parser['Celery'])
else:
    CONFIG['CELERY_CONFIG'] = {}

set_bool(CONFIG, auto_test_ops, 'IS_AUTO_TEST_RUNNER', False)

# These are all variables defined for the runner
set_int(CONFIG, auto_test_ops, 'AUTO_TEST_POLL_TIME', 30)
set_int(CONFIG, auto_test_ops, 'AUTO_TEST_OUTPUT_LIMIT', 32768)
set_int(CONFIG, auto_test_ops, 'AUTO_TEST_MAX_OUTPUT_TAIL', 2 ** 13)
set_str(CONFIG, auto_test_ops, 'AUTO_TEST_MEMORY_LIMIT', '512M')
set_str(CONFIG, auto_test_ops, 'AUTO_TEST_BDEVTYPE', 'best')
set_str(CONFIG, auto_test_ops, 'AUTO_TEST_TEMPLATE_CONTAINER', None)
set_str(CONFIG, auto_test_ops, 'AUTO_TEST_STARTUP_COMMAND', None)
set_float(CONFIG, auto_test_ops, 'AUTO_TEST_CF_SLEEP_TIME', 5.0)
set_str(CONFIG, auto_test_ops, 'AUTO_TEST_RUNNER_INSTANCE_PASS', '')
set_str(CONFIG, auto_test_ops, 'AUTO_TEST_RUNNER_CONTAINER_URL', None)
set_int(CONFIG, auto_test_ops, 'AUTO_TEST_CF_EXTRA_AMOUNT', 20)

set_str(CONFIG, auto_test_ops, 'AUTO_TEST_BROKER_URL', '')
set_str(CONFIG, auto_test_ops, 'AUTO_TEST_BROKER_PASSWORD', None)
set_str(CONFIG, auto_test_ops, 'AUTO_TEST_PASSWORD', None)
set_bool(CONFIG, auto_test_ops, 'AUTO_TEST_DISABLE_ORIGIN_CHECK', False)

if CONFIG['IS_AUTO_TEST_RUNNER']:
    assert CONFIG['SQLALCHEMY_DATABASE_URI'] == 'postgresql:///codegrade_dev'
    assert CONFIG['CELERY_CONFIG'] == {}
    assert CONFIG['LTI_CONSUMER_KEY_SECRETS'] == {}
    assert CONFIG['LTI_SECRET_KEY'] == ''
    assert CONFIG['SECRET_KEY'] == ''
    assert CONFIG['HEALTH_KEY'] == ''
    assert CONFIG['EXTERNAL_URL'] == ''
    assert CONFIG['AUTO_TEST_BROKER_PASSWORD'] is None<|MERGE_RESOLUTION|>--- conflicted
+++ resolved
@@ -93,14 +93,6 @@
         'HEALTH_KEY': None,
         'UPLOAD_DIR': str,
         'MIRROR_UPLOAD_DIR': str,
-<<<<<<< HEAD
-        'SHARED_TEMP_DIR': str,
-=======
-        'MAX_NUMBER_OF_FILES': int,
-        'MAX_FILE_SIZE': int,
-        'MAX_NORMAL_UPLOAD_SIZE': int,
-        'MAX_LARGE_UPLOAD_SIZE': int,
->>>>>>> b85dc4b5
         'DEFAULT_ROLE': str,
         '_DEFAULT_COURSE_ROLES': t.Mapping[str, t.Mapping],
         'DEFAULT_SSO_ROLE': str,
@@ -308,25 +300,6 @@
         ' does not exist',
     )
 
-<<<<<<< HEAD
-set_str(CONFIG, backend_ops, 'SHARED_TEMP_DIR', tempfile.gettempdir())
-if not os.path.isdir(CONFIG['SHARED_TEMP_DIR']):
-    warnings.warn(
-        f'The given shared temp dir "{CONFIG["SHARED_TEMP_DIR"]}"'
-        ' does not exist'
-    )
-=======
-# Maximum size in bytes for single upload request
-set_int(CONFIG, backend_ops, 'MAX_FILE_SIZE', 50 * 2 ** 20)  # default: 50MB
-set_int(
-    CONFIG, backend_ops, 'MAX_NORMAL_UPLOAD_SIZE', 64 * 2 ** 20
-)  # default: 64MB
-set_int(
-    CONFIG, backend_ops, 'MAX_LARGE_UPLOAD_SIZE', 128 * 2 ** 20
-)  # default: 128MB
-set_int(CONFIG, backend_ops, 'MAX_NUMBER_OF_FILES', 1 << 16)
->>>>>>> b85dc4b5
-
 with open(
     os.path.join(CONFIG['BASE_DIR'], 'seed_data', 'course_roles.json'), 'r'
 ) as f:
