# SPDX-License-Identifier: AGPL-3.0-only
import re
import copy
import uuid
import datetime

import pytest
import freezegun
from werkzeug.local import LocalProxy

import psef
import psef.models as m
from helpers import create_marker, create_user_with_perms
from psef.permissions import GlobalPermission

data_error = create_marker(pytest.mark.data_error)
perm_error = create_marker(pytest.mark.perm_error)
missing_error = create_marker(pytest.mark.missing_error)
password_error = create_marker(pytest.mark.password_error)
does_have_permission = create_marker(pytest.mark.does_have_permission)
needs_password = create_marker(pytest.mark.needs_password)


@pytest.mark.parametrize('active', [True, False])
@pytest.mark.parametrize(
    'password', [
        data_error(None),
        data_error(5),
        'a',
        data_error(wrong=True)('b-the-wrong-password'),
    ]
)
@pytest.mark.parametrize(
    'username', [
        data_error(None),
        data_error(5),
        'a-the-a-er',
        data_error(email_warning=True)('b@b.nl'),
        data_error(wrong=True)('b'),
    ]
)
def test_login(
    test_client, session, error_template, password, request, active, app,
    username
):
    new_user = m.User(
        name='NEW_USER',
        email='a@a.nl',
        password='a',
        active=active,
        username='a-the-a-er',
        role=session.query(m.Role).first(),
    )
    session.add(new_user)
    session.commit()

    data_err = request.node.get_closest_marker('data_error')
    if data_err:
        error = 400
        if not isinstance(password, str) or not isinstance(username, str):
            pass
        elif data_err.kwargs.get('wrong'):
            error_template = copy.deepcopy(error_template)
            error_template['message'] = (
                'The supplied username or password is wrong.'
            )
        elif data_err.kwargs.get('email_warning'):
            error_template = copy.deepcopy(error_template)
            error_template['message'] = (
                'The supplied username or password is wrong. You have to login'
                ' to CodeGrade using your username, which is probably not the'
                ' same as your email.'
            )
        else:
            assert False
    elif not active:
        error = 403
    else:
        error = False

    data = {}
    if password is not None:
        data['password'] = password
    if username is not None:
        data['username'] = username

    with app.app_context():
        res = test_client.req(
            'post',
            f'/api/v1/login?with_permissions',
            error or 200,
            data=data,
            result=error_template if error else {
                'user': {
                    'email': 'a@a.nl',
                    'id': int,
                    'name': 'NEW_USER',
                    'username': 'a-the-a-er',
                    'hidden': False,
                    'permissions': dict,
                    'group': None,
                    'is_test_student': False,
                }, 'access_token': str
            }
        )
        access_token = '' if error else res['access_token']

    with app.app_context():
        test_client.req(
            'get',
            '/api/v1/login',
            401 if error else 200,
            headers={'Authorization': f'Bearer {access_token}'}
        )

    with app.app_context():
        test_client.req('get', '/api/v1/login', 401)


@pytest.mark.parametrize(
    'password,is_strong', [('a', False), ('a9R!293pQ^/&qzy', True)]
)
def test_password_strength_on_login(
    test_client, session, app, monkeypatch, password, is_strong
):
    monkeypatch.setitem(app.config, 'MIN_PASSWORD_SCORE', 0)

    new_user = m.User(
        name='NEW_USER',
        email='a@a.nl',
        password=password,
        active=True,
        username='a-the-a-er',
    )
    session.add(new_user)
    session.commit()

    monkeypatch.setitem(app.config, 'MIN_PASSWORD_SCORE', 3)

    res, rv = test_client.req(
        'post',
        '/api/v1/login',
        200,
        data={
            'username': new_user.username,
            'password': password,
        },
        result=dict,
        include_response=True,
    )

    if is_strong:
        assert 'warning' not in rv.headers
    else:
        assert 'warning' in rv.headers


@pytest.mark.parametrize(
    'named_user', [
        does_have_permission('Thomas Schaper'),
        'Student1',
    ],
    indirect=True
)
def test_extended_get_login(test_client, named_user, logged_in, request):
    perm_true = bool(request.node.get_closest_marker('does_have_permission'))

    with logged_in(named_user):
        test_client.req(
            'get',
            '/api/v1/login',
            200,
            query={'type': 'extended', 'with_permissions': ''},
            result={
                'name': str,
                'id': int,
                'email': str,
                'hidden': perm_true,
                'permissions': dict,
                'group': None,
                'username': str,
                'is_test_student': False,
            }
        )


@pytest.mark.parametrize(
    'named_user,roles',
    [
        ('Thomas Schaper', ['Student', 'TA', 'TA', None]),
        ('Student1', [None, None, 'Student', 'Student']),
        ('admin', [None, None, None, None]),
    ],
    indirect=['named_user'],
)
def test_get_roles(
    test_client, named_user, logged_in, pse_course, bs_course, prog_course,
    inprog_course, roles
):
    result = {}
    for course, role in zip([
        pse_course, bs_course, prog_course, inprog_course
    ], roles):
        if role is not None:
            result[str(course.id)] = role

    with logged_in(named_user):
        test_client.req(
            'get',
            '/api/v1/login',
            200,
            query={'type': 'roles'},
            result=result,
        )


def test_login_duplicate_email(
    test_client, session, error_template, request, app
):
    new_users = [
        m.User(
            name='NEW_USER',
            email='a@a.nl',
            password='a',
            active=True,
            username='a-the-awesome'
        ),
        m.User(
            name='NEW_USER',
            email='a@a.nl',
            password='a',
            active=True,
            username='a-the-a-er'
        )
    ]
    for new_user in new_users:
        session.add(new_user)
    session.commit()

    for user_id in [u.id for u in new_users]:
        user = LocalProxy(lambda: m.User.query.get(user_id))

        with app.app_context():
            res = test_client.req(
                'post',
                f'/api/v1/login',
                200,
                data={'username': user.username, 'password': 'a'},
                result={
                    'user': {
                        'email': 'a@a.nl',
                        'id': int,
                        'name': 'NEW_USER',
                        'username': user.username,
                        'hidden': False,
                        'group': None,
                        'is_test_student': False,
                    },
                    'access_token': str,
                }
            )
            access_token = res['access_token']

        with app.app_context():
            test_client.req(
                'get',
                '/api/v1/login',
                200,
                headers={'Authorization': f'Bearer {access_token}'},
                result={
                    'username': user.username,
                    'id': int,
                    'name': user.name,
                    'group': None,
                    'is_test_student': False,
                }
            )

        with app.app_context():
            test_client.req('get', '/api/v1/login', 401)


@pytest.mark.parametrize(
    'new_password', [
        pytest.param(
            'wow', marks=[pytest.mark.data_error, pytest.mark.needs_password]
        ),
        needs_password('jeasdasdf123432usdfhjkasd3'),
        missing_error(None)
    ]
)
@pytest.mark.parametrize(
    'email', [
        needs_password('a-the@a.nl'), 'a@a.nl',
        data_error('wrong_email'),
        missing_error(None)
    ]
)
@pytest.mark.parametrize('name', ['Wow', data_error(''), missing_error(None)])
@pytest.mark.parametrize(
    'old_password', [
        'a',
        '',
        password_error('wrong'),
        missing_error(None),
    ]
)
@pytest.mark.parametrize('role', ['Admin', perm_error('Nobody')])
def test_update_user_info(
    logged_in, test_client, session, new_password, email, name, old_password,
    error_template, request, role
):
    user = m.User(
        name='NEW_USER',
        email='a@a.nl',
        password='a',
        active=True,
        username='a-the-a-er',
        role=m.Role.query.filter_by(name=role).one(),
    )
    session.add(user)
    session.commit()
    user_id = user.id

    missing_err = request.node.get_closest_marker('missing_error')
    data_err = request.node.get_closest_marker('data_error')
    perm_err = request.node.get_closest_marker('perm_error')
    password_err = request.node.get_closest_marker('password_error')
    needs_pw = request.node.get_closest_marker('needs_password')
    if missing_err:
        error = 400
    elif perm_err:
        error = 403
    elif password_err:
        error = 403
    elif needs_pw and old_password != 'a':
        error = 403
    elif data_err:
        error = 400
    else:
        error = False

    data = {}
    if new_password is not None:
        data['new_password'] = new_password
    if old_password is not None:
        data['old_password'] = old_password
    if email is not None:
        data['email'] = email
    if name is not None:
        data['name'] = name

    with logged_in(user):
        test_client.req(
            'patch',
            '/api/v1/login',
            error or 200,
            data=data,
        )
        new_user = m.User.query.get(user_id)
        if not error:
            assert new_user.name == name
            assert new_user.email == email
        else:
            assert new_user.name != name


def test_update_user_info_permissions(
    logged_in, test_client, session, error_template, request
):
    new_role = m.Role(name='NEW_ROLE')
    info_perm = psef.permissions.GlobalPermission.can_edit_own_info
    pw_perm = psef.permissions.GlobalPermission.can_edit_own_password
    new_role.set_permission(info_perm, False)
    new_role.set_permission(pw_perm, False)

    session.add(new_role)
    user = m.User(
        name='NEW_USER',
        email='a@a.nl',
        password='a',
        active=True,
        username='a-the-a-er',
        role=new_role,
    )
    session.add(user)

    session.commit()
    user_id = user.id

    data = {}
    data['new_password'] = 'new_pwasdfasd@#@WSDFad'
    data['old_password'] = 'a'
    data['email'] = 'new_email@email.com'
    data['name'] = 'new_name'

    with logged_in(user):
        # This user has no permissions so it should not be possible to do this.
        test_client.req(
            'patch',
            '/api/v1/login',
            403,
            data=data,
            result=error_template,
        )

        pw_perm = GlobalPermission.can_edit_own_password
        m.User.query.get(user_id).role.set_permission(pw_perm, True)
        session.commit()

        # This user does not have the permission to change the name, so it
        # should fail
        test_client.req(
            'patch',
            '/api/v1/login',
            403,
            data=data,
            result=error_template,
        )
        # However only password should be good
        test_client.req(
            'patch',
            '/api/v1/login',
            200,
            data={
                'name': 'NEW_USER', 'email': 'a@a.nl', 'old_password': 'a',
                'new_password': 'b@#@#AA!!!SSDSD2342340?'
            },
        )

        pw_perm = psef.permissions.GlobalPermission.can_edit_own_password
        info_perm = psef.permissions.GlobalPermission.can_edit_own_info
        m.User.query.get(user_id).role.set_permission(pw_perm, False)
        m.User.query.get(user_id).role.set_permission(info_perm, True)
        session.commit()

        # This user does not have the permission to change the pw, so it
        # should fail
        test_client.req(
            'patch',
            '/api/v1/login',
            403,
            data=data,
            result=error_template,
        )
        # However only name should be good
        test_client.req(
            'patch',
            '/api/v1/login',
            200,
            data={
                'name': 'new_name1',
                'email': 'a@a.nl',
                'old_password': '',
                'new_password': '',
            },
        )

        m.User.query.get(user_id).role.set_permission(
            GlobalPermission.can_edit_own_password, True
        )
        session.commit()

        # It now has both so this should work.
        test_client.req(
            'patch',
            '/api/v1/login',
            403,
            data=data,
            result=error_template,
        )


@pytest.mark.parametrize('to_null', [True, False])
def test_reset_password(
    test_client,
    session,
    error_template,
    ta_user,
    monkeypatch,
    app,
    to_null,
    stubmailer,
):
    monkeypatch.setitem(app.config, 'MIN_PASSWORD_SCORE', 0)

    stubmailer.do_raise = True

    test_client.req(
        'patch',
        f'/api/v1/login?type=reset_email',
        500,
        data={'username': ta_user.username},
        result=error_template,
    )

    if to_null:
        ta_user.password = None
        session.commit()

    stubmailer.do_raise = False

    test_client.req(
        'patch',
        f'/api/v1/login?type=reset_email',
        204,
        data={'username': ta_user.username}
    )
    assert stubmailer.called
    msg = str(stubmailer.msg)
    start_id = msg.find('user=') + len('user=')
    end_id = msg[start_id:].find('&token=') + start_id
    user_id = int(msg[start_id:end_id])

    start_token = end_id + len('&token=')
    end_token = msg[start_token:].find('\r\n') + start_token
    token = msg[start_token:end_token]
    stubmailer.called = False

    test_client.req(
        'patch',
        f'/api/v1/login?type=reset_password',
        400,
        data={'user_id': user_id, 'new_password': '', 'token': token},
        result={**error_template, 'feedback': object},
    )
    test_client.req(
        'patch',
        f'/api/v1/login?type=reset_password',
        403,
        data={'user_id': user_id, 'new_password': 's', 'token': token + 's'},
        result=error_template,
    )
    test_client.req(
        'patch',
        f'/api/v1/login?type=reset_password',
        403,
        data={'user_id': user_id + 1, 'new_password': 's', 'token': token},
        result=error_template,
    )
    atoken = test_client.req(
        'patch',
        f'/api/v1/login?type=reset_password',
        200,
        data={'user_id': user_id, 'new_password': '2o2', 'token': token},
        result={'access_token': str},
    )['access_token']
    test_client.req(
        'patch',
        f'/api/v1/login?type=reset_password',
        403,
        data={'user_id': user_id, 'new_password': 'wow', 'token': token},
        result=error_template,
    )

    with app.app_context():
        test_client.req(
            'get',
            '/api/v1/login',
            200,
            headers={'Authorization': f'Bearer {atoken}'}
        )

    test_client.req(
        'patch',
        f'/api/v1/login?type=reset_password',
        403,
        data={'user_id': user_id, 'new_password': '2o2', 'token': token},
        result=error_template,
    )

    assert not stubmailer.called

    test_client.req(
        'post',
        f'/api/v1/login',
        200,
        data={
            'username': ta_user.username,
            'password': '2o2',
        }
    )


@pytest.mark.parametrize(
    'named_user',
    [
        ('Thomas Schaper'),
        ('Student1'),
        ('admin'),
        perm_error(error=401)('NOT_LOGGED_IN'),
    ],
    indirect=['named_user'],
)
def test_reset_email_on_lti(
    session, named_user, error_template, logged_in, test_client, request
):
    perm_err = request.node.get_closest_marker('perm_error')
    if perm_err:
        code = perm_err.kwargs['error']
    else:
        code = 204

    with logged_in(named_user):
        test_client.req(
            'patch',
            '/api/v1/login?type=reset_on_lti',
            code,
            result=error_template if code >= 400 else None
        )
        if code <= 400:
            assert m.User.query.get(
                named_user.id
            ).reset_email_on_lti, """
            Property should be set.
            """

            # Multiple times should be possible without error
            test_client.req('patch', '/api/v1/login?type=reset_on_lti', 204)

            assert m.User.query.get(
                named_user.id
            ).reset_email_on_lti, """
            Property should still be set
            """


def test_impersonate(logged_in, describe, test_client, session):
    with describe('setup'):
        admin_password = 'HELLO!!!'
        user_password = 'HELLO'

        with_perm = create_user_with_perms(
            session, [], [], [GlobalPermission.can_impersonate_users]
        )
        no_perm = create_user_with_perms(session, [], [], [])
        with_perm.password = admin_password
        no_perm.password = admin_password

        active = create_user_with_perms(session, [], [])
        not_active = create_user_with_perms(session, [], [])
        not_active.active = False
        active.password = user_password
        not_active.password = user_password

        session.commit()

    with describe('no perm cannot impersonate'), logged_in(no_perm):
        test_client.req(
            'post',
            '/api/v1/login?impersonate',
            403,
            data={
                'username': active.username,
                'own_password': admin_password,
            }
        )

        test_client.req(
            'post',
            '/api/v1/login?impersonate',
            403,
            data={
                'username': active.username,
                'own_password': user_password,
            }
        )

    with describe('with perm can impersonate'), logged_in(with_perm):
        # Does not work with users password
        test_client.req(
            'post',
            '/api/v1/login?impersonate',
            403,
            data={'username': active.username, 'own_password': user_password}
        )

        # Does work with own password
        test_client.req(
            'post',
            '/api/v1/login?impersonate',
            200,
            data={'username': active.username, 'own_password': admin_password},
            result={
                'user': {
                    '__allow_extra__': True,
                    'username': active.username,
                    'email': active.email,
                },
                'access_token': str,
            }
        )

    with describe('cannot impersonate non active user'), logged_in(with_perm):
        test_client.req(
            'post',
            '/api/v1/login?impersonate',
            404,
            data={
                'username': not_active.username, 'own_password': admin_password
            }
        )

    with describe('cannot impersonate while not logged in'):
        test_client.req(
            'post',
            '/api/v1/login?impersonate',
            401,
            data={'username': active.username, 'own_password': admin_password}
        )


def test_timeout_jwt_token(test_client, session, describe, logged_in, app):
    with describe('setup'):
        user = create_user_with_perms(session, [], [])

    with describe('cannot use the same token far in the future'):
        with logged_in(user):
            # Can within timeout
            test_client.req('get', '/api/v1/login', 200)

            future = datetime.datetime.utcnow() + datetime.timedelta(weeks=8)

            with freezegun.freeze_time(future):
                test_client.req('get', '/api/v1/login', 401)

    with describe('cannot use a garbage jwt token'), app.app_context():
        test_client.req(
            'get',
            '/api/v1/login',
            401,
            headers={'Authorization': f'Bearer jdalksfjakldfjlkadjsdlkf'}
        )


<<<<<<< HEAD
def test_login_rate_limit(test_client, session, describe, app):
    with describe('setup'):
        password = str(uuid.uuid4())
        new_user1 = m.User(
            name='NEW_USER',
            email='a@a.nl',
            password=password,
            active=True,
            username='a-the-a-er',
            role=session.query(m.Role).first(),
        )
        new_user2 = m.User(
            name='NEW_USER',
            email='b@b.nl',
            password=password,
            active=True,
            username='b-the-b-er',
            role=session.query(m.Role).first(),
        )
        session.add(new_user1)
        session.add(new_user2)
        session.commit()

    with describe('Will get rate limit if trying too much'):
        for i in range(100):
            with app.app_context():
                res = test_client.post(
                    '/api/v1/login?with_permissions',
                    json={'username': 'a-the-a-er', 'password': 'not correct'}
                )
            if res.status_code == 429:
                assert i >= 5
                break
            else:
                assert res.status_code >= 400
        else:
            assert False, 'Expected 429 at some point'

    with describe('Can still login for another user'):
        with app.app_context():
            res = test_client.req(
                'post',
                '/api/v1/login?with_permissions',
                200,
                data={
                    'username': 'b-the-b-er',
                    'password': password,
                },
            )

    with describe('Correct login does not fix rate limit'):
        with app.app_context():
            res = test_client.req(
                'post',
                '/api/v1/login?with_permissions',
                429,
                data={
                    'username': 'a-the-a-er',
                    'password': password,
                },
            )
=======
def test_reset_password_without_perm(
    test_client, session, error_template, describe
):
    with describe('setup'):
        user = create_user_with_perms(session, [], [], gperms=[])

    with describe('Cannot get reset password link'):
        test_client.req(
            'patch',
            '/api/v1/login?type=reset_email',
            403,
            data={'username': user.username},
            result={
                **error_template,
                'message':
                    re.compile('^This user.*necessary.*reset.*own password'),
            }
        )
>>>>>>> 4c3c1f6f
<|MERGE_RESOLUTION|>--- conflicted
+++ resolved
@@ -733,7 +733,6 @@
         )
 
 
-<<<<<<< HEAD
 def test_login_rate_limit(test_client, session, describe, app):
     with describe('setup'):
         password = str(uuid.uuid4())
@@ -795,7 +794,8 @@
                     'password': password,
                 },
             )
-=======
+
+            
 def test_reset_password_without_perm(
     test_client, session, error_template, describe
 ):
@@ -813,5 +813,4 @@
                 'message':
                     re.compile('^This user.*necessary.*reset.*own password'),
             }
-        )
->>>>>>> 4c3c1f6f
+        )