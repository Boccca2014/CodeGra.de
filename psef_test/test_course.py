--- conflicted
+++ resolved
@@ -2,7 +2,6 @@
 import uuid
 
 import pytest
-
 import helpers
 import psef.models as m
 from helpers import (
@@ -155,10 +154,7 @@
             'is_lti': add_lti,
             'virtual': False,
             'lti_provider': canvas_lti1p1_provider if add_lti else None,
-<<<<<<< HEAD
             'state': 'visible',
-=======
->>>>>>> de93713f
         }
 
         if extended:
@@ -233,10 +229,7 @@
                 'assignments': [],
                 'snippets': [],
                 'group_sets': [],
-<<<<<<< HEAD
                 'state': 'visible',
-=======
->>>>>>> de93713f
             }
         )
 
