--- conflicted
+++ resolved
@@ -4,7 +4,6 @@
 import json
 
 import pytest
-
 import helpers
 import psef.auth as a
 import psef.models as m
@@ -229,7 +228,6 @@
         course1 = helpers.create_course(test_client)
         course2 = helpers.create_course(test_client)
         course3 = helpers.create_course(test_client)
-<<<<<<< HEAD
 
         archived_course1 = helpers.create_course(test_client)
         archived_course1 = m.Course.query.get(helpers.get_id(archived_course1))
@@ -255,18 +253,12 @@
         user.courses[archived_course2.id] = m.CourseRole.query.filter_by(
             name='Teacher', course=archived_course2
         ).one()
-=======
-        user = helpers.create_user_with_role(
-            session, 'Student', [course1, course2]
-        )
->>>>>>> de93713f
 
     with describe('Returns no courses when not logged in'):
         assert not m.Course.query.filter(
             a.CoursePermissions.ensure_may_see_filter()
         ).all()
 
-<<<<<<< HEAD
     with describe('Returns all archived course as teacher when logged in'):
         with a.as_current_user(admin_user):
             query = m.Course.query.filter(
@@ -280,8 +272,6 @@
                 ]
             ])
 
-=======
->>>>>>> de93713f
     with describe('Returns all courses when logged in'):
         with a.as_current_user(user):
             query = m.Course.query.filter(
@@ -289,13 +279,9 @@
             ).with_entities(m.Course.id)
             course_ids = sorted(c_id for c_id, in query)
             assert course_ids == sorted([
-<<<<<<< HEAD
                 # We can see archived_course2, but not archived_course1
                 helpers.get_id(c)
                 for c in [course1, course2, archived_course2]
-=======
-                helpers.get_id(c) for c in [course1, course2]
->>>>>>> de93713f
             ])
 
     with describe('Returns single courses when logged in for a single course'):
