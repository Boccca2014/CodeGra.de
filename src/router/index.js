/* SPDX-License-Identifier: AGPL-3.0-only */
import Vue from 'vue';
import Router from 'vue-router';
import { store } from '@/store';
import {
    ResetPassword,
    LTILaunch,
    Home,
    Login,
    ForgotPassword,
    Register,
    ManageCourse,
    ManageAssignment,
    Submission,
    Submissions,
    Admin,
    Groups,
    LoginAndRedirect,
    UnsubscribePage,
    LTIProviderSetup,
<<<<<<< HEAD
    AssignmentLogin,
=======
    CourseEnroll,
    SsoLogin,
>>>>>>> 4c3c1f6f
} from '@/pages';

import { PlagiarismOverview, PlagiarismDetail } from '@/components';
import { NO_LOGIN_ALLOWED_ROUTES, NO_LOGIN_REQUIRED_ROUTES } from '@/constants';
import { resetPageTitle } from '@/pages/title';

Vue.use(Router);

const router = new Router({
    mode: 'history',

    routes: [
        {
            path: '/',
            name: 'home',
            component: Home,
        },
        {
            path: '/login',
            name: 'login',
            component: Login,
        },
        {
            path: '/forgot',
            name: 'forgot',
            component: ForgotPassword,
        },
        {
            path: '/register',
            name: 'register',
            component: Register,
        },
        {
            path: '/reset_password',
            name: 'reset-password',
            component: ResetPassword,
        },
        {
            path: '/lti_launch/',
            name: 'lti-launch',
            component: LTILaunch,
        },
        {
            path: '/admin',
            name: 'admin',
            component: Admin,
        },
        {
            path: '/courses/:courseId/assignments/:assignmentId/submissions/:submissionId',
            name: 'submission',
            component: Submission,
        },
        {
            path:
                '/courses/:courseId/assignments/:assignmentId/submissions/:submissionId/files/:fileId',
            name: 'submission_file',
            component: Submission,
        },
        {
            path: '/courses/:courseId/assignments/:assignmentId/submissions/',
            name: 'assignment_submissions',
            component: Submissions,
        },
        {
            path: '/courses/:courseId',
            name: 'manage_course',
            component: ManageCourse,
        },
        {
            path: '/courses/:courseId/assignments/:assignmentId',
            name: 'manage_assignment',
            component: ManageAssignment,
        },
        {
            path: '/courses/:courseId/group_sets/:groupSetId',
            name: 'manage_groups',
            component: Groups,
        },
        {
            path: '/courses/:courseId/assignments/:assignmentId/plagiarism/:plagiarismRunId/cases/',
            name: 'plagiarism_overview',
            component: PlagiarismOverview,
        },
        {
            path:
                '/courses/:courseId/assignments/:assignmentId/plagiarism/:plagiarismRunId/cases/:plagiarismCaseId',
            name: 'plagiarism_detail',
            component: PlagiarismDetail,
        },
        {
            path: '/login_and_redirect/:loginFile',
            name: 'login_and_redirect',
            component: LoginAndRedirect,
        },
        {
            path: '/unsubscribe/email_notifications/',
            name: 'unsubscribe',
            component: UnsubscribePage,
        },
        {
            path: '/lti_providers/:ltiProviderId/setup',
            name: 'lti_provider_setup',
            component: LTIProviderSetup,
        },
        {
<<<<<<< HEAD
            path: '/assignments/:assignmentId/login/:loginUuid',
            name: 'assignment_login',
            component: AssignmentLogin,
=======
            path: '/courses/:courseId/enroll/:linkId',
            name: 'course_enroll',
            component: CourseEnroll,
        },
        {
            path: '/sso_login/:blobId',
            name: 'sso_login',
            component: SsoLogin,
>>>>>>> 4c3c1f6f
        },
    ],
});

// Stores path of page that requires login when user is not
// logged in, so we can restore it when the user logs in.
let restoreRoute = null;

export function setRestoreRoute(route) {
    restoreRoute = Object.assign({}, route);
}

let previousRoute = null;
export function getPreviousRoute() {
    return previousRoute;
}

router.getRestoreRoute = function getRestoreRoute() {
    return restoreRoute;
};

router.beforeEach((to, from, next) => {
    // Unset page title. Pages will set title,
    // this is mostly to catch pages that don't.
    previousRoute = Object.assign({}, from);
    resetPageTitle();

    const loggedIn = store.getters['user/loggedIn'];
    if (loggedIn) {
        if (restoreRoute) {
            // Reset restoreRoute before calling (synchronous) next.
            const route = restoreRoute;
            restoreRoute = null;
            next(route);
        } else if (NO_LOGIN_ALLOWED_ROUTES.has(to.name)) {
            next('/');
        } else {
            next();
        }
    } else if (!NO_LOGIN_REQUIRED_ROUTES.has(to.name)) {
        setRestoreRoute(to);
        next('/login');
    } else {
        next();
    }
});

export default router;<|MERGE_RESOLUTION|>--- conflicted
+++ resolved
@@ -18,12 +18,9 @@
     LoginAndRedirect,
     UnsubscribePage,
     LTIProviderSetup,
-<<<<<<< HEAD
     AssignmentLogin,
-=======
     CourseEnroll,
     SsoLogin,
->>>>>>> 4c3c1f6f
 } from '@/pages';
 
 import { PlagiarismOverview, PlagiarismDetail } from '@/components';
@@ -129,11 +126,11 @@
             component: LTIProviderSetup,
         },
         {
-<<<<<<< HEAD
             path: '/assignments/:assignmentId/login/:loginUuid',
             name: 'assignment_login',
             component: AssignmentLogin,
-=======
+        },
+        {
             path: '/courses/:courseId/enroll/:linkId',
             name: 'course_enroll',
             component: CourseEnroll,
@@ -142,7 +139,6 @@
             path: '/sso_login/:blobId',
             name: 'sso_login',
             component: SsoLogin,
->>>>>>> 4c3c1f6f
         },
     ],
 });
