import Vue from 'vue';
import Router from 'vue-router';
<<<<<<< HEAD
import {
    Assignments,
    Submission,
    Home,
    Login,
    ManageCourse,
    Submit,
    Submissions,
    User,
} from '@/pages';
=======
import { Linters } from '@/components';
import { Assignments, Submission, Home, Login, Submit, Submissions, User } from '@/pages';
>>>>>>> 8646b6e3

Vue.use(Router);

export default new Router({
    mode: 'history',

    routes: [
        {
            path: '/',
            name: 'home',
            component: Home,
        },
        {
            path: '/login',
            name: 'login',
            component: Login,
        },
        {
            path: '/logout',
            name: 'logout',
            redirect: { name: 'home' },
        },
        {
            path: '/me',
            name: 'me',
            component: User,
        },
        {
            path: '/courses/:courseId/assignments/:assignmentId/submissions/:submissionId',
            name: 'submission',
            component: Submission,
        },
        {
            path: '/courses/:courseId/assignments/:assignmentId/submissions/:submissionId/files/:fileId',
            name: 'submission_file',
            component: Submission,
        },
        {
            path: '/courses/:courseId/assignments/:assignmentId/submissions/',
            name: 'assignment_submissions',
            component: Submissions,
        },
        {
            path: '/assignments/',
            name: 'assignments',
            component: Assignments,
        },
        {
            path: '/courses/:courseId/assignments/:assignmentId/submit',
            name: 'assignment_submit',
            component: Submit,
        },
        {
<<<<<<< HEAD
            path: '/courses/:courseId/manage',
            name: 'assignment_manage',
            component: ManageCourse,
=======
            path: '/test-linters/:assignmentId',
            name: 'test-linters',
            component: Linters,
>>>>>>> 8646b6e3
        },
    ],
});<|MERGE_RESOLUTION|>--- conflicted
+++ resolved
@@ -1,20 +1,6 @@
 import Vue from 'vue';
 import Router from 'vue-router';
-<<<<<<< HEAD
-import {
-    Assignments,
-    Submission,
-    Home,
-    Login,
-    ManageCourse,
-    Submit,
-    Submissions,
-    User,
-} from '@/pages';
-=======
-import { Linters } from '@/components';
-import { Assignments, Submission, Home, Login, Submit, Submissions, User } from '@/pages';
->>>>>>> 8646b6e3
+import { Assignments, Home, Login, ManageCourse, Submission, Submissions, Submit, User } from '@/pages';
 
 Vue.use(Router);
 
@@ -68,15 +54,9 @@
             component: Submit,
         },
         {
-<<<<<<< HEAD
-            path: '/courses/:courseId/manage',
+            path: '/courses/:courseId',
             name: 'assignment_manage',
             component: ManageCourse,
-=======
-            path: '/test-linters/:assignmentId',
-            name: 'test-linters',
-            component: Linters,
->>>>>>> 8646b6e3
         },
     ],
 });