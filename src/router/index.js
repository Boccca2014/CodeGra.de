import Vue from 'vue';
import Router from 'vue-router';
<<<<<<< HEAD
import { Submission, Home, Login, User } from '@/pages';
import CodeUploader from '@/components/CodeUploader';
=======
import { Assignments, Submission, Home, Login, Submit, SubmissionList } from '@/pages';
>>>>>>> 9859e36c

Vue.use(Router);

export default new Router({
    routes: [
        {
            path: '/',
            name: 'Home',
            component: Home,
        },
        {
            path: '/login/',
            name: 'Login',
            component: Login,
        },
        {
            path: '/assignments/:assignmentId/submissions/:submissionId/',
            name: 'Assignment submission',
            component: Submission,
        },
        {
            path: '/assignments/:assignmentId/submissions/:submissionId/files/:fileId/',
            name: 'Assignment submission file',
            component: Submission,
        },
        {
<<<<<<< HEAD
            path: '/user',
            name: 'User',
            component: User,
        },
        {
            path: '/upload',
            name: 'CodeUploader',
            component: CodeUploader,
=======
            path: '/assignments/:assignmentId/submissions/',
            name: 'Assignment submissions',
            component: SubmissionList,
        },
        {
            path: '/assignments/',
            name: 'Assignments',
            component: Assignments,
        },
        {
            path: '/assignments/:assignmentId/submit/',
            name: 'Submit assignment',
            component: Submit,
>>>>>>> 9859e36c
        },
    ],
});<|MERGE_RESOLUTION|>--- conflicted
+++ resolved
@@ -1,11 +1,6 @@
 import Vue from 'vue';
 import Router from 'vue-router';
-<<<<<<< HEAD
-import { Submission, Home, Login, User } from '@/pages';
-import CodeUploader from '@/components/CodeUploader';
-=======
-import { Assignments, Submission, Home, Login, Submit, SubmissionList } from '@/pages';
->>>>>>> 9859e36c
+import { Assignments, Submission, Home, Login, Submit, SubmissionList, User } from '@/pages';
 
 Vue.use(Router);
 
@@ -32,16 +27,11 @@
             component: Submission,
         },
         {
-<<<<<<< HEAD
             path: '/user',
             name: 'User',
             component: User,
         },
         {
-            path: '/upload',
-            name: 'CodeUploader',
-            component: CodeUploader,
-=======
             path: '/assignments/:assignmentId/submissions/',
             name: 'Assignment submissions',
             component: SubmissionList,
@@ -55,7 +45,6 @@
             path: '/assignments/:assignmentId/submit/',
             name: 'Submit assignment',
             component: Submit,
->>>>>>> 9859e36c
         },
     ],
 });