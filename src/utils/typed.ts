--- conflicted
+++ resolved
@@ -179,11 +179,7 @@
 export function buildUrl(
     parts: ReadonlyArray<string | number> | string,
     args: {
-<<<<<<< HEAD
-        query?: Record<string, string | boolean>;
-=======
-        query?: Record<string, string | number>;
->>>>>>> b0349f51
+        query?: Record<string, string | boolean | number>;
         hash?: string;
         addTrailingSlash?: boolean;
     } & OneOrOther<AllOrNone<{
