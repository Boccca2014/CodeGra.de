--- conflicted
+++ resolved
@@ -4,46 +4,7 @@
 import { hasAttr, getProps } from './typed';
 
 export * from './typed';
-<<<<<<< HEAD
-
-const reUnescapedHtml = /[&<>"'`]/g;
-const reHasUnescapedHtml = RegExp(reUnescapedHtml.source);
-/** Used to map characters to HTML entities. */
-const htmlEscapes = {
-    '&': '&amp;',
-    '<': '&lt;',
-    '>': '&gt;',
-    '"': '&quot;',
-    "'": '&#39;',
-    '`': '&#96;',
-};
-export function htmlEscape(inputString) {
-    const string = typeof inputString === 'string' ? inputString : `${inputString}`;
-    if (string && reHasUnescapedHtml.test(string)) {
-        return string.replace(reUnescapedHtml, ent => htmlEscapes[ent]);
-    }
-    return string;
-}
-
-const regexSpecial = /[\\.^$?*+([|{]/g;
-
-export function regexEscape(str) {
-    return str.replace(regexSpecial, c => `\\${c}`);
-}
-
-export function coerceToString(obj) {
-    if (obj == null) return '';
-    else if (typeof obj === 'string') return obj;
-    return `${obj}`;
-}
-
-export function formatGrade(grade) {
-    const g = parseFloat(grade);
-    return Number.isNaN(g) ? null : g.toFixed(2);
-}
-=======
 export * from './error';
->>>>>>> 242d008e
 
 export function formatTimePart(num) {
     return `${num < 10 ? '0' : ''}${num}`;
