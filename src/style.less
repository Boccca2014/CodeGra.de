--- conflicted
+++ resolved
@@ -11,13 +11,6 @@
     text-align: center;
 }
 
-<<<<<<< HEAD
-.input-group {
-    padding: .5em 0;
-}
-
-=======
->>>>>>> 0c36847c
 .code-viewer {
     @linenr-bg: #f8f8f8;
     @line-bg: white;
@@ -49,7 +42,6 @@
         background: transparent;
     }
 
-<<<<<<< HEAD
     .input-group,
     input {
         font-size: 1em;
@@ -61,9 +53,9 @@
         .card-block {
             padding: @line-spacing;
         }
-=======
+    }
+
     .input-group {
         padding: .5em 0;
->>>>>>> 0c36847c
     }
 }