@color-primary: #2c3e50;

html {
    box-sizing: border-box;
}

* {
    box-sizing: inherit;
}

.navbar {
    background: @color-primary;
}

#app {
    display: flex;
    min-height: 100vh;
    flex-direction: column;
}

footer {
    background: #f5f5f5;
}

.btn {
    cursor: pointer;

    &-primary {
        background: @color-primary;
        border-color: @color-primary;

        &:hover {
            background: saturate(lighten(@color-primary, 7.5%), 10%);
            border-color: saturate(lighten(@color-primary, 7.5%), 10%);
        }

        &[disabled] {
            background: fade(@color-primary, 80);
            border-color: fade(@color-primary, 60);
        }
    }
}

.custom-control-input {
    &:active ~ .custom-control-indicator {
        background-color: fade(@color-primary, 60);
    }

    &:focus ~ .custom-control-indicator {
        box-shadow: 0 0 0 1px white,
                    0 0 0 3px @color-primary;
    }

    &:checked ~ .custom-control-indicator {
        background-color: @color-primary;
    }
}

input[type="datetime-local"] {
<<<<<<< HEAD
    flex-direction: row!important;
=======
    padding: 0 .75rem;
>>>>>>> 91b77b57
    &::-webkit-inner-spin-button {
        -webkit-appearance: none;
    }
}

input[type="number"] {
    text-align: right;
    padding-right: 1em;

    &::-webkit-inner-spin-button {
        -webkit-appearance: none;
    }
    -moz-appearance: textfield;
    appearance: textfield;
}

input:disabled,
textarea:disabled {
    background: white;
}

.card-primary.card-inverse {
    background: @color-primary;
    border-color: @color-primary;
}

.table-hover tbody tr {
    cursor: pointer;
}

.input-group .custom-checkbox {
    margin-right: 0;
    padding: .5rem .75rem;
    padding-left: 2.25rem;
    font-size: 0.95em;

    .custom-control-indicator {
        top: .625rem;
        left: .75rem;
    }
}

.input-group .input-group-btn {
    &:not(:first-child) button {
        border-top-left-radius: 0;
        border-bottom-left-radius: 0;
    }

    &:not(:last-child) button {
        border-top-right-radius: 0;
        border-bottom-right-radius: 0;
    }
}

.form-group .alert {
    position: relative;
    margin-top: -4px;
    margin-bottom: 0;
    z-index: -1;
}

.custom-file {
    padding: 0;
    overflow: hidden;

    input {
        cursor: pointer;
    }

    & &-control {
        cursor: pointer;
        border: 0;
    }
}

.code-viewer {
    @linenr-bg: #f8f8f8;
    @line-bg: white;
    @line-spacing: .5em;

    background: @linenr-bg;

    li {
        background: @line-bg;
        padding: @line-spacing/2 0;

        /* Prevent <li> overlapping <ol> border. */
        &:first-child {
            padding-top: @line-spacing;
            border-top-right-radius: inherit;
        }

        &:last-child {
            padding-bottom: @line-spacing;
            border-bottom-right-radius: inherit;
        }
    }

    code {
        padding: 0;
        line-height: 1;
        background: transparent;
    }

    .add-feedback {
        top: @line-spacing/2 !important;
    }

    .input-group,
    input {
        font-size: 1em;
    }

    .card {
        margin-top: @line-spacing;

        .card-block {
            padding: @line-spacing;
        }
    }

    .input-group {
        padding: .5em 0;
    }
}

.linter-feedback {
    color: red;
    font-weight: bold;
    -webkit-text-decoration-style: wavy;
    -moz-text-decoration-style: wavy;
    text-decoration-style: wavy;
}

.file-tree {
    a {
        color: #2c3e50;
    }

    .active-file {
        font-weight: bold;
    }
}<|MERGE_RESOLUTION|>--- conflicted
+++ resolved
@@ -57,11 +57,8 @@
 }
 
 input[type="datetime-local"] {
-<<<<<<< HEAD
     flex-direction: row!important;
-=======
     padding: 0 .75rem;
->>>>>>> 91b77b57
     &::-webkit-inner-spin-button {
         -webkit-appearance: none;
     }
