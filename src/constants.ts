--- conflicted
+++ resolved
@@ -56,24 +56,18 @@
     'login_and_redirect',
     'unsubscribe',
     'lti_provider_setup',
-<<<<<<< HEAD
     'assignment_login',
-=======
     'course_enroll',
     'sso_login',
->>>>>>> 4c3c1f6f
 ]);
 
 export const NO_SIDEBAR_ROUTES = new Set(<const>[
     'lti-launch',
     'unsubscribe',
     'lti_provider_setup',
-<<<<<<< HEAD
     'assignment_login',
-=======
     'course_enroll',
     'sso_login',
->>>>>>> 4c3c1f6f
 ]);
 
 export const NO_FOOTER_ROUTES = new Set(<const>[
