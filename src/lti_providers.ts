// SPDX-License-Identifier: AGPL-3.0-only
import * as utils from '@/utils';

// eslint-disable-next-line
import type { LTIProviderServerData } from '@/api/v1/lti';

import { AssertionError, mapToObject } from '@/utils/typed';

const defaultLTI1p1Provider = Object.freeze(<const>{
    lms: 'LMS',
    addBorder: false,
    supportsDeadline: false,
    supportsBonusPoints: false,
    supportsStateManagement: false,
});
export type LTIProvider = {
    readonly lms: string;
    readonly addBorder: boolean;
    readonly supportsDeadline: boolean;
    readonly supportsBonusPoints: boolean;
    readonly supportsStateManagement: boolean;
};

type LTI1p1Provider = LTIProvider & { tag?: string };

function makeLTI1p1Provider(
    name: string,
    override: Partial<Omit<LTI1p1Provider, 'lms'>> | null = null,
): Readonly<LTI1p1Provider> {
    return Object.freeze(
        Object.assign({}, defaultLTI1p1Provider, override, { lms: name }),
    );
}

const blackboardProvider = makeLTI1p1Provider('Blackboard');

const brightSpaceProvider = makeLTI1p1Provider('Brightspace', {
    // In the backend we call Brightspace "BrightSpace" (with a capital S)
    // so we need to override the tag that is used to identify the correct
    // ltiProvider.
    tag: 'BrightSpace',
});

const moodleProvider = makeLTI1p1Provider('Moodle');

const sakaiProvider = makeLTI1p1Provider('Sakai');

const openEdxProvider = makeLTI1p1Provider('Open edX');

const canvasProvider = makeLTI1p1Provider('Canvas', {
    addBorder: true,
    supportsDeadline: true,
    supportsBonusPoints: true,
    supportsStateManagement: true,
});

/* eslint-disable camelcase */
export const LTI1p3ProviderNames = Object.freeze(<const>[
    'Blackboard',
    'Brightspace',
    'Canvas',
    'Moodle',
]);
export type LTI1p3ProviderName = typeof LTI1p3ProviderNames[number];

export interface LTI1p3Capabilities {
    lms: LTI1p3ProviderName;
    set_deadline: boolean;
    set_state: boolean;
    test_student_name: string | null;
    cookie_post_message: string | null;
    supported_custom_replacement_groups: string[];
}
/* eslint-enable camelcase */

class LTI1p3ProviderCapabilties implements LTIProvider {
    readonly addBorder: boolean;

    readonly supportsDeadline: boolean;

    readonly supportsBonusPoints: boolean;

    readonly supportsStateManagement: boolean;

    constructor(public readonly lms: string, capabilities: LTI1p3Capabilities) {
        this.addBorder = capabilities.lms === 'Canvas';

        this.supportsDeadline = !capabilities.set_deadline;

        this.supportsBonusPoints = true;

        this.supportsStateManagement = !capabilities.set_state;
    }
}

const LTI1p1Lookup: Record<string, LTIProvider> = mapToObject([
    blackboardProvider,
    brightSpaceProvider,
    canvasProvider,
    moodleProvider,
    sakaiProvider,
<<<<<<< HEAD
    openEdxProvider,
], prov => [prov.lms, prov]);
=======
], prov => [prov.tag || prov.lms, prov]);
>>>>>>> 4bc4a6fa

export function makeProvider(provider: LTIProviderServerData): LTIProvider {
    switch (provider.version) {
        case 'lti1.1': {
            const prov = LTI1p1Lookup[provider.lms];
            if (prov == null) {
                utils.withSentry(Sentry => {
                    Sentry.captureMessage(`Unknown LTI provider: ${provider.lms}`);
                });
                return defaultLTI1p1Provider;
            } else {
                return prov;
            }
        }
        case 'lti1.3':
            return new LTI1p3ProviderCapabilties(provider.lms, provider.capabilities);
        default:
            return AssertionError.assertNever(provider);
    }
}<|MERGE_RESOLUTION|>--- conflicted
+++ resolved
@@ -99,12 +99,8 @@
     canvasProvider,
     moodleProvider,
     sakaiProvider,
-<<<<<<< HEAD
     openEdxProvider,
-], prov => [prov.lms, prov]);
-=======
 ], prov => [prov.tag || prov.lms, prov]);
->>>>>>> 4bc4a6fa
 
 export function makeProvider(provider: LTIProviderServerData): LTIProvider {
     switch (provider.version) {
