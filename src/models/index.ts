--- conflicted
+++ resolved
@@ -17,10 +17,6 @@
 export * from './sso_provider';
 export * from './grader';
 export * from './course';
-<<<<<<< HEAD
-export * from './ui_prefs';
-export * from './quality_comments';
-=======
 export * from './siteSettings';
 export * from './ui_prefs';
->>>>>>> d70e44a4
+export * from './quality_comments';