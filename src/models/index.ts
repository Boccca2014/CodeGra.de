--- conflicted
+++ resolved
@@ -17,8 +17,5 @@
 export * from './sso_provider';
 export * from './grader';
 export * from './course';
-<<<<<<< HEAD
 export * from './siteSettings';
-=======
-export * from './ui_prefs';
->>>>>>> 797d1050
+export * from './ui_prefs';