// SPDX-License-Identifier: AGPL-3.0-only
import { store } from '@/store';
import * as utils from '@/utils';
import { makeCache } from '@/utils/cache';
import { AutoTestRun, AutoTestResult } from '@/models';
import { RubricResultValidationError, RubricRowValidationError } from './errors';
import { Submission } from './submission';

enum RubricDescriptionType {
    'plain_text',
    'markdown',
}

const defaultDescriptionType: RubricDescriptionType = RubricDescriptionType.markdown;

interface RubricItemServerData {
    id: number;
    points: number;
    header: string;
    description: string;
}

interface IRubricItem<T> {
    id: T;

    points: T extends number ? number : number | '' | null;

    header: string;

    description: string;

    trackingId?: number;
}

export interface RubricItem<T = number | undefined> extends IRubricItem<T> {}
export class RubricItem<T = number | undefined> {
    static fromServerData(data: Required<RubricItemServerData>) {
        return new RubricItem({
            id: data.id,
            points: data.points,
            header: data.header,
            description: data.description,
        });
    }

    static createEmpty(): RubricItem<undefined> {
        return new RubricItem(
            {
                id: undefined,
                points: '',
                header: '',
                description: '',
            },
            utils.getUniqueId(),
        );
    }

    duplicate(): RubricItem<T | undefined> {
        return new RubricItem(
            {
                id: undefined,
                points: this.points,
                header: this.header,
                description: this.description,
            },
            utils.getUniqueId(),
        );
    }

    constructor(item: IRubricItem<T>, trackingId?: number) {
        this.trackingId = trackingId;
        Object.assign(this, item);
        Object.freeze(this);
    }

    update<Y>(props: { id: Y } & Partial<IRubricItem<Y>>): RubricItem<Y>;

    update(props: Partial<IRubricItem<T>>): RubricItem<T>;

    update<Y>(props: Partial<IRubricItem<Y>> = {}): RubricItem<Y | T> {
        return new RubricItem(
            Object.assign(
                {},
                this,
                utils.pickKeys(props, ['id', 'points', 'header', 'description'], false),
            ),
            this.trackingId,
        );
    }

    get nonEmptyHeader() {
        return this.header || '[No name]';
    }

    equals(other: RubricItem<T>): boolean {
        if (!(other instanceof RubricItem)) {
            return false;
        }

        return (
            this.points === other.points &&
            this.header === other.header &&
            this.description === other.description
        );
    }
}

interface BaseRubricRowServerData {
    id: number;
    header: string;
    description: string;
    // eslint-disable-next-line camelcase
    description_type: keyof typeof RubricDescriptionType;
    locked: false | 'auto_test';
    items: RubricItemServerData[];
}

interface ContinuousRubricRowServerData extends BaseRubricRowServerData {
    // eslint-disable-next-line @typescript-eslint/no-use-before-define
    type: typeof ContinuousRubricRow.tag;
}

interface NormalRubricRowServerData extends BaseRubricRowServerData {
    // eslint-disable-next-line @typescript-eslint/no-use-before-define
    type: typeof NormalRubricRow.tag;
}

type RubricRowServerData = ContinuousRubricRowServerData | NormalRubricRowServerData;

interface IRubricRow<T, Y = T> {
    id: Y;
    // eslint-disable-next-line @typescript-eslint/no-use-before-define
    type: '' | keyof typeof RubricRowsTypes;
    header: string;
    description: string;
    descriptionType: RubricDescriptionType;
    locked: false | 'auto_test';
    items: RubricItem<T>[];
}

export interface RubricRow<T> extends IRubricRow<T> {
    trackingId: number;
}

export class RubricRow<T extends number | undefined | null> {
    constructor(row: IRubricRow<T>, trackingId?: number) {
        // eslint-disable-next-line @typescript-eslint/no-use-before-define
<<<<<<< HEAD
        if (row.type && !(this instanceof RubricRowsTypes[row.type])) {
            throw new Error('You cannot make a base row with a non empty type.');
=======
        if (!hasAttr(RubricRowsTypes, data.type)) {
            AssertionError.typeAssert<never>(data.type);
            // eslint-disable-next-line @typescript-eslint/restrict-template-expressions
            throw new ReferenceError(`Could not find specified type: ${data.type}`);
>>>>>>> af3de306
        }

        this.trackingId = trackingId ?? utils.getUniqueId();

        Object.assign(this, row);
        Object.freeze(this.items);

        Object.freeze(this);
    }

    static fromServerData(data: RubricRowServerData) {
        utils.AssertionError.typeAssert<RubricRowType>(data.type);
        switch (data.type) {
            case 'normal':
                return NormalRubricRow.fromServerData(data);
            case 'continuous':
                return ContinuousRubricRow.fromServerData(data);
            default:
                utils.AssertionError.assertNever(data);
        }
    }

    updateFromServerData(data: RubricRowServerData): RubricRow<number> {
        const row = Object.assign({
            items: data.items.map(RubricItem.fromServerData),
            descriptionType: RubricDescriptionType[data.description_type],
        }, utils.pickKeys(
            data,
            ['id', 'locked', 'type', 'header', 'description'],
        ));
        return new (this.constructor as typeof RubricRow)(
            row,
            this.trackingId,
        );
    }

    static createEmpty(): RubricRow<undefined> {
        return new RubricRow({
            id: undefined,
            type: '',
            header: '',
            description: '',
            descriptionType: defaultDescriptionType,
            locked: false,
            items: [],
        });
    }

<<<<<<< HEAD
    duplicate(): RubricRow<T | undefined> {
        let newHeader = this.header;
        if (newHeader) {
            newHeader += ' (duplicate)';
=======
    @nonenumerable
    protected _cache = makeCache('maxPoints', 'minPoints');

    constructor(row: IRubricRow<T>, trackingId?: number) {
        // eslint-disable-next-line @typescript-eslint/no-use-before-define
        if (row.type && !(this instanceof RubricRowsTypes[row.type])) {
            throw new Error('You cannot make a base row with a non empty type.');
>>>>>>> af3de306
        }
        return new (this.constructor as any)(
            {
                id: undefined,
                type: this.type,
                header: newHeader,
                description: this.description,
                descriptionType: this.descriptionType,
                locked: false,
                items: this.items.map(item => item.duplicate()),
            },
            utils.getUniqueId(),
        );
    }

    @utils.nonenumerable
    protected _cache = makeCache('maxPoints', 'minPoints');

    get isMarkdown(): boolean {
        return this.descriptionType === RubricDescriptionType.markdown;
    }

    get minPoints(): number {
        return this._cache.get('minPoints', () => {
            const found = this.items.reduce((minFound, item) => {
                const pts: number | null | '' = item.points;
                if (pts != null && pts !== '') {
                    return Math.min(minFound, pts);
                }
                return minFound;
            }, Infinity);
            return found === Infinity ? 0 : found;
        });
    }

    get maxPoints(): number {
        return this._cache.get('maxPoints', () => {
            const maxPoints = Math.max(
                ...utils.filterMap(
                    this.items,
                    (item): utils.Maybe<number> => {
                        const pts: number | null | '' = item.points;
                        if (pts == null || pts === '') {
                            return utils.Nothing;
                        } else {
                            return utils.Just(pts);
                        }
                    },
                ),
            );

            if (maxPoints === -Infinity) {
                return 0;
            }

            return maxPoints;
        });
    }

    private update(
        this: RubricRow<T>,
        props: Partial<RubricRow<T | null | undefined>> = {},
    ): RubricRow<T | null | undefined> {
        return new (this.constructor as any)(
            Object.assign(
                {},
                this,
                utils.pickKeys(
                    props,
                    ['id', 'type', 'header', 'description', 'descriptionType', 'locked', 'items'],
                    false,
                ),
            ),
            this.trackingId,
        );
    }

    updateItem(
        this: NormalRubricRow<T>,
        idx: number,
        prop: Exclude<keyof RubricItem, 'id'>,
        // eslint-disable-next-line no-undef
        value: RubricItem[typeof prop],
    ): NormalRubricRow<T | null | undefined>;

    updateItem(
        this: ContinuousRubricRow<T>,
        idx: 0,
        prop: Exclude<keyof RubricItem, 'id'>,
        // eslint-disable-next-line no-undef
        value: RubricItem[typeof prop],
    ): ContinuousRubricRow<T | null | undefined>;

    updateItem(
        this: RubricRow<T>,
        idx: number,
        prop: Exclude<keyof RubricItem, 'id'>,
        // eslint-disable-next-line no-undef
        value: RubricItem[typeof prop],
    ): RubricRow<T | null | undefined> {
        const items: RubricItem<undefined | null | T>[] = this.items.slice();
        if (idx < 0 || idx >= items.length) {
            throw new ReferenceError('Invalid index');
        }
        if (prop === 'points') {
            const pts = utils.parseOrKeepFloat(<RubricItem[typeof prop]>value);
            items[idx] = items[idx].update({
                points: Number.isNaN(pts) ? null : pts,
            });
        } else {
            items[idx] = items[idx].update({ [prop]: value });
        }
        return this.update({ items });
    }

    // TODO: Remove setType once the RubricEditorV1 has been removed.
    setType(type: 'continuous'): ContinuousRubricRow<undefined>;

    setType(type: 'normal'): NormalRubricRow<undefined>;

    // eslint-disable-next-line @typescript-eslint/no-use-before-define
    setType<Y extends keyof typeof RubricRowsTypes>(
        type: Y,
    ): ContinuousRubricRow<undefined> | NormalRubricRow<undefined> {
        if (this.type != null && this.type !== '') {
            throw new Error(`Row type was already set and was ${this.type}`);
        }

        // eslint-disable-next-line @typescript-eslint/no-use-before-define
        const cls = RubricRowsTypes[type];
        if (cls == null) {
            throw new TypeError(`Invalid row type: ${type}`);
        }
        return cls.createEmpty();
    }

    createItem<Y extends number | null | undefined>(
        this: NormalRubricRow<Y>,
    ): NormalRubricRow<Y | undefined>;

    createItem<Y extends number | null | undefined>(this: RubricRow<Y>) {
        return this.update({
            items: [...this.items, RubricItem.createEmpty()],
        });
    }

    deleteItem(idx: number) {
        if (idx < 0 || idx >= this.items.length) {
            throw new ReferenceError('Invalid index');
        }

        return this.update({
            items: this.items.slice(0, idx).concat(this.items.slice(idx + 1)),
        });
    }

    lockMessage(autoTest: AutoTestRun, autoTestResult: AutoTestResult, rubricResult: RubricResult) {
        switch (this.locked) {
            case 'auto_test':
                return this._autoTestLockMessage(autoTest, autoTestResult, rubricResult);
            default:
                return '';
        }
    }

    _autoTestLockMessage(
        _: Object | null,
        autoTestResult: AutoTestResult,
        rubricResult: RubricResult,
    ) {
        const selectedRubricItem = utils.getProps(
            rubricResult,
            null,
            'selected',
            utils.coerceToString(this.id),
        );
        const autoTestPercentage = utils.getProps(
            autoTestResult as any,
            null,
            'rubricResults',
            utils.coerceToString(this.id),
            'percentage',
        );

        if (selectedRubricItem == null || autoTestPercentage == null) {
            let msg = 'This is an AutoTest category.';
            if (autoTestResult != null) {
                const extra = [];
                if (!autoTestResult.finished) {
                    extra.push('the test has finished running');
                }
                if (!(autoTestResult.isFinal as boolean)) {
                    extra.push(
                        'all hidden steps have been run, which will happen after the deadline',
                    );
                }
                if (extra.length === 0) {
                    extra.push('you have the permission to see the final grade');
                }
                msg += ` It will be filled in once ${extra.join(' and ')}.`;
            }
            return msg;
        } else {
            return `You scored ${autoTestPercentage.toFixed(0)}% in the
                corresponding AutoTest category, which scores you ${utils.toMaxNDecimals(
                selectedRubricItem.points * selectedRubricItem.multiplier,
                2,
            )} points in this rubric category. `;
        }
    }

    get nonEmptyHeader() {
        return this.header || '[No name]';
    }

    validate(prevErrors: RubricRowValidationError | null = null) {
        let errors: RubricRowValidationError;
        if (prevErrors == null) {
            errors = new RubricRowValidationError();
        } else {
            utils.AssertionError.assert(
                prevErrors instanceof RubricRowValidationError,
                'prevErrors should be an instance of RubricRowValidationError',
            );
            errors = prevErrors;
        }

        if (this.header.length === 0) {
            errors.unnamed = true;
        }

        if (this.items.length === 0) {
            errors.categories.push(this.nonEmptyHeader);
        }

        for (let j = 0; j < this.items.length; j += 1) {
            const item = this.items[j];

            if (item.header.length === 0) {
                errors.itemHeader.push(this.nonEmptyHeader);
            }

            if (item.points == null || Number.isNaN(utils.parseOrKeepFloat(item.points))) {
                errors.itemPoints.push(`'${this.nonEmptyHeader} - ${item.nonEmptyHeader}'`);
            }
        }

        return errors;
    }

    equals(other: RubricRow<T>): boolean {
        if (!(other instanceof this.constructor)) {
            return false;
        }

        if (this.items.length !== other.items.length) {
            return false;
        }

        return (
            this.type === other.type &&
            this.header === other.header &&
            this.description === other.description &&
            this.descriptionType === other.descriptionType &&
            this.locked === other.locked &&
            this.items.every((item, i) => item.equals(other.items[i]))
        );
    }
}

export class NormalRubricRow<T extends number | undefined | null> extends RubricRow<T> {
    static readonly tag = 'normal';

    readonly type!: 'normal';

    static fromServerData(data: NormalRubricRowServerData) {
        if (data.type !== 'normal') {
            throw new TypeError('Row is not normal');
        }

        return new NormalRubricRow({
            id: data.id,
            type: data.type,
            header: data.header,
            description: data.description,
            descriptionType: RubricDescriptionType[data.description_type],
            locked: data.locked,
            items: data.items.map(item => RubricItem.fromServerData(item)),
        });
    }

    static createEmpty(): NormalRubricRow<undefined> {
        return new NormalRubricRow({
            id: undefined,
            type: 'normal',
            header: '',
            description: '',
            descriptionType: defaultDescriptionType,
            locked: false,
            items: [],
        });
    }

    _autoTestLockMessage(
        // eslint-disable-next-line camelcase
        autoTest: { grade_calculation?: 'full' | 'partial' } | null,
        autoTestResult: AutoTestResult,
        rubricResult: RubricResult,
    ) {
        // eslint-disable-next-line camelcase
        const gradeCalculation = autoTest?.grade_calculation;
        let msg = super._autoTestLockMessage(autoTest, autoTestResult, rubricResult);
        if (msg) {
            msg += ' ';
        }

        if (gradeCalculation != null) {
            const toReach = gradeCalculation === 'full' ? 'upper' : 'lower';
            msg += `You need to reach the ${toReach} bound of a rubric item to achieve its score.`;
        } else if (autoTest != null) {
            msg += 'No grade calculation method has been set yet.';
        }

        return msg;
    }
}

export class ContinuousRubricRow<T extends number | undefined | null> extends RubricRow<T> {
    static readonly tag = 'continuous';

    readonly type!: 'continuous';

    static fromServerData(data: ContinuousRubricRowServerData): ContinuousRubricRow<number> {
        if (data.type !== 'continuous') {
            throw new TypeError('Row is not continuous');
        }

        return new ContinuousRubricRow({
            id: data.id,
            type: data.type,
            header: data.header,
            description: data.description,
            descriptionType: RubricDescriptionType[data.description_type],
            locked: data.locked,
            items: data.items.map(item => RubricItem.fromServerData(item)),
        });
    }

    static createEmpty(): ContinuousRubricRow<undefined> {
        return new ContinuousRubricRow({
            id: undefined,
            type: 'continuous',
            header: '',
            description: '',
            descriptionType: defaultDescriptionType,
            locked: false,
            items: [RubricItem.createEmpty().update({ header: 'Continuous' })],
        });
    }

    // eslint-disable-next-line class-methods-use-this
    get minPoints() {
        return 0;
    }

    validate(prevErrors: RubricRowValidationError | null = null) {
        const errors = super.validate(prevErrors);

        if ((this.items[0].points ?? 0) <= 0) {
            errors.continuous.push(this.nonEmptyHeader);
        }

        return errors;
    }
}

const RubricRowsTypes = <const>{
    [NormalRubricRow.tag]: NormalRubricRow,
    [ContinuousRubricRow.tag]: ContinuousRubricRow,
};

type RubricRowType = keyof typeof RubricRowsTypes;

type RubricServerData = RubricRowServerData[];

export class Rubric<T extends number | undefined | null> {
    static fromServerData(data: RubricServerData) {
<<<<<<< HEAD
        return new Rubric(data.map(RubricRow.fromServerData));
    }

    updateFromServerData(data: RubricServerData): Rubric<number> {
        // A newly created row has no id yet, but we need to know the id to be
        // able to update a row. Unfortunately it is not possible to simply
        // overwrite the old rubric in the store with an entirely new one
        // created from the data sent back by the server, because then the
        // tracking ids of the rubric rows will change, defeating the point of
        // the tracking ids.
        const rows = utils.zipWith((r, n) => r.updateFromServerData(n), this.rows, data);
=======
        const rows = (data ?? []).map(row => {
            row.items.sort((x, y) => x.points - y.points);
            return RubricRow.fromServerData(row);
        });
>>>>>>> af3de306

        return new Rubric(rows);
    }

    @utils.nonenumerable
    private _cache = makeCache('maxPoints', 'rowsById');

    constructor(public readonly rows: ReadonlyArray<RubricRow<T>>) {
        this.rows = Object.freeze(rows);

        Object.freeze(this);
    }

    get maxPoints() {
        return this._cache.get('maxPoints', () =>
            this.rows.reduce((acc, row) => acc + row.maxPoints, 0),
        );
    }

    get rowsById() {
        return this._cache.get('rowsById', () =>
            this.rows.reduce((acc: Record<string, RubricRow<T>>, row) => {
                if (row.id != null) {
                    acc[<number>row.id] = row;
                }
                return acc;
            }, {}),
        );
    }

    getItemIds() {
        return this.rows.reduce((acc: Record<string, string>, row) => {
            row.items.forEach(item => {
                if (typeof item.id === 'number') {
                    acc[item.id] = `${row.nonEmptyHeader} - ${item.nonEmptyHeader}`;
                }
            });
            return acc;
        }, {});
    }

    createRow(type?: RubricRowType) {
        // TODO: Make 'type' argument non-nullable once RubricEditorV1 is
        // removed.

        let newRow;

        if (type == null) {
            newRow = RubricRow.createEmpty();
        } else {
            // eslint-disable-next-line @typescript-eslint/no-use-before-define
            const cls = RubricRowsTypes[type];

            if (cls == null) {
                throw new TypeError(`Invalid row type: ${type}`);
            } else {
                newRow = cls.createEmpty();
            }
        }

        const rows = [...this.rows, newRow];
        return new Rubric(rows);
    }

    duplicateRow(idx: number): Rubric<T | undefined> {
        // Duplicate the row at the given index and insert it right after the
        // given index.
        const rows = this.rows as RubricRow<T | undefined>[];
        const newRow = this.rows[idx].duplicate();
        const newRows = rows.slice(0, idx + 1);
        newRows.push(newRow, ...rows.slice(idx + 1));
        return new Rubric(newRows);
    }

    deleteRow(idx: number) {
        if (idx < 0 || idx >= this.rows.length) {
            throw new ReferenceError('Invalid index');
        }

        const rows = this.rows.slice(0, idx).concat(this.rows.slice(idx + 1));
        return new Rubric(rows);
    }

    updateRow(idx: number, rowData: RubricRow<T>) {
        if (!(rowData instanceof RubricRow)) {
            throw new TypeError('Rubric rows must be of type RubricRow');
        }

        const rows = this.rows.slice();
        rows[idx] = rowData;
        return new Rubric(rows);
    }

    // eslint-disable-next-line class-methods-use-this
    setRows(rows: ReadonlyArray<RubricRow<T>>) {
        return new Rubric(rows);
    }

    equals(other: Rubric<T>): boolean {
        if (!(other instanceof Rubric)) {
            return false;
        }

        if (this.rows.length !== other.rows.length) {
            return false;
        }

        return this.rows.every((row, i) => row.equals(other.rows[i]));
    }
}

export interface RubricResultItemServerData extends RubricItemServerData {
    multiplier: number;
}

interface RubricResultServerData {
    rubrics: RubricRowServerData[];
    selected: RubricResultItemServerData[];
}

export class RubricResult {
    static fromServerData(submissionId: number, data: RubricResultServerData) {
        const rowOfItem = data.rubrics.reduce((acc: Record<string, number>, row) => {
            row.items.forEach(item => {
                acc[item.id] = row.id;
            });
            return acc;
        }, {});

        const selected = data.selected.reduce(
            (acc: Record<string, RubricResultItemServerData>, item) => {
                const rowId = rowOfItem[item.id];
                acc[rowId] = item;
                return acc;
            },
            {},
        );

        return new RubricResult(submissionId, selected);
    }

    private _cache = makeCache('points');

    constructor(
        public submissionId: number,
        public selected: Record<string, RubricResultItemServerData>,
    ) {
        this.submissionId = submissionId;
        this.selected = Object.freeze(selected);

        Object.freeze(this);
    }

    get points() {
        return this._cache.get('points', () => {
            if (Object.values(this.selected).length === 0) {
                return null;
            } else {
                return Object.values(this.selected).reduce((acc, item) => {
                    if (typeof item.multiplier !== 'number') {
                        return acc;
                    }
                    const multiplier = Math.max(0, Math.min(item.multiplier, 1));
                    return acc + item.points * multiplier;
                }, 0);
            }
        });
    }

    get submission(): Submission {
        return store.getters['submissions/getSingleSubmission'](this.submissionId);
    }

    get assignment() {
        return utils.getProps(this.submission, null, 'assignment');
    }

    get rubric(): Rubric<number> | null {
        const id = this.submission?.assignmentId;
        return id == null ? null : store.getters['rubrics/rubrics'][id];
    }

    get maxPoints(): utils.Maybe<number> {
        return utils.Maybe.fromNullable(
            // eslint-disable-next-line camelcase
            this.assignment?.fixed_max_rubric_points,
        ).alt(utils.Maybe.fromNullable(this.rubric?.maxPoints));
    }

    get grade(): string | null {
        const points = this.points;
        const maxPoints = this.maxPoints.extractNullable();
        if (points == null || maxPoints == null) {
            return null;
        } else {
            const grade = (10 * points) / maxPoints;
            return utils.formatGrade(Math.max(0, Math.min(grade, 10)));
        }
    }

    diffSelected(other: RubricResult) {
        const ownIds = new Set(Object.values(this.selected).map(x => x.id));
        const otherIds = new Set(Object.values(other.selected).map(x => x.id));

        return utils.setXor(ownIds, otherIds);
    }

    toggleItem(rowId: number, item: RubricItem & { id: number; points: number }) {
        const selected = Object.assign({}, this.selected);
        const selectedItem = selected[rowId];

        if (selectedItem != null && selectedItem.id === item.id) {
            delete selected[rowId];
        } else {
            selected[rowId] = Object.assign({}, item, {
                multiplier: 1,
            });
        }

        return new RubricResult(this.submissionId, selected);
    }

    setMultiplier(
        rowId: number,
        item: RubricItem & { id: number; points: number },
        multiplier: number,
    ) {
        const selected = Object.assign({}, this.selected);
        const selectedItem = selected[rowId];

        if (selectedItem != null && selectedItem.id !== item.id) {
            throw new Error(
                `Item id should not change! Expected ${selectedItem.id} but got ${item.id}.`,
            );
        } else if (multiplier == null) {
            delete selected[rowId];
        } else {
            selected[rowId] = Object.assign({}, item, {
                multiplier: Number(multiplier),
            });
        }

        return new RubricResult(this.submissionId, selected);
    }

    validate() {
        if (this.rubric == null) {
            throw new ReferenceError('Rubric not found.');
        }

        const errors = new RubricResultValidationError();
        const rows = this.rubric.rowsById;

        Object.entries(this.selected).forEach(([rowId, item]) => {
            const row = rows[rowId];
            if (item.multiplier != null && (item.multiplier < 0 || item.multiplier > 1)) {
                errors.multipliers.push(row.nonEmptyHeader);
            }
        });

        return errors;
    }

    // eslint-disable-next-line class-methods-use-this
    clearSelected() {
        return new RubricResult(this.submissionId, {});
    }
}<|MERGE_RESOLUTION|>--- conflicted
+++ resolved
@@ -55,11 +55,12 @@
         );
     }
 
-    duplicate(): RubricItem<T | undefined> {
+    duplicate(): RubricItem<undefined> {
+        const points: number | '' | null = this.points;
         return new RubricItem(
             {
                 id: undefined,
-                points: this.points,
+                points,
                 header: this.header,
                 description: this.description,
             },
@@ -145,15 +146,10 @@
 export class RubricRow<T extends number | undefined | null> {
     constructor(row: IRubricRow<T>, trackingId?: number) {
         // eslint-disable-next-line @typescript-eslint/no-use-before-define
-<<<<<<< HEAD
-        if (row.type && !(this instanceof RubricRowsTypes[row.type])) {
-            throw new Error('You cannot make a base row with a non empty type.');
-=======
-        if (!hasAttr(RubricRowsTypes, data.type)) {
-            AssertionError.typeAssert<never>(data.type);
+        if (row.type !== '' && !utils.hasAttr(RubricRowsTypes, row.type)) {
+            utils.AssertionError.typeAssert<never>(row.type);
             // eslint-disable-next-line @typescript-eslint/restrict-template-expressions
-            throw new ReferenceError(`Could not find specified type: ${data.type}`);
->>>>>>> af3de306
+            throw new ReferenceError(`Could not find specified type: ${row.type}`);
         }
 
         this.trackingId = trackingId ?? utils.getUniqueId();
@@ -168,26 +164,25 @@
         utils.AssertionError.typeAssert<RubricRowType>(data.type);
         switch (data.type) {
             case 'normal':
+                // eslint-disable-next-line @typescript-eslint/no-use-before-define
                 return NormalRubricRow.fromServerData(data);
             case 'continuous':
+                // eslint-disable-next-line @typescript-eslint/no-use-before-define
                 return ContinuousRubricRow.fromServerData(data);
             default:
-                utils.AssertionError.assertNever(data);
+                return utils.AssertionError.assertNever(data);
         }
     }
 
     updateFromServerData(data: RubricRowServerData): RubricRow<number> {
-        const row = Object.assign({
-            items: data.items.map(RubricItem.fromServerData),
-            descriptionType: RubricDescriptionType[data.description_type],
-        }, utils.pickKeys(
-            data,
-            ['id', 'locked', 'type', 'header', 'description'],
-        ));
-        return new (this.constructor as typeof RubricRow)(
-            row,
-            this.trackingId,
-        );
+        const row = Object.assign(
+            {
+                items: data.items.map(RubricItem.fromServerData),
+                descriptionType: RubricDescriptionType[data.description_type],
+            },
+            utils.pickKeys(data, ['id', 'locked', 'type', 'header', 'description']),
+        );
+        return new (this.constructor as typeof RubricRow)(row, this.trackingId);
     }
 
     static createEmpty(): RubricRow<undefined> {
@@ -202,28 +197,20 @@
         });
     }
 
-<<<<<<< HEAD
-    duplicate(): RubricRow<T | undefined> {
+    duplicate(): RubricRow<undefined> {
         let newHeader = this.header;
         if (newHeader) {
             newHeader += ' (duplicate)';
-=======
-    @nonenumerable
-    protected _cache = makeCache('maxPoints', 'minPoints');
-
-    constructor(row: IRubricRow<T>, trackingId?: number) {
-        // eslint-disable-next-line @typescript-eslint/no-use-before-define
-        if (row.type && !(this instanceof RubricRowsTypes[row.type])) {
-            throw new Error('You cannot make a base row with a non empty type.');
->>>>>>> af3de306
-        }
-        return new (this.constructor as any)(
+        }
+        return new (this.constructor as typeof RubricRow)(
             {
                 id: undefined,
                 type: this.type,
                 header: newHeader,
                 description: this.description,
-                descriptionType: this.descriptionType,
+                // New rows always have the description type markdown, as we
+                // cannot create plain text rows on the server.
+                descriptionType: RubricDescriptionType.markdown,
                 locked: false,
                 items: this.items.map(item => item.duplicate()),
             },
@@ -419,11 +406,13 @@
             }
             return msg;
         } else {
-            return `You scored ${autoTestPercentage.toFixed(0)}% in the
-                corresponding AutoTest category, which scores you ${utils.toMaxNDecimals(
+            const amountPoints = utils.toMaxNDecimals(
                 selectedRubricItem.points * selectedRubricItem.multiplier,
                 2,
-            )} points in this rubric category. `;
+            );
+            return `You scored ${autoTestPercentage.toFixed(
+                0,
+            )}% in the corresponding AutoTest category, which scores you ${amountPoints} points in this rubric category. `;
         }
     }
 
@@ -603,7 +592,6 @@
 
 export class Rubric<T extends number | undefined | null> {
     static fromServerData(data: RubricServerData) {
-<<<<<<< HEAD
         return new Rubric(data.map(RubricRow.fromServerData));
     }
 
@@ -615,12 +603,6 @@
         // tracking ids of the rubric rows will change, defeating the point of
         // the tracking ids.
         const rows = utils.zipWith((r, n) => r.updateFromServerData(n), this.rows, data);
-=======
-        const rows = (data ?? []).map(row => {
-            row.items.sort((x, y) => x.points - y.points);
-            return RubricRow.fromServerData(row);
-        });
->>>>>>> af3de306
 
         return new Rubric(rows);
     }
