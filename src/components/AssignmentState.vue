<template>
    <div class="assignment-state">
        <b-form-fieldset label="Assignment name">
            <b-input-group>
                <b-form-input v-model="name"></b-form-input>
            </b-input-group>
        </b-form-fieldset>
        <b-form-fieldset label="Date & state">
            <b-input-group>
                <b-input-group-button>
                    <b-button :variant="success ? 'success' : 'primary'" @click="submitAssignment">
                        <icon name="refresh" spin v-if="sending"></icon>
                        <span v-else>Submit</span>
                    </b-button>
                </b-input-group-button>
                <b-form-input type="datetime-local" v-model="date"></b-form-input>
                <b-input-group-button @click.native="updateState">
                    <b-button-group>
                        <b-tooltip placement="bottom" content="Hidden">
                            <b-button :variant="state_name == 'hidden' ? 'danger' : 'outline-danger'" value="hidden"><icon name="eye-slash"></icon></b-button>
                        </b-tooltip>
                        <b-tooltip placement="bottom" content="Open">
<<<<<<< HEAD
                            <b-button :variant="['open', 'grading', 'submitting'].indexOf(state) >= 0 ? 'warning' : 'outline-warning'" value="open"><icon name="clock-o"></icon></b-button>
=======
                            <b-button :variant="state_name == 'submitting' || state_name == 'grading' ? 'warning' : 'outline-warning'" value="open"><icon name="clock-o"></icon></b-button>
>>>>>>> 24452b70
                        </b-tooltip>
                        <b-tooltip placement="bottom" content="Done">
                            <b-button :variant="state_name == 'done' ? 'success' : 'outline-success'" value="done"><icon name="check"></icon></b-button>
                        </b-tooltip>
                    </b-button-group>
                </b-input-group-button>
            </b-input-group>
        </b-form-fieldset>
    </div>
</template>

<script>
import { bButton, bButtonGroup, bFormFieldset, bFormInput, bInputGroup, bPopover, bTooltip } from
    'bootstrap-vue/lib/components';

import Icon from 'vue-awesome/components/Icon';
import 'vue-awesome/icons/eye-slash';
import 'vue-awesome/icons/clock-o';
import 'vue-awesome/icons/check';

export default {
    name: 'assignment-state',

    props: {
        assignment: {
            type: Object,
            default: null,
        },
    },

    data() {
        return {
            name: this.assignment ? this.assignment.name : '',
            date: this.assignment ? this.assignment.date : 0,
<<<<<<< HEAD
            state: this.assignment ? this.assignment.state_name : 'hidden',
=======
            state_name: this.assignment ? this.assignment.state_name : 'hidden',
>>>>>>> 24452b70
            sending: false,
            success: false,
        };
    },

    watch: {
        name() {
            this.$emit('updateName', this.name);
        },
    },

    methods: {
        submitAssignment() {
            this.sending = true;
            const d = new Date(this.date);
<<<<<<< HEAD
            this.$http.patch(`/api/v1/assignments/${this.assignment.id}`, {
                name: this.name,
                date: `${d.getUTCFullYear()}-${d.getUTCMonth() + 1}-${d.getUTCDate()}T${d.getUTCHours()}:${d.getUTCMinutes()}`,
                state: this.state,
            }).then(() => {
                setTimeout(() => { this.sending = false; }, 500);
=======
            const assignment = {
                name: this.name,
                date: `${d.getUTCFullYear()}-${d.getUTCMonth() + 1}-${d.getUTCDate()}T${d.getUTCHours()}:${d.getUTCMinutes()}`,
                state: this.state_name,
            };
            this.$http.patch(`/api/v1/assignments/${this.assignment.id}`, { assignment }).then(() => {
                this.sending = false;
                this.success = true;
                setTimeout(() => { this.success = false; }, 1000);
                this.$emit('submit', assignment);
>>>>>>> 24452b70
            });
        },

        updateState(event) {
            const button = event.target.closest('button');
            if (button != null) {
                this.state_name = button.getAttribute('value');
                this.$emit('updateState', this.state_name);
            }
        },
    },

    components: {
        bButton,
        bButtonGroup,
        bFormFieldset,
        bFormInput,
        bInputGroup,
        bPopover,
        bTooltip,
        Icon,
    },
};
</script>

<style lang="less" scoped>
input.form-control {
     flex-direction: row;
}

.btn-group {
    button {
        cursor: pointer;
        border-top-left-radius: 0;
        border-bottom-left-radius: 0;
    }

    & > :not(:last-child) button {
        border-top-right-radius: 0;
        border-bottom-right-radius: 0;
    }
}
</style><|MERGE_RESOLUTION|>--- conflicted
+++ resolved
@@ -20,11 +20,7 @@
                             <b-button :variant="state_name == 'hidden' ? 'danger' : 'outline-danger'" value="hidden"><icon name="eye-slash"></icon></b-button>
                         </b-tooltip>
                         <b-tooltip placement="bottom" content="Open">
-<<<<<<< HEAD
-                            <b-button :variant="['open', 'grading', 'submitting'].indexOf(state) >= 0 ? 'warning' : 'outline-warning'" value="open"><icon name="clock-o"></icon></b-button>
-=======
-                            <b-button :variant="state_name == 'submitting' || state_name == 'grading' ? 'warning' : 'outline-warning'" value="open"><icon name="clock-o"></icon></b-button>
->>>>>>> 24452b70
+                            <b-button :variant="['open', 'grading', 'submitting'].indexOf(state_name) >= 0 ? 'warning' : 'outline-warning'" value="open"><icon name="clock-o"></icon></b-button>
                         </b-tooltip>
                         <b-tooltip placement="bottom" content="Done">
                             <b-button :variant="state_name == 'done' ? 'success' : 'outline-success'" value="done"><icon name="check"></icon></b-button>
@@ -59,11 +55,7 @@
         return {
             name: this.assignment ? this.assignment.name : '',
             date: this.assignment ? this.assignment.date : 0,
-<<<<<<< HEAD
-            state: this.assignment ? this.assignment.state_name : 'hidden',
-=======
             state_name: this.assignment ? this.assignment.state_name : 'hidden',
->>>>>>> 24452b70
             sending: false,
             success: false,
         };
@@ -79,14 +71,6 @@
         submitAssignment() {
             this.sending = true;
             const d = new Date(this.date);
-<<<<<<< HEAD
-            this.$http.patch(`/api/v1/assignments/${this.assignment.id}`, {
-                name: this.name,
-                date: `${d.getUTCFullYear()}-${d.getUTCMonth() + 1}-${d.getUTCDate()}T${d.getUTCHours()}:${d.getUTCMinutes()}`,
-                state: this.state,
-            }).then(() => {
-                setTimeout(() => { this.sending = false; }, 500);
-=======
             const assignment = {
                 name: this.name,
                 date: `${d.getUTCFullYear()}-${d.getUTCMonth() + 1}-${d.getUTCDate()}T${d.getUTCHours()}:${d.getUTCMinutes()}`,
@@ -97,7 +81,6 @@
                 this.success = true;
                 setTimeout(() => { this.success = false; }, 1000);
                 this.$emit('submit', assignment);
->>>>>>> 24452b70
             });
         },
 
