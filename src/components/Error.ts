--- conflicted
+++ resolved
@@ -1,11 +1,7 @@
 /* SPDX-License-Identifier: AGPL-3.0-only */
 import * as tsx from 'vue-tsx-support';
-<<<<<<< HEAD
-=======
 import p from 'vue-strict-prop';
->>>>>>> 797d1050
 import { getErrorMessage } from '@/utils';
-import p from 'vue-strict-prop';
 
 export default tsx.component({
     name: 'cg-error',
