<template>
  <div class="text-center loader col-md-12" v-if="loading">
    <icon name="refresh" scale="4" spin></icon>
  </div>
  <ol class="code-viewer form-control" :class="{ editable }" v-else>
        <li v-on:click="editable && addFeedback($event, i)" v-for="(line, i) in codeLines">
            <code v-html="line"></code>


            <feedback-area :editing="editing[i] === true"
                           :feedback='feedback[i]'
                           :editable='editable'
                           :line='i'
                           :fileId='fileId'
                           v-on:feedbackChange="val => { feedbackChange(i, val); }"
<<<<<<< HEAD
                           v-on:cancel='onChildCancel'
                           v-if="feedback[i] != null">
            </feedback-area>

            <icon name="plus" class="add-feedback" v-if="editable && feedback[i] == null"
                v-on:click="addFeedback($event, value)"></icon>
        </li>
    </ol>
=======
                           v-on:cancel='onChildCancel' v-if="feedback[i] != null">
            </feedback-area>
      <icon name="plus" class="add-feedback" v-if="editable && feedback[i] == null"
            v-on:click="addFeedback($event, value)"></icon>
    </li>
  </ol>
>>>>>>> 6202ac7e
</template>

<script>
import 'vue-awesome/icons/refresh';
import { highlight } from 'highlightjs';
import Vue from 'vue';

import { bButton, bFormInput, bInputGroup, bInputGroupButton }
    from 'bootstrap-vue/lib/components';

import Icon from 'vue-awesome/components/Icon';
import 'vue-awesome/icons/plus';

import FeedbackArea from '@/components/FeedbackArea';

export default {
    name: 'code-viewer',

    props: ['editable', 'id'],

    data() {
        return {
            fileId: this.id,
            lang: '',
            codeLines: [],
            loading: true,
            editing: {},
            feedback: {},
            clicks: {},
        };
    },

    mounted() {
        this.getCode();
    },

    watch: {
        id(to) {
            this.fileId = to;
        },

        fileId() {
            this.loading = true;
            this.getCode();
        },
    },

    methods: {
        getCode() {
            this.$http.get(`/api/v1/code/${this.fileId}`).then((data) => {
                this.lang = data.data.lang;
                this.feedback = data.data.feedback;
                this.codeLines = this.highlightCode(this.lang, data.data.code);
            });
        },

        // Highlights the given string and returns an array of highlighted strings
        highlightCode(lang, code) {
            const codeLines = [];
            let state = null;
            code.split('\n').forEach((codeLine) => {
                const styledLine = highlight(lang, codeLine, true, state);
                state = styledLine.top;
                codeLines.push(styledLine.value);
                this.loading = false;
            });
            return codeLines;
        },

        onChildCancel(line) {
            this.clicks[line] = true;
            Vue.set(this.editing, line, false);
            Vue.set(this.feedback, line, null);
        },

        addFeedback(event, line) {
            if (this.clicks[line] === true) {
                delete this.clicks[line];
            } else if (this.feedback[line] == null) {
                Vue.set(this.editing, line, true);
                Vue.set(this.feedback, line, '');
            }
        },

        feedbackChange(line, feedback) {
            if (this.editable) {
                this.editing[line] = false;
                this.feedback[line] = feedback;
            }
        },
        // eslint-disable-next-line
        submitAllFeedback(event) {},
    },

    components: {
        bButton,
        bFormInput,
        bInputGroup,
        bInputGroupButton,
        Icon,
        FeedbackArea,
    },
};
</script>

<style lang="less" scoped>
ol {
    font-family: monospace;
    font-size: small;
    margin: 0;
    padding: 0;
    padding-left: 4rem;
}

li {
    position: relative;
    padding-left: 1em;
    padding-right: 1em;

    .editable & {
        cursor: pointer;
    }
}

code {
    white-space: pre-wrap;
}

.feedback {
    font-family: sans-serif;
}

.add-feedback {
    position: absolute;
    top: 0;
    right: .5em;
    display: none;

    li:hover & {
        display: block;
    }
}
.loader {
    margin-top: 5em;
}
</style><|MERGE_RESOLUTION|>--- conflicted
+++ resolved
@@ -3,33 +3,23 @@
     <icon name="refresh" scale="4" spin></icon>
   </div>
   <ol class="code-viewer form-control" :class="{ editable }" v-else>
-        <li v-on:click="editable && addFeedback($event, i)" v-for="(line, i) in codeLines">
-            <code v-html="line"></code>
+    <li v-on:click="editable && addFeedback($event, i)" v-for="(line, i) in codeLines">
+      <code v-html="line"></code>
 
 
-            <feedback-area :editing="editing[i] === true"
-                           :feedback='feedback[i]'
-                           :editable='editable'
-                           :line='i'
-                           :fileId='fileId'
-                           v-on:feedbackChange="val => { feedbackChange(i, val); }"
-<<<<<<< HEAD
-                           v-on:cancel='onChildCancel'
-                           v-if="feedback[i] != null">
-            </feedback-area>
-
-            <icon name="plus" class="add-feedback" v-if="editable && feedback[i] == null"
-                v-on:click="addFeedback($event, value)"></icon>
-        </li>
-    </ol>
-=======
-                           v-on:cancel='onChildCancel' v-if="feedback[i] != null">
-            </feedback-area>
+      <feedback-area :editing="editing[i] === true"
+                     :feedback='feedback[i]'
+                     :editable='editable'
+                     :line='i'
+                     :fileId='fileId'
+                     v-on:feedbackChange="val => { feedbackChange(i, val); }"
+                     v-on:cancel='onChildCancel'
+                     v-if="feedback[i] != null">
+      </feedback-area>
       <icon name="plus" class="add-feedback" v-if="editable && feedback[i] == null"
             v-on:click="addFeedback($event, value)"></icon>
     </li>
   </ol>
->>>>>>> 6202ac7e
 </template>
 
 <script>
