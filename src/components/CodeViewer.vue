--- conflicted
+++ resolved
@@ -91,21 +91,15 @@
 
     methods: {
         getCode() {
-<<<<<<< HEAD
-            this.$http.get(`/api/v1/code/${this.fileId}`).then((data) => {
-                this.lang = data.data.lang;
-                this.feedback = data.data.feedback;
-                this.codeLines = this.highlightCode(this.lang, data.data.code);
-            }).catch((exception) => {
-                this.codeLines = null;
-=======
             this.$http.get(`/api/v1/code/${this.fileId}`).then(({ data }) => {
                 this.feedback = data.feedback;
                 this.code = data.code;
                 this.codeLines = data.code.split('\n');
                 this.highlightCode(data.lang);
                 this.linkFiles();
->>>>>>> faa2509e
+                this.loading = false;
+            }).catch((exception) => {
+                this.codeLines = null;
                 this.loading = false;
             });
         },
