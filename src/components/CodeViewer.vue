<template>
    <b-alert variant="danger" show v-if="error">
        <center>
            <span>Cannot display file!</span>
        </center>
    </b-alert>
    <loader class="text-center" v-else-if="loading"></loader>
<<<<<<< HEAD
    <ol class="code-viewer form-control" v-else :class="{ editable: editable }" ref="viewer">
=======
    <ol class="code-viewer form-control" v-else :class="{ editable: editable }"
        @click="onClick">
>>>>>>> e07d164d
        <li v-on:click="editable && addFeedback($event, i)" v-for="(line, i) in codeLines"
            :class="{ 'linter-feedback-outer': linterFeedback[i] }">

            <linter-feedback-area :feedback="linterFeedback[i]"></linter-feedback-area>

<<<<<<< HEAD
            <linter-feedback-area :feedback="linterFeedback[i]"> </linter-feedback-area>
            <code v-html="line"></code>
=======
            <code  v-html="line"></code>
>>>>>>> e07d164d

            <feedback-area :editing="editing[i] === true" :feedback='feedback[i].msg' :editable='editable'
                :line='i' :fileId='fileId' v-on:feedbackChange="val => { feedbackChange(i, val); }"
                v-on:cancel='onChildCancel' v-if="feedback[i] != null">
            </feedback-area>

            <icon name="plus" class="add-feedback" v-if="editable && feedback[i] == null" v-on:click="addFeedback($event, value)"></icon>
        </li>
    </ol>
</template>

<script>
import { getLanguage, highlight } from 'highlightjs';
import Vue from 'vue';

import Icon from 'vue-awesome/components/Icon';
import 'vue-awesome/icons/plus';

import FeedbackArea from './FeedbackArea';
import LinterFeedbackArea from './LinterFeedbackArea';
import Loader from './Loader';

const entityRE = /[&<>]/g;
const entityMap = {
    '&': '&amp;',
    '<': '&lt;',
    '>': '&gt;',
};
const escape = text => String(text).replace(entityRE, entity => entityMap[entity]);

export default {
    name: 'code-viewer',

    props: {
        editable: {
            type: Boolean,
            default: false,
        },
        tree: {
            type: Object,
            default: {},
        },
    },

    data() {
        return {
            code: '',
            codeLines: [],
            loading: true,
            editing: {},
            feedback: {},
            linterFeedback: {},
            clicks: {},
            error: false,
            oldFileId: 0,
            scrollPos: {},
        };
    },

    computed: {
        courseId() { return Number(this.$route.params.courseId); },
        assignmentId() { return Number(this.$route.params.assignmentId); },
        submissionId() { return Number(this.$route.params.submissionId); },
        fileId() { return Number(this.$route.params.fileId); },
    },

    mounted() {
        this.getCode();
    },

    watch: {
<<<<<<< HEAD
        id(to) {
            if (!this.loading && !this.error) {
                // Save old scroll position
                const viewer = this.$refs.viewer;

                this.scrollPos[this.oldFileId] = {
                    scrollLeft: viewer.scrollLeft,
                    scrollTop: viewer.scrollTop,
                };
            }
            this.fileId = to;
            this.oldFileId = this.fileId;
        },

=======
>>>>>>> e07d164d
        fileId() {
            this.loading = true;
            this.getCode();
        },

        tree() {
            this.linkFiles();
        },
    },

    methods: {
        getCode() {
            this.error = false;

            let done = 0;
            const addDone = () => {
                if (this.error) {
                    return;
                }
                done += 1;
                if (done === 2) {
                    this.linkFiles();
                    this.loading = false;
                    this.error = false;
                    this.$nextTick(() => {
                        const viewer = this.$refs.viewer;

                        const scrollTo = this.scrollPos[this.fileId];
                        if (scrollTo) {
                            viewer.scrollLeft = scrollTo.scrollLeft;
                            viewer.scrollTop = scrollTo.scrollTop;
                        }
                    });
                }
            };

            // Split in two promises so that highlighting can begin before we
            // have feedback as this is not needed anyway.
            Promise.all([
                this.$http.get(`/api/v1/code/${this.fileId}`),
                this.$http.get(`/api/v1/code/${this.fileId}?type=metadata`),
            ]).then(([file, metadata]) => {
                this.code = file.data;
                this.codeLines = this.code.split('\n');
                this.highlightCode(metadata.data.extension);
                addDone();
            }).catch(() => { this.error = true; });

            Promise.all([
                this.$http.get(`/api/v1/code/${this.fileId}?type=feedback`),
                this.$http.get(`/api/v1/code/${this.fileId}?type=linter-feedback`),
            ]).then(([feedback, linterFeedback]) => {
                this.linterFeedback = linterFeedback.data;
                this.feedback = feedback.data;
                addDone();
            }).catch(() => { this.error = true; });
        },

        // Highlight this.codeLines.
        highlightCode(lang) {
            if (getLanguage(lang) === undefined) {
                this.codeLines = this.codeLines.map(escape);
                return;
            }
            let state = null;
            this.codeLines = this.codeLines.map((line) => {
                const { top, value } = highlight(lang, line, true, state);
                state = top;
                return value;
            });
        },

        // Given a file-tree object as returned by the API, generate an
        // object with file-paths as keys and file-ids as values and an
        // array of file-paths. All // possible paths to a file will be
        // included. E.g. if file `a/b/c` has id 3, the object shall
        // contain the following keys: { 'a/b/c': 3, 'b/c': 3, 'c': 3 }.
        // Longer paths to the same file shall come before shorter paths
        // in the array, so the matching will prefer longer paths.
        flattenFileTree(tree, prefix = []) {
            const fileIds = {};
            const filePaths = [];
            if (!tree || !tree.entries) {
                return [fileIds, filePaths];
            }
            tree.entries.forEach((f) => {
                if (f.entries) {
                    const [dirIds, dirPaths] = this.flattenFileTree(f, prefix.concat(f.name));
                    Object.assign(fileIds, dirIds);
                    filePaths.push(...dirPaths);
                } else {
                    const path = prefix.concat(f.name).join('/');
                    let i = 0;
                    do {
                        const spath = path.substr(i);
                        filePaths.push(spath);
                        fileIds[path.substr(i)] = f.id;
                        i = path.indexOf('/', i + 1) + 1;
                    } while (i > 0);
                }
            });
            return [fileIds, filePaths];
        },

        // Search for each file in this.files on each line, and
        // replace each occurrence with a link to the file.
        linkFiles() {
            const [fileIds, filePaths] = this.flattenFileTree(this.tree);
            if (!filePaths.length) {
                return;
            }
            // Use a regex to match each file at most once.
            const filesRegex = new RegExp(`\\b(${filePaths.join('|')})\\b`, 'g');
            this.codeLines = this.codeLines.map(line =>
                line.replace(filesRegex, (fileName) => {
                    const fileId = fileIds[fileName];
                    return `<a href="${fileId}" data-file-id="${fileId}" style="text-decoration: underline;">${fileName}</a>`;
                }),
            );
        },

        onClick(event) {
            // Check if the click was on a link to a file.
            const fileId = event.target.getAttribute('data-file-id');
            if (fileId) {
                event.stopImmediatePropagation();
                event.preventDefault();
                this.$router.push({
                    name: 'submission_file',
                    params: {
                        courseId: this.courseId,
                        assignmentId: this.assignmentId,
                        submissionId: this.submissionId,
                        fileId,
                    },
                });
            }
        },

        onChildCancel(line) {
            this.clicks[line] = true;
            Vue.set(this.editing, line, false);
            Vue.set(this.feedback, line, null);
        },

        addFeedback(event, line) {
            if (this.clicks[line] === true) {
                delete this.clicks[line];
            } else if (this.feedback[line] == null) {
                Vue.set(this.editing, line, true);
                Vue.set(this.feedback, line, '');
            }
        },

        feedbackChange(line, feedback) {
            if (this.editable) {
                this.editing[line] = false;
                this.feedback[line] = feedback;
            }
        },
        // eslint-disable-next-line
        submitAllFeedback(event) { },
    },

    components: {
        Icon,
        FeedbackArea,
        Loader,
        LinterFeedbackArea,
    },
};
</script>

<style lang="less" scoped>
ol {
    font-family: monospace;
    font-size: small;
    margin: 0;
    padding: 0;
    padding-left: 4rem;
}

li {
    position: relative;
    padding-left: .75em;
    padding-right: .75em;

    .editable & {
        cursor: pointer;
    }
}

code {
    white-space: pre-wrap;
    word-break: break-word;
}

.feedback {
    font-family: sans-serif;
}

.add-feedback {
    position: absolute;
    top: 0;
    right: .5em;
    display: none;
    color: black;

    li:hover & {
        display: block;
    }
}

.loader {
    margin-top: 5em;
}
</style><|MERGE_RESOLUTION|>--- conflicted
+++ resolved
@@ -1,34 +1,30 @@
 <template>
     <b-alert variant="danger" show v-if="error">
-        <center>
-            <span>Cannot display file!</span>
-        </center>
+        <center><span>Cannot display file!</span></center>
     </b-alert>
     <loader class="text-center" v-else-if="loading"></loader>
-<<<<<<< HEAD
-    <ol class="code-viewer form-control" v-else :class="{ editable: editable }" ref="viewer">
-=======
     <ol class="code-viewer form-control" v-else :class="{ editable: editable }"
         @click="onClick">
->>>>>>> e07d164d
         <li v-on:click="editable && addFeedback($event, i)" v-for="(line, i) in codeLines"
             :class="{ 'linter-feedback-outer': linterFeedback[i] }">
 
             <linter-feedback-area :feedback="linterFeedback[i]"></linter-feedback-area>
 
-<<<<<<< HEAD
-            <linter-feedback-area :feedback="linterFeedback[i]"> </linter-feedback-area>
-            <code v-html="line"></code>
-=======
             <code  v-html="line"></code>
->>>>>>> e07d164d
-
-            <feedback-area :editing="editing[i] === true" :feedback='feedback[i].msg' :editable='editable'
-                :line='i' :fileId='fileId' v-on:feedbackChange="val => { feedbackChange(i, val); }"
-                v-on:cancel='onChildCancel' v-if="feedback[i] != null">
+
+
+            <feedback-area :editing="editing[i] === true"
+                            :feedback='feedback[i].msg'
+                            :editable='editable'
+                            :line='i'
+                            :fileId='fileId'
+                            v-on:feedbackChange="val => { feedbackChange(i, val); }"
+                            v-on:cancel='onChildCancel'
+                            v-if="feedback[i] != null">
             </feedback-area>
 
-            <icon name="plus" class="add-feedback" v-if="editable && feedback[i] == null" v-on:click="addFeedback($event, value)"></icon>
+            <icon name="plus" class="add-feedback" v-if="editable && feedback[i] == null"
+                    v-on:click="addFeedback($event, value)"></icon>
         </li>
     </ol>
 </template>
@@ -93,7 +89,6 @@
     },
 
     watch: {
-<<<<<<< HEAD
         id(to) {
             if (!this.loading && !this.error) {
                 // Save old scroll position
@@ -108,8 +103,6 @@
             this.oldFileId = this.fileId;
         },
 
-=======
->>>>>>> e07d164d
         fileId() {
             this.loading = true;
             this.getCode();
