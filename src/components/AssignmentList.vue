--- conflicted
+++ resolved
@@ -1,62 +1,36 @@
 <template>
     <div>
-<<<<<<< HEAD
-        <div class="row">
-            <b-input-group class="col-12">
-                <b-form-input v-model="filter" placeholder="Type to Search" v-on:keyup.enter="submit"></b-form-input>
-                <b-button-group>
-                    <b-popover placement="top" triggers="hover" content="Hidden" v-if="canSeeHidden">
-                        <b-button class="btn-info" :class="{ 'btn-outline-info': !toggles.hidden}"
-                            @click="toggleFilter('hidden')">
-                            <icon name="eye-slash"></icon>
-                        </b-button>
-                    </b-popover>
-                    <b-popover placement="top" triggers="hover" content="Submitting">
-                        <b-button class="btn-danger" :class="{ 'btn-outline-danger': !toggles.submitting }"
-                            @click="toggleFilter('submitting')">
-                            <icon name="download"></icon>
-                        </b-button>
-                    </b-popover>
-                    <b-popover placement="top" triggers="hover" content="Grading">
-                        <b-button class="btn-warning" :class="{ 'btn-outline-warning': !toggles.grading }"
-                            @click="toggleFilter('grading')">
-                            <icon name="pencil"></icon>
-                        </b-button>
-                    </b-popover>
-                    <b-popover placement="top" triggers="hover" content="Done">
-                        <b-button class="btn-success" :class="{ 'btn-outline-success': !toggles.done }"
-                            @click="toggleFilter('done')">
-                            <icon name="check"></icon>
-                        </b-button>
-                    </b-popover>
-                </b-button-group>
-            </b-input-group>
-        </div>
-=======
-        <b-input-group>
-            <b-form-input v-model="filter" placeholder="Type to Search" v-on:keyup.enter="submit"></b-form-input>
+        <b-form-fieldset>
+            <b-form-input v-model="filter" placeholder="Type to Search" v-on:keyup.enter="submit"/>
+            <b-button-input-group>
             <b-button-group>
-                <b-tooltip placement="bottom" content="Submitting">
+                <b-popover placement="top" triggers="hover" content="Hidden" v-if="canSeeHidden">
+                    <b-button class="btn-info" :class="{ 'btn-outline-info': !toggles.hidden}"
+                              @click="toggleFilter('hidden')">
+                        <icon name="eye-slash"></icon>
+                    </b-button>
+                </b-popover>
+                <b-popover placement="top" triggers="hover" content="Submitting">
                     <b-button class="btn-danger" :class="{ 'btn-outline-danger': !toggles.submitting }"
-                        @click="toggleFilter('submitting')">
+                              @click="toggleFilter('submitting')">
                         <icon name="download"></icon>
                     </b-button>
-                </b-tooltip>
-                <b-tooltip placement="bottom" content="Grading">
+                </b-popover>
+                <b-popover placement="top" triggers="hover" content="Grading">
                     <b-button class="btn-warning" :class="{ 'btn-outline-warning': !toggles.grading }"
-                        @click="toggleFilter('grading')">
+                              @click="toggleFilter('grading')">
                         <icon name="pencil"></icon>
                     </b-button>
-                </b-tooltip>
-                <b-tooltip placement="bottom" content="Done">
+                </b-popover>
+                <b-popover placement="top" triggers="hover" content="Done">
                     <b-button class="btn-success" :class="{ 'btn-outline-success': !toggles.done }"
-                        @click="toggleFilter('done')">
+                              @click="toggleFilter('done')">
                         <icon name="check"></icon>
                     </b-button>
-                </b-tooltip>
+                </b-popover>
             </b-button-group>
-        </b-input-group>
->>>>>>> a6cdb517
+            </b-button-input-group>
+        </b-form-fieldset>
 
         <!-- Main table element -->
         <b-table striped hover
