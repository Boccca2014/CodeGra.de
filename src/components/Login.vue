<template>
    <div class="container">
        <div class="row justify-content-md-center">
<<<<<<< HEAD
            <div class="col"></div>
=======
        	<div class="col"></div>
>>>>>>> a3531eb9
            <div class="col col-lg-9 col-m-12">
                <form>
                    <div class="form-group">
                        <input type="text" class="form-control" placeholder="Email" v-model="email">
                        <div v-show="submitted && !validator.validate(email)" class="help alert-danger">
                            Please enter a valid email
                        </div>
                    </div>

                    <div class="form-group">
                        <input type="password" class="form-control" placeholder="Password" v-model="password">
                        <div v-show="submitted && password.length === 0" class="help alert-danger">
                            Please enter a non empty password
                        </div>
                    </div>

                    <b-alert :show="error !== ''" variant="danger">
                        {{ error }}
                    </b-alert>

                    <div class="form-group">
                        <input type="submit" class="form-control" value="Submit" @click="login">
                    </div>
                </form>
            </div>
            <div class="col"></div>
        </div>

    </div>
</template>

<script>

import { mapActions } from 'vuex';
import { bPopover } from 'bootstrap-vue/lib/components';

const validator = require('email-validator');

export default {
    name: 'login',
    data() {
        return {
            email: '',
            password: '',
            error: '',
            validator,
            submitted: false,
        };
    },
    methods: {
        login(event) {
            event.preventDefault();
            this.error = '';
            this.submitted = true;
            if (!validator.validate(this.email)) {
                return;
            }
            if (this.password.length === 0) {
                return;
            }

            this.tryLogin({ email: this.email, password: this.password }).then(() => {
                this.$router.replace('/');
            }).catch((reason) => {
                if (reason) {
                    this.error = reason.message;
                }
            });
        },
        ...mapActions({
            tryLogin: 'user/login',
        }),
    },
    components: {
        bPopover,
    },
};
</script>

<style lang="less">
.help {
    margin-top: -4px;
    padding: 1%;
    z-index: -1;
}

.form-control {
    position: relative;
}
</style>
<|MERGE_RESOLUTION|>--- conflicted
+++ resolved
@@ -1,11 +1,7 @@
 <template>
     <div class="container">
         <div class="row justify-content-md-center">
-<<<<<<< HEAD
-            <div class="col"></div>
-=======
         	<div class="col"></div>
->>>>>>> a3531eb9
             <div class="col col-lg-9 col-m-12">
                 <form>
                     <div class="form-group">
@@ -95,4 +91,4 @@
 .form-control {
     position: relative;
 }
-</style>
+</style>