<!-- SPDX-License-Identifier: AGPL-3.0-only -->
<template>
<b-card v-if="editable" class="auto-test-step" no-body>
    <collapse :disabled="!canViewDetails"
              :speed="500"
              :collapsed="value.collapsed"
              @change="updateCollapse" >
        <b-card-header slot="handle" class="step-header p-1 d-flex align-items-center">
            <icon v-if="canViewDetails" :key="index" class="toggle mx-3" name="chevron-down" :scale="0.75" />
            <icon v-else class="mx-3" name="eye-slash" :scale="0.85" />

            <div class="step-type mr-1 btn"
                 :style="{ 'background-color': stepType.color }">
                {{ stepType.title }}
            </div>

            <b-input-group prepend="Name"
                           class="name-input mr-1">
                <input class="form-control"
                       ref="nameInput"
                       :value="value.name"
                       @click.stop
                       @input="updateName($event.target.value)"/>
            </b-input-group>

            <b-input-group prepend="Weight"
                           class="points-input mr-1"
                           v-b-popover.top.hover="weightPopover"
                           v-if="hasWeight">
                <input class="form-control"
                       type="number"
                       :disabled="!hasWeight"
                       :value="value.weight"
                       @click.stop
                       @input="updateValue('weight', $event.target.value)"/>
            </b-input-group>

            <b-button-group>
                <b-btn :variant="value.hidden ? 'primary' : 'secondary'"
                       @click.capture.stop="updateHidden(!value.hidden)"
                       v-b-popover.top.hover="hideStepPopover">
                    <icon :name="value.hidden ? 'eye-slash' : 'eye'"/>
                </b-btn>

                <submit-button :disabled="disableDelete"
                               :submit="() => null"
                               :wait-at-least="0"
                               v-b-popover.top.hover="'Delete this step'"
                               @after-success="$emit('delete')"
                               confirm="Are you sure you want to delete this step?"
                               variant="danger"
                               class="delete-step">
                    <icon name="times"/>
                </submit-button>
            </b-button-group>
        </b-card-header>

        <b-card-body v-if="canViewDetails">
            <template v-if="!stepType.meta">
                <label :for="programNameId">
                    Program to test

                    <description-popover hug-text
                                         boundary="window">
                        A bash command line to be executed.

                        <template v-if="value.type === 'io_test'">
                            Additional arguments may be defined per input case if needed, which
                            will be appended to this string.
                        </template>
                    </description-popover>
                </label>

                <input class="form-control step-program"
                       :value="value.data.program"
                       :id="programNameId"
                       @input="updateValue('program', $event.target.value)"/>
            </template>

            <template v-else-if="value.type === 'check_points'">
                <label :for="pointsThresholdId">
                    Stop test category if percentage of points achieved is below
                </label>

                <b-input-group>
                    <input class="form-control text-left"
                           :id="pointsThresholdId"
                           type="number"
                           :value="value.data.min_points"
                           min="0"
                           max="100"
                           @input="updateValue('min_points', $event.target.value)"/>

                    <b-input-group-append is-text>
                        %
                    </b-input-group-append>
                </b-input-group>
            </template>

            <template v-if="value.type === 'custom_output'">
                <hr/>

                <label :for="regexId">
                    Regex to match a grade

                    <description-popover hug-text
                                         boundary="window">
                        This regex will be applied line by line, starting from the <b>last</b> line.
                        The regex should be a <i>Python</i> regex and must contain at least one
                        capture group. The first capture group should capture a valid python float,
                        the default regex captures a single float.
                    </description-popover>
                </label>

                <input :value="value.data.regex"
                       :id="regexId"
                       class="form-control"
                       @input="updateValue('regex', $event.target.value)">
            </template>

            <template v-else-if="value.type === 'io_test'">
                <hr/>

                <div v-for="input, index in inputs" :key="input.id">
                    <div class="row io-input-wrapper">
                        <div class="col-6">
                            <b-form-fieldset>
                                <label :for="inputNameId(index)">Name</label>

                                <input class="form-control"
                                       :id="inputNameId(index)"
                                       :value="input.name"
                                       @input="updateInput(index, 'name', $event.target.value)"/>
                            </b-form-fieldset>

                            <b-form-fieldset>
                                <label :for="argsId(index)">
                                    Input arguments

                                    <description-popover hug-text
                                                         boundary="window">
                                        Extra arguments appended to the "Program to test" option.
                                    </description-popover>
                                </label>

                                <input class="form-control"
                                       :id="argsId(index)"
                                       :value="input.args"
                                       @input="updateInput(index, 'args', $event.target.value)"/>
                            </b-form-fieldset>

                            <label :for="stdinId(index)">
                                Input

                                <description-popover hug-text
                                                     boundary="window">
                                    Input passed to the program via <code>stdin</code>.
                                </description-popover>
                            </label>

                            <textarea class="form-control"
                                      :value="input.stdin"
                                      :id="stdinId(index)"
                                      rows="4"
                                      @input="updateInput(index, 'stdin', $event.target.value)"/>
                        </div>
                        <div class="col-6">
                            <label :for="optionsId(index)">
                                Options
                            </label>

                            <div class="border rounded mb-3 px-2 py-1">
                                <b-form-checkbox-group v-model="input.options"
                                                       @change="optionToggled(index, $event)">
                                    <b-form-checkbox v-for="opt in ioOptions"
                                                     :key="opt.value"
                                                     class="d-block"
                                                     :value="opt.value"
                                                     :disabled="disabledOptions[index][opt.value]">
                                        {{ opt.text }}

                                        <description-popover hug-text
                                                             boundary="window">
                                            {{ opt.description }}
                                        </description-popover>
                                    </b-form-checkbox>
                                </b-form-checkbox-group>
                            </div>

                            <label :for="stdoutId(index)">
                                Expected output

                                <description-popover hug-text
                                                     boundary="window">
                                    Text to match the output of the program with, according to the
                                    rules selected above.
                                </description-popover>
                            </label>

                            <textarea class="form-control"
                                      :value="input.output"
                                      rows="4"
                                      :id="stdoutId(index)"
                                      @input="updateInput(index, 'output', $event.target.value)"/>
                        </div>
                    </div>

                    <div class="mt-3 mb-2 d-flex flex-row justify-content-between">
                        <div v-b-toggle="collapseAdvancedId(index)"
                             class="collapse-toggle align-self-center text-muted font-italic">
                            <icon name="caret-down" class="mr-2" />
                            Advanced options
                        </div>

                        <b-btn variant="danger"
                               v-b-popover.top.hover="'Delete this input and output case.'"
                               @click.capture.stop="deleteInput(index)"
                               :disabled="value.data.inputs.length < 2">
                            <icon name="times"/> Delete
                        </b-btn>
                    </div>

                    <b-collapse :id="collapseAdvancedId(index)"
                                class="advanced-collapse"
                                v-model="collapseState[index]">
                        <div class="p-3 border rounded">
                            <b-form-fieldset class="m-0">
                                <b-input-group prepend="Weight">
                                    <input class="form-control text-left"
                                           :id="weightId(index)"
                                           type="number"
                                           :value="input.weight"
                                           @input="updateInput(index, 'weight', $event.target.value)"/>
                                </b-input-group>
                            </b-form-fieldset>
                        </div>
                    </b-collapse>

                    <hr/>
                </div>

                <b-button-toolbar class="justify-content-end">
                    <b-btn @click="addInput"
                           v-b-popover.top.hover="'Add another input and output case.'">
                        <icon name="plus"/> Input
                    </b-btn>
                </b-button-toolbar>
            </template>
        </b-card-body>
    </collapse>
</b-card>

<!-- Not editable -->
<tbody v-else class="auto-test-step">
    <template v-if="value.type === 'check_points'">
        <tr class="step-summary"
            :class="{ 'with-output': canViewOutput, 'text-muted': value.hidden }"
            :key="resultsCollapseId"
            v-cg-toggle="resultsCollapseId">
            <td class="expand shrink">
                <icon v-if="canViewOutput" name="chevron-down" :scale="0.75" class="caret" />
                <icon v-if="value.hidden" name="eye-slash" :scale="0.85"
                      v-b-popover.hover.top="hiddenPopover" />
            </td>
            <td class="shrink">{{ index }}</td>
            <td colspan="2">
                <b>{{ stepName }}</b>

                <template v-if="canViewDetails">
                    Stop when you achieve less than
                    <code>{{ value.data.min_points }}%</code>
                    of the points possible.
                </template>
            </td>
            <td class="shrink text-center" v-if="result">
                <auto-test-state :result="stepResult" show-icon />
            </td>
        </tr>

        <tr v-if="canViewOutput" class="results-log-collapse-row">
            <td colspan="5">
                <collapse :id="resultsCollapseId" class="container-fluid" lazy-load>
                    <div class="col-12 mb-3" slot-scope="{}">
                        You {{ stepResult.state === 'passed' ? 'scored' : 'did not score' }}
                        enough points.
                    </div>
                </collapse>
            </td>
        </tr>
    </template>

    <template v-else-if="value.type === 'run_program'">
        <tr class="step-summary"
            :class="{ 'with-output': canViewOutput, 'text-muted': value.hidden }"
            :key="resultsCollapseId"
            v-cg-toggle="resultsCollapseId">
            <td class="expand shrink">
                <icon v-if="canViewOutput" name="chevron-down" :scale="0.75" class="caret" />
                <icon v-if="value.hidden" name="eye-slash" :scale="0.85"
                      v-b-popover.hover.top="hiddenPopover" />
            </td>
            <td class="shrink">{{ index }}</td>
            <td>
                <b>{{ stepName }}</b>

                <template v-if="canViewDetails">
                    Run <code>{{ value.data.program }}</code>
                    and check for successful completion.
                </template>
            </td>
            <td class="shrink text-center">
                <template v-if="result">
                    {{ achievedPoints }} /
                </template>
                {{ $utils.toMaxNDecimals(value.weight, 2) }}
            </td>
            <td class="shrink text-center" v-if="result">
                <auto-test-state :result="stepResult" show-icon />
            </td>
        </tr>

        <tr v-if="canViewOutput" class="results-log-collapse-row">
            <td colspan="5">
                <collapse :id="resultsCollapseId" lazy-load>
                    <b-card no-body slot-scope="{}">
                        <b-tabs card no-fade>
                            <b-tab title="Output" class="mb-3 flex-wrap">
                                <p class="col-12 mb-1">
                                    <label>Exit code</label>
                                    <code>{{ $utils.getProps(stepResult.log, '(unknown)', 'exit_code') }}</code>
                                </p>

                                <div class="col-12">
                                    <label>Output</label>
                                    <inner-code-viewer class="rounded border"
                                                       :assignment="assignment"
                                                       :code-lines="stepStdout"
                                                       file-id="-1"
                                                       :feedback="{}"
                                                       :start-line="0"
                                                       :show-whitespace="true"
                                                       :warn-no-newline="false"
                                                       :empty-file-message="'No output.'" />
                                </div>
                            </b-tab>

                            <b-tab title="Errors" class="mb-3" v-if="$utils.getProps(stepResult, null, 'log', 'stderr')">
                                <div class="col-12">
                                    <inner-code-viewer class="rounded border"
                                                       :assignment="assignment"
                                                       :code-lines="stepStderr"
                                                       file-id="-1"
                                                       :feedback="{}"
                                                       :start-line="0"
                                                       :show-whitespace="true"
                                                       :warn-no-newline="false"
                                                       :empty-file-message="'No output.'" />
                                </div>
                            </b-tab>
                        </b-tabs>
                    </b-card>
                </collapse>
            </td>
        </tr>
    </template>

    <template v-else-if="value.type === 'custom_output'">
        <tr class="step-summary"
            :class="{ 'with-output': canViewDetails, 'text-muted': value.hidden }"
            :key="resultsCollapseId"
            v-cg-toggle="resultsCollapseId">
            <td class="expand shrink">
                <icon v-if="canViewDetails" name="chevron-down" :scale="0.75" class="caret" />
                <icon v-if="value.hidden" name="eye-slash" :scale="0.85"
                      v-b-popover.hover.top="hiddenPopover" />
            </td>
            <td class="shrink">{{ index }}</td>
            <td>
                <b>{{ stepName }}</b>

                <template v-if="canViewDetails">
                    Run <code>{{ value.data.program }}</code> and parse its output.
                </template>
            </td>
            <td class="shrink text-center">
                <template v-if="result">
                    {{ achievedPoints }} /
                </template>
                {{ $utils.toMaxNDecimals(value.weight, 2) }}
            </td>
            <td class="shrink text-center" v-if="result">
                <auto-test-state :result="stepResult" show-icon />
            </td>
        </tr>

        <tr v-if="canViewDetails" class="results-log-collapse-row">
            <td colspan="5">
                <collapse :id="resultsCollapseId" lazy-load>
                    <template slot-scope="{}">
                        <b-card no-body v-if="canViewOutput">
                            <b-tabs card no-fade>
                                <b-tab title="Output" class="mb-3 flex-wrap">
                                    <p class="col-6 mb-1" v-if="canViewDetails">
                                        <label>
                                            Match output on

                                            <description-popover hug-text
                                                                 boundary="window">
                                                Search the output of the command for this regex. If it
                                                is found, the matched number of points is used as the
                                                score for this step.
                                            </description-popover>
                                        </label>

                                        <code>{{ value.data.regex }}</code>
                                    </p>

                                    <p class="col-6 mb-1" v-if="canViewDetails">
                                        <label>Exit code</label>
                                        <code>{{ $utils.getProps(stepResult.log, '(unknown)', 'exit_code') }}</code>
                                    </p>

                                    <div class="col-12">
                                        <label>Output</label>
                                        <inner-code-viewer class="rounded border"
                                                           :assignment="assignment"
                                                           :code-lines="stepStdout"
                                                           file-id="-1"
                                                           :feedback="{}"
                                                           :start-line="0"
                                                           :show-whitespace="true"
                                                           :warn-no-newline="false"
                                                           :empty-file-message="'No output.'" />
                                    </div>
                                </b-tab>

                                <b-tab title="Output (tail)" class="mb-3" v-if="shouldShowOutputTail">
                                    <div class="col-12">
                                        <label>
                                            End of output

                                            <description-popover hug-text
                                                                 boundary="window">
                                                This is the part of the output that is searched for the
                                                achieved score.
                                            </description-popover>
                                        </label>
                                        <inner-code-viewer class="rounded border"
                                                           :assignment="assignment"
                                                           :code-lines="stepStdoutEnd"
                                                           file-id="-1"
                                                           :feedback="{}"
                                                           :start-line="0"
                                                           :show-whitespace="true"
                                                           :warn-no-newline="false"
                                                           :empty-file-message="'No output.'" />
                                    </div>
                                </b-tab>

                                <b-tab title="Errors" class="mb-3" v-if="$utils.getProps(stepResult, null, 'log', 'stderr')">
                                    <div class="col-12">
                                        <inner-code-viewer class="rounded border"
                                                           :assignment="assignment"
                                                           :code-lines="stepStderr"
                                                           file-id="-1"
                                                           :feedback="{}"
                                                           :start-line="0"
                                                           :show-whitespace="true"
                                                           :warn-no-newline="false"
                                                           :empty-file-message="'No output.'" />
                                    </div>
                                </b-tab>
                            </b-tabs>
                        </b-card>

                        <template v-else>
                            <p class="col-12 mb-3" v-if="canViewDetails">
                                <label>
                                    Match output on

                                    <description-popover hug-text
                                                         boundary="window">
                                        Search the output of the command for this regex. If it
                                        is found, the matched number of points is used as the
                                        score for this step.
                                    </description-popover>
                                </label>

                                <code>{{ value.data.regex }}</code>
                            </p>
                        </template>
                    </template>
                </collapse>
            </td>
        </tr>
    </template>

    <template v-else-if="value.type === 'io_test'">
        <tr :class="{ 'text-muted': value.hidden }">
            <td class="expand shrink">
                <icon v-if="value.hidden" name="eye-slash" :scale="0.85"
                      v-b-popover.hover.top="hiddenPopover" />
            </td>
            <td class="shrink">{{ index }}</td>
            <td>
                <b>{{ stepName }}</b>

                <template v-if="canViewDetails && !result">
                    Run <code>{{ value.data.program }}</code>
                    and match its output to an expected value.
                </template>
            </td>
            <td class="shrink text-center">
                <template v-if="result">
                    {{ achievedPoints }} /
                </template>
                {{ $utils.toMaxNDecimals(value.weight, 2) }}
            </td>
            <td class="shrink text-center" v-if="result">
                <auto-test-state v-if="stepResult.state === 'hidden'" :result="stepResult" show-icon />
            </td>
        </tr>

        <template v-for="input, i in inputs">
            <tr class="step-summary"
                :class="{ 'with-output': canViewDetails, 'text-muted': value.hidden }"
                :key="`${resultsCollapseId}-${i}`"
                v-cg-toggle="`${resultsCollapseId}-${i}`">
                <td class="expand shrink">
                    <icon v-if="canViewDetails" name="chevron-down" :scale="0.75" class="caret" />
                </td>
                <td class="shrink">{{ index }}.{{ i + 1 }}</td>
                <td>
                    <template v-if="canViewDetails && result">
                        <b>{{ input.name }}</b>

                        Run <code>{{ value.data.program }} {{ input.args }}</code>
                        and match its output to an expected value.
                    </template>
                    <template v-else>
                        {{ input.name }}
                    </template>
                </td>
                <td class="shrink text-center">
                    <template v-if="result">
                        {{ ioSubStepProps(i, '-', 'achieved_points') }} /
                    </template>
                    {{ $utils.toMaxNDecimals(input.weight, 2) }}
                </td>
                <td class="shrink text-center" v-if="result">
                    <auto-test-state :result="ioSubStepProps(i, stepResult)" show-icon />
                </td>
            </tr>

            <tr v-if="canViewDetails" class="results-log-collapse-row">
                <td colspan="5">
                    <collapse :id="`${resultsCollapseId}-${i}`" lazy-load>
                        <template slot-scope="{}">
                            <b-card no-body v-if="canViewSubStepOutput(i)">
                                <b-tabs v-model="activeIoTab[i]" card no-fade>
                                    <b-tab title="Output" class="mb-3 flex-wrap">
                                        <p v-if="ioSubStepProps(i, '', 'exit_code')" class="col-12 mb-1">
                                            <label>Exit code</label>
                                            <code>{{ ioSubStepProps(i, '', 'exit_code') }}</code>
                                        </p>

                                        <div class="col-6">
                                            <label>
                                                Expected output

                                                <description-popover hug-text
                                                                     boundary="window">
                                                    Expected output. This is interpreted as a regular
                                                    expression when the <code>regex</code> option below is set.
                                                </description-popover>
                                            </label>

                                            <inner-code-viewer class="rounded border"
                                                               :assignment="assignment"
                                                               :code-lines="prepareOutput(input.output)"
                                                               file-id="-1"
                                                               :feedback="{}"
                                                               :start-line="0"
                                                               :warn-no-newline="false"
                                                               :show-whitespace="true"
                                                               :empty-file-message="'No output.'" />
                                        </div>

                                        <div class="col-6">
                                            <label>
                                                Actual output
                                            </label>

                                            <inner-code-viewer class="rounded border"
                                                               :assignment="assignment"
                                                               :code-lines="prepareOutput(ioSubStepProps(i, '', 'stdout'))"
                                                               file-id="-1"
                                                               :feedback="{}"
                                                               :start-line="0"
                                                               :warn-no-newline="false"
                                                               :show-whitespace="true"
                                                               :empty-file-message="'No output.'" />
                                        </div>
                                    </b-tab>

                                    <b-tab title="Difference"
                                           v-if="input.options.find(o => o == 'regex') == null && ioSubStepProps(i, false, 'state') === 'failed'">
                                        <div class="col-12 diff">
                                            <div class="legenda mb-2">
                                                <span>
                                                    <span class="ignored legenda-item"/>
                                                    Ignored output
                                                    (<toggle :value="hideIgnoredPartOfDiff[i] || false"
                                                             inline
                                                             @input="$set(hideIgnoredPartOfDiff, i, $event);"
                                                             :value-on="false"
                                                             :value-off="true"
                                                             label-off="Hide"
                                                             label-on="Show"/>)
                                                    <description-popover hug-text
                                                                         boundary="window">
                                                        Output that differs from the
                                                        expected output, but which is
                                                        ignored. I.e. you don't need to
                                                        fix this to pass this test.
                                                    </description-popover>
                                                </span>
                                                <span>
                                                    <span class="added legenda-item"/>Missing output
                                                    <description-popover hug-text
                                                                         boundary="window">
                                                        Output that is present in the
                                                        expected output, but not in your
                                                        output. I.e. missing output.
                                                    </description-popover>
                                                </span>
                                                <span>
                                                    <span class="removed legenda-item"/>
                                                    Superfluous output
                                                    <description-popover hug-text
                                                                         boundary="window">
                                                    Output that is present in your
                                                    output, but not in the expected
                                                    output. I.e. output that shouldn't
                                                    be there.
                                                    </description-popover>
                                                </span>
                                                <span>
                                                    <code class="legenda-item">¶</code>
                                                    A newline
                                                </span>
                                            </div>
                                            <ul class="diff-list rounded border show-whitespace"
                                                v-if="activeIoTab[i] === 1"
                                                :style="{ fontSize: `${fontSize}px` }">
                                                <li v-for="line in getDiff(input.output, ioSubStepProps(i, '', 'stdout'), input.options, !hideIgnoredPartOfDiff[i])">
                                                    <code v-html="line"/>
                                                </li>
                                            </ul>
                                        </div>
                                    </b-tab>

                                    <b-tab title="Input" class="mb-3">
                                        <div class="col-6">
                                            <label>
                                                Command line

                                                <description-popover hug-text
                                                                     boundary="window">
                                                    A bash command line to be executed.
                                                </description-popover>
                                            </label>

                                            <inner-code-viewer class="rounded border"
                                                               :assignment="assignment"
                                                               :code-lines="prepareOutput(`${value.data.program} ${input.args}`)"
                                                               file-id="-1"
                                                               :feedback="{}"
                                                               :start-line="0"
                                                               :warn-no-newline="false"
                                                               :show-whitespace="true"
                                                               :no-line-numbers="true"
                                                               :empty-file-message="'No arguments.'" />
                                        </div>

                                        <div class="col-6">
                                            <label>
                                                Input

                                                <description-popover hug-text
                                                                     boundary="window">
                                                    Input passed to the executed program via
                                                    <code>stdin</code>.
                                                </description-popover>
                                            </label>

                                            <inner-code-viewer class="rounded border"
                                                               :assignment="assignment"
                                                               :code-lines="prepareOutput(input.stdin)"
                                                               file-id="-1"
                                                               :feedback="{}"
                                                               :start-line="0"
                                                               :warn-no-newline="false"
                                                               :show-whitespace="true"
                                                               :empty-file-message="'No input.'" />
                                        </div>
                                    </b-tab>

                                    <b-tab title="Errors" class="mb-3" v-if="ioSubStepProps(i, '', 'stderr')">
                                        <div class="col-12">
                                            <inner-code-viewer class="rounded border"
                                                               :assignment="assignment"
                                                               :code-lines="prepareOutput(ioSubStepProps(i, '', 'stderr'))"
                                                               file-id="-1"
                                                               :feedback="{}"
                                                               :start-line="0"
                                                               :show-whitespace="true"
                                                               :warn-no-newline="true"
                                                               :empty-file-message="'No output.'" />
                                        </div>
                                    </b-tab>
                                </b-tabs>
                            </b-card>

                            <template v-else>
                                <div class="col-12 mb-3">
                                    <label>
                                        Command line

                                        <description-popover hug-text
                                                             boundary="window">
                                            A bash command line to be executed.
                                        </description-popover>
                                    </label>

                                    <inner-code-viewer class="rounded border"
                                                       :assignment="assignment"
                                                       :code-lines="prepareOutput(`${value.data.program} ${input.args}`)"
                                                       file-id="-1"
                                                       :feedback="{}"
                                                       :start-line="0"
                                                       :warn-no-newline="false"
                                                       :show-whitespace="true"
                                                       :no-line-numbers="true"
                                                       :empty-file-message="'No arguments.'" />
                                </div>

                                <div class="col-12 mb-3">
                                    <label>
                                        Input

                                        <description-popover hug-text
                                                             boundary="window">
                                            Input passed to the executed program via
                                            <code>stdin</code>.
                                        </description-popover>
                                    </label>

                                    <inner-code-viewer class="rounded border"
                                                       :assignment="assignment"
                                                       :code-lines="prepareOutput(input.stdin)"
                                                       file-id="-1"
                                                       :feedback="{}"
                                                       :start-line="0"
                                                       :warn-no-newline="false"
                                                       :show-whitespace="true"
                                                       :empty-file-message="'No input.'" />
                                </div>

                                <div class="col-12 mb-3">
                                    <label>
                                        Expected output

                                        <description-popover hug-text
                                                             boundary="window">
                                            Expected output. This is interpreted as a regular
                                            expression when the <code>regex</code> option below is set.
                                        </description-popover>
                                    </label>

                                    <inner-code-viewer class="rounded border"
                                                       :assignment="assignment"
                                                       :code-lines="prepareOutput(input.output)"
                                                       file-id="-1"
                                                       :feedback="{}"
                                                       :start-line="0"
                                                       :warn-no-newline="false"
                                                       :show-whitespace="true"
                                                       :empty-file-message="'No output.'" />
                                </div>
                            </template>

                            <b-input-group class="mr-1 px-3 pb-3" prepend="Options">
                                <b-form-checkbox-group class="flex-grow-1 border rounded-right pl-2"
                                                       :checked="input.options">
                                    <div v-for="opt in ioOptions" :key="opt.value">
                                        <b-form-checkbox :value="opt.value"
                                                         class="readably-disabled"
                                                         disabled
                                                         @click.native.capture.prevent.stop>
                                            {{ opt.text }}
                                        </b-form-checkbox>

                                        <description-popover hug-text
                                                             placement="top"
                                                             boundary="window">
                                            {{ opt.description }}
                                        </description-popover>
                                    </div>
                                </b-form-checkbox-group>
                            </b-input-group>
                        </template>
                    </collapse>
                </td>
            </tr>
        </template>
    </template>
</tbody>
</template>

<script>
import Icon from 'vue-awesome/components/Icon';
import 'vue-awesome/icons/check';
import 'vue-awesome/icons/times';
import 'vue-awesome/icons/eye';
import 'vue-awesome/icons/eye-slash';
import 'vue-awesome/icons/files-o';
import 'vue-awesome/icons/plus';
import 'vue-awesome/icons/caret-down';
import 'vue-awesome/icons/chevron-down';
import 'vue-awesome/icons/clock-o';
import 'vue-awesome/icons/ban';

import { visualizeWhitespace } from '@/utils/visualize';
import { getCapturePointsDiff } from '@/utils/diff';
import { mapGetters } from 'vuex';

import Collapse from './Collapse';
import SubmitButton from './SubmitButton';
import DescriptionPopover from './DescriptionPopover';
import AutoTestState from './AutoTestState';
import InnerCodeViewer from './InnerCodeViewer';
import Toggle from './Toggle';

export default {
    name: 'auto-test-step',

    props: {
        assignment: {
            type: Object,
            required: true,
        },
        value: {
            type: Object,
            required: true,
        },
        index: {
            type: Number,
            required: true,
        },
        editable: {
            type: Boolean,
            default: false,
        },
        disableDelete: {
            type: Boolean,
            default: false,
        },
        testTypes: {
            type: Array,
            required: true,
        },
        result: {
            type: Object,
            default: null,
        },
    },

    data() {
        const id = this.$utils.getUniqueId();

        return {
            id,
            collapseState: {},
            codeFontSize: 14,
            activeIoTab: {},
            hideIgnoredPartOfDiff: {},
            getDiff: getCapturePointsDiff,
        };
    },

    watch: {
        editable() {
            this.collapseState = {};
        },
    },

    computed: {
        ...mapGetters('pref', ['fontSize']),

        valueCopy() {
            return this.$utils.deepCopy(this.value);
        },

        permissions() {
            return this.$utils.getProps(this, {}, 'assignment', 'course', 'permissions');
        },

        stepType() {
            const type = this.value.type;
            return this.testTypes.find(t => t.name === type);
        },

        stepName() {
            return this.value.name;
        },

        programNameId() {
            return `auto-test-step-program-${this.id}`;
        },

        pointsThresholdId() {
            return `auto-test-step-point-threshold-${this.id}`;
        },

        collapseId() {
            return `auto-test-step-main-collapse-${this.id}`;
        },

        inputNameId() {
            return n => `auto-test-step-input-name-${this.id}-${n}`;
        },

        argsId() {
            return n => `auto-test-step-args-${this.id}-${n}`;
        },

        stdinId() {
            return n => `auto-test-step-stdin-${this.id}-${n}`;
        },

        stdoutId() {
            return n => `auto-test-step-stdout-${this.id}-${n}`;
        },

        regexId() {
            return `auto-test-step-prefix-${this.id}`;
        },

        collapseAdvancedId() {
            return n => `auto-test-step-advanced-${this.id}-${n}`;
        },

        optionsId() {
            return n => `auto-test-step-options-${this.id}-${n}`;
        },

        weightId() {
            return n => `auto-test-step-weight-${this.id}-${n}`;
        },

        resultsCollapseId() {
            return `auto-test-step-result-collapse-${this.id}`;
        },

        hasWeight() {
            return !this.stepType.meta && this.value.type !== 'io_test';
        },

        ioOptions() {
            const caseOpt = {
                text: 'Case insensitive',
                value: 'case',
                description:
                    'Ignore differences in letter case. I.e. "A" and "a" are considered equal.',
            };
            const trailingWsOpt = {
                text: 'Ignore trailing whitespace',
                value: 'trailing_whitespace',
                description:
                    'Ignore differences in whitespace at the end of lines. I.e. "abc  " and "abc" are considered equal.',
            };
            const substringOpt = {
                text: 'Substring',
                value: 'substring',
                description:
                    'Require the expected output to appear somewhere in the actual output, but allow more text before or after it.',
            };
            const regexOpt = {
                text: 'Regex',
                value: 'regex',
                description:
                    'Interpret the expected output as a Python regular expression, and check if the actual output matches it. Setting this also implies "Substring".',
            };

            const allWhitespaceOpt = {
                text: 'Ignore all whitespace',
                value: 'all_whitespace',
                description:
                    'Ignore all differences in whitespace, even newlines. I.e. " a b cd " and "abc d" are considered equal.',
            };

            substringOpt.requiredBy = [regexOpt];
            regexOpt.requires = substringOpt;

            allWhitespaceOpt.disallows = regexOpt;
            allWhitespaceOpt.requires = trailingWsOpt;
            regexOpt.disallows = allWhitespaceOpt;
            trailingWsOpt.requiredBy = [allWhitespaceOpt];

            return [caseOpt, trailingWsOpt, allWhitespaceOpt, substringOpt, regexOpt];
        },

        inputs() {
            return this.$utils.getProps(this, [], 'value', 'data', 'inputs');
        },

        disabledOptions() {
            return this.inputs.map(input => {
                const opts = input.options;

                return opts.reduce((acc, val) => {
                    const opt = this.ioOptions.find(o => o.value === val);
                    this.$utils.getProps(opt, [], 'requiredBy').forEach(required => {
                        if (opts.indexOf(required.value) !== -1) {
                            acc[opt.value] = true;
                        }
                    });
                    if (opt.disallows && opts.indexOf(opt.value) !== -1) {
                        acc[opt.disallows.value] = true;
                    }
                    return acc;
                }, {});
            });
        },

        hideStepPopover() {
            if (this.valueCopy.hidden) {
                return 'Make the details of this step visible to students.';
            } else {
                return "Disable this step and hide the details from students until the assignment's deadline has passed.";
            }
        },

        weightPopover() {
            if (this.value.type === 'io_test') {
                return 'This is equal to the sum of the weights of each input.';
            } else if (this.stepType.meta) {
                return 'This step does not count towards the score and thus has no weight.';
            } else {
                return '';
            }
        },

        hiddenPopover() {
            if (!this.canViewDetails) {
                return "You do not have permission to view this step's details.";
            } else {
                return "Students cannot view this step's details.";
            }
        },

        stepResult() {
            return this.$utils.getProps(this, null, 'result', 'stepResults', this.value.id);
        },

        achievedPoints() {
            let points = this.$utils.getProps(this, '-', 'stepResult', 'achieved_points');
            if (typeof points === 'number' || points instanceof Number) {
                points = this.$utils.toMaxNDecimals(points, 2);
            }
            return points;
        },

        canViewDetails() {
            return (
                this.permissions.can_view_autotest_step_details &&
                (!this.value.hidden || this.permissions.can_view_hidden_autotest_steps)
            );
        },

        canViewOutput() {
            const hasLog = this.$utils.getProps(this.stepResult, null, 'log');

            if (!this.canViewDetails || !hasLog) {
                return false;
            }

            if (this.value.type === 'io_test') {
                return Array(this.value.data.inputs.length).every(i =>
                    this.canViewSubStepOutput(i),
                );
            } else {
                return this.$utils.getProps(this, false, 'stepResult', 'finished');
            }
        },

        stepStdout() {
            const stdout = this.$utils.getProps(this, '', 'stepResult', 'log', 'stdout');
            return this.prepareOutput(stdout);
        },

        stepStdoutEnd() {
            const stdout = this.$utils.getProps(this, '', 'stepResult', 'log', 'haystack');
            return this.prepareOutput(stdout);
        },

        stepStderr() {
            const stderr = this.$utils.getProps(this, '', 'stepResult', 'log', 'stderr');
            return this.prepareOutput(stderr);
        },

        shouldShowOutputTail() {
            const out = this.$utils.getProps(this, null, 'stepResult', 'log', 'stdout');
            const tail = this.$utils.getProps(this, null, 'stepResult', 'log', 'haystack');
            return tail != null && tail && !out.endsWith(tail);
        },
    },

    mounted() {
        if (this.editable && this.$refs.nameInput && !this.value.name) {
            this.$refs.nameInput.focus();
        }
    },

    methods: {
        updateInput(index, key, value) {
            const input = [...this.inputs];
            input[index] = {
                ...input[index],
                [key]: value,
            };
            this.updateValue('inputs', input);
        },

        createInput() {
            const options = this.inputs[this.inputs.length - 1].options;

            return {
                name: '',
                args: '',
                stdin: '',
                output: '',
                weight: 1,
                options,
            };
        },

        addInput() {
            this.updateValue('inputs', [...this.inputs, this.createInput()]);
        },

        deleteInput(index) {
            this.updateValue('inputs', this.inputs.filter((_, i) => i !== index));
        },

        updateName(name) {
            this.$emit('input', Object.assign(this.valueCopy, { name }));
        },

        updateHidden(hidden) {
            this.$emit('input', Object.assign(this.valueCopy, { hidden }));
        },

        updateCollapse(collapsed) {
            this.$emit('input', Object.assign(this.valueCopy, { collapsed }));
        },

        updateValue(key, value) {
            const copy = this.valueCopy;

            if (key === 'weight') {
                copy.weight = Number(value);
                this.$emit('input', copy);
                return;
            }

            let weight = Number(this.value.weight);
            if (key === 'inputs') {
                weight = (value || []).reduce((res, cur) => res + Number(cur.weight), 0);
                (value || []).forEach(cur => {
                    if (typeof cur.weight !== 'number' || !(cur.weight instanceof Number)) {
                        cur.weight = Number(cur.weight);
                    }
                });
            } else if (key === 'min_points') {
                // eslint-disable-next-line
                value = Number(value);
            }

            copy.data = {
                ...this.value.data,
                [key]: value,
            };
            copy.weight = weight;
            this.$emit('input', copy);
        },

        ioSubStepProps(i, defaultValue, ...props) {
            return this.$utils.getProps(this.stepResult, defaultValue, 'log', 'steps', i, ...props);
        },

        canViewSubStepOutput(i) {
            return (
                this.canViewDetails &&
                ['passed', 'failed', 'timed_out'].indexOf(
                    this.ioSubStepProps(i, false, 'state'),
                ) !== -1
            );
        },

        prepareOutput(output) {
            const lines = (output || '').split('\n');
            return lines.map(this.$utils.htmlEscape).map(visualizeWhitespace);
        },

        optionToggled(index, newValue) {
            newValue.forEach(val => {
                const opt = this.ioOptions.find(o => o.value === val);
                if (opt.requires && newValue.indexOf(opt.requires.value) === -1) {
                    newValue.push(opt.requires.value);
                }
                if (opt.disallows) {
                    const toRemove = newValue.indexOf(opt.disallows.value);
                    if (toRemove !== -1) {
                        newValue.splice(toRemove, 1);
                    }
                }
            });

            const oldValue = this.value.data.inputs[index].options;

            if (oldValue.some((x, i) => x !== newValue[i])) {
                this.valueCopy.data.inputs[index].options = newValue;
                this.$emit('input', this.$utils.deepCopy(this.valueCopy));
            }
        },
    },

    components: {
        Icon,
        Collapse,
        SubmitButton,
        DescriptionPopover,
        AutoTestState,
        InnerCodeViewer,
        Toggle,
    },
};
</script>

<style lang="less" scoped>
@import '~mixins.less';

.io-input-wrapper {
    .col-6 {
        display: flex;
        flex-direction: column;
    }

    textarea.form-control {
        flex: 1 1 auto;
        min-height: 4.5rem;
    }
}

.step-header {
    .step-type {
        height: 100%;
        width: auto;
        color: rgba(0, 0, 0, 0.5);
        border: 1px solid rgba(0, 0, 0, 0.125);
    }

    .name-input {
        flex: 1 1 18rem;
    }

    .points-input {
        flex: 0 1 12rem;
    }
}

.collapse-toggle {
    cursor: pointer;

    .fa-icon {
        transform: translateY(-2px);
        transition: transform @transition-duration linear;
    }

    .x-collapsing .handle .fa-icon,
    .x-collapsed .handle .fa-icon,
<<<<<<< HEAD
    &.collapsed .fa-icon {
        transform: translateY(-2px) rotate(-90deg);
=======
    &.collapsed .caret {
        transform: rotate(-90deg);
>>>>>>> 79a580e0
    }
}

.table tbody {
    + tbody {
        border-top-width: 1px;
    }

    .step-summary {
        &.with-output:hover {
            background-color: rgba(0, 0, 0, 0.03);
            cursor: pointer;
        }

        td:not(.expand) .fa-icon {
            transform: translateY(2px);
        }

        .expand .fa-icon {
            transition: transform 300ms;
        }

        &.collapsed .expand .caret {
            transform: rotate(-90deg);
        }

        .caret + .fa-icon {
            margin-left: 0.333rem;
        }
    }
}

.results-log-collapse-row {
    p:last-child {
        margin-bottom: 0;
    }

    td {
        border-top: 0;
        padding: 0;
    }

    .col-6,
    .col-12 {
        display: flex;
        flex-direction: column;
    }

    .card {
        border: 0;
    }
}
</style>

<style lang="less">
@import '~mixins.less';

.auto-test-step {
    .results-log-collapse-row {
        .card-header {
            background-color: inherit;

            @{dark-mode} {
                border-bottom-color: @color-primary-darker;
            }
        }

        .tab-pane {
            display: flex;
            padding: 0.75rem 0 0;
        }

        .custom-checkbox {
            pointer-events: none;
        }
    }
}

.auto-test-step .diff {
    .diff-list {
        padding: 0;
        list-style-type: none;
        overflow: hidden;
        border: 1px solid black;
    }

    .legenda .legenda-item {
        display: inline-block;
        width: 1em;
        text-align: center;
        height: 1em;
        margin-right: 0.25rem;
        user-select: none;
    }

    li {
        position: relative;
        padding-left: 0.75em;
        padding-right: 0.75em;
        background-color: lighten(@linum-bg, 1%);
        min-height: 1.5em;

        @{dark-mode} {
            background-color: @color-primary-darker;
        }
    }

    .added {
        background-color: rgb(0, 255, 255) !important;
        color: rgb(0, 154, 154) !important;
    }

    .removed {
        background-color: @color-diff-removed-light !important;

        @{dark-mode} {
            background-color: @color-diff-removed-dark !important;
            color: black;
        }
    }

    .ignored {
        color: lighten(@text-color-muted, 20%);
        background: lighten(@text-color-muted, 40%);
    }

    code {
        color: @color-secondary-text;
        background: transparent;
        white-space: pre-wrap;
        font-size: 100%;
        line-height: 1;

        @{dark-mode} {
            color: rgb(131, 148, 150);
        }
    }
}
</style><|MERGE_RESOLUTION|>--- conflicted
+++ resolved
@@ -1291,13 +1291,8 @@
 
     .x-collapsing .handle .fa-icon,
     .x-collapsed .handle .fa-icon,
-<<<<<<< HEAD
-    &.collapsed .fa-icon {
+    &.collapsed .caret {
         transform: translateY(-2px) rotate(-90deg);
-=======
-    &.collapsed .caret {
-        transform: rotate(-90deg);
->>>>>>> 79a580e0
     }
 }
 
