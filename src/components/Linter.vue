--- conflicted
+++ resolved
@@ -1,58 +1,4 @@
 <template>
-<<<<<<< HEAD
-  <tr>
-    <!-- TODO: Fix issues with iterations by relying on order !-->
-    <td class="align-middle">{{ name }}</td>
-
-    <td class="align-middle">
-      {{ description }}
-      <b-collapse :id="`collapse_${name}`" class="mt-2">
-        <div v-if="state == 'new'">
-          <div>
-            <b-dropdown :text="selectedOption" class="margin">
-              <b-dropdown-header>Select your config file</b-dropdown-header>
-              <b-dropdown-item v-for="(_, optionName) in options" v-on:click="clicked(false, optionName)" :key="optionName">
-                {{ optionName }}
-              </b-dropdown-item>
-              <b-dropdown-divider></b-dropdown-divider>
-              <b-dropdown-item v-on:click="clicked(true, 'Custom config')">Custom config</b-dropdown-item>
-            </b-dropdown>
-            <b-collapse :id="`sub_collapse_${name}`">
-              <form>
-                <b-form-input class="margin" :textarea="true" :rows="10" placeholder="Enter your custom config" v-model="config">
-                </b-form-input>
-              </form>
-            </b-collapse>
-          </div>
-          <b-btn variant="primary" :disabled="selectedOption === 'Select config file'" v-on:click="run">
-              <loader :scale="1" v-if="starting"/>
-              <span v-else>Run!</span>
-          </b-btn>
-        </div>
-        <div v-else-if="state == 'running'">
-            <b-progress v-model="done" :max="done + working + crashed" :precision="1" animated></b-progress>
-            <span class="text-center progress-text">{{ done }} out of {{ working + done }}</span>
-        </div>
-        <div v-else>
-          <div class="row justify-content-md-center">
-            <b-btn class="text-center margin large-btn" variant="danger" @click="$root.$emit('show::modal',`modal_${name}`)">Remove output</b-btn>
-            <b-modal :id="`modal_${name}`" title="Are you sure?" :hide-footer="true">
-              <div class="row justify-content-md-center" v-if="deleting">
-                <b-btn class="text-center" variant="outline-danger"><loader :scale="1"/></b-btn>
-              </div>
-              <div v-else>
-                <b-btn class="text-center" variant="outline-danger" v-on:click="deleteFeedback">Yes, delete this data.</b-btn>
-                <b-btn class="text-center right-float" variant="success" v-on:click="$root.$emit('hide::modal', `modal_${name}`)">No!</b-btn>
-              </div>
-            </b-modal>
-          </div>
-        </div>
-      </b-collapse>
-    </td>
-    <td class="align-middle">{{ strState() }}</td>
-    <td><b-btn v-b-toggle="`collapse_${name}`" v-on:click="opened = !opened" variant="primary">{{ opened ? 'Less' : 'More' }}</b-btn></td>
-  </tr>
-=======
     <tr>
         <!-- TODO: Fix issues with iterations by relying on order !-->
         <td class="align-middle">{{ name }}</td>
@@ -60,65 +6,51 @@
         <td class="align-middle">
             {{ description }}
             <b-collapse :id="`collapse_${name}`" class="mt-2">
-            <div v-if="state == -1">
-                <div>
-                <b-dropdown :text="selectedOption" class="margin">
-                    <b-dropdown-header>Select your config file</b-dropdown-header>
-                    <b-dropdown-item v-for="(_, optionName) in options" v-on:click="clicked(false, optionName)" :key="optionName">
-                        {{ optionName }}
-                    </b-dropdown-item>
-                    <b-dropdown-divider></b-dropdown-divider>
-                    <b-dropdown-item v-on:click="clicked(true, 'Custom config')">Custom config</b-dropdown-item>
-                </b-dropdown>
-                <b-collapse :id="`sub_collapse_${name}`">
-                    <form>
-                        <b-form-input class="margin" :textarea="true" :rows="10" placeholder="Enter your custom config" v-model="config">
-                        </b-form-input>
-                    </form>
-                </b-collapse>
+                <div v-if="state == 'new'">
+                    <div>
+                        <b-dropdown :text="selectedOption" class="margin">
+                            <b-dropdown-header>Select your config file</b-dropdown-header>
+                            <b-dropdown-item v-for="(_, optionName) in options" v-on:click="clicked(false, optionName)" :key="optionName">
+                                {{ optionName }}
+                            </b-dropdown-item>
+                            <b-dropdown-divider></b-dropdown-divider>
+                            <b-dropdown-item v-on:click="clicked(true, 'Custom config')">Custom config</b-dropdown-item>
+                        </b-dropdown>
+                        <b-collapse :id="`sub_collapse_${name}`">
+                            <form>
+                                <b-form-input class="margin" :textarea="true" :rows="10" placeholder="Enter your custom config" v-model="config">
+                                </b-form-input>
+                            </form>
+                        </b-collapse>
+                    </div>
+                    <b-btn variant="primary" :disabled="selectedOption === 'Select config file'" v-on:click="run">
+                        <loader :scale="1" v-if="starting"/>
+                        <span v-else>Run!</span>
+                    </b-btn>
                 </div>
-                <b-btn variant="primary" :disabled="selectedOption === 'Select config file'" v-on:click="run">Run!</b-btn>
-            </div>
-            <div v-else-if="state == 1">
-                <table class="table trans center-table">
-                    <thead>
-                        <tr>
-                        <th>Name</th>
-                        <th>State</th>
-                        </tr>
-                    </thead>
-                    <tbody>
-                        <tr v-for="(item, _) in children">
-                        <td>{{ item[0] }}</td>
-                        <td align="center">
-                            <loader :scale="1" v-if="item[1] == 1"/>
-                            <icon name="check" v-else-if="item[1] == 2"/>
-                            <icon name="times" v-else-if="item[1] == 3"/>
-                        </td>
-                        </tr>
-                    </tbody>
-                </table>
-            </div>
-            <div v-else-if="state == 2 || state == 3">
-                <div class="row justify-content-md-center">
-                    <b-btn class="text-center margin large-btn" variant="danger" @click="$root.$emit('show::modal',`modal_${name}`)">Remove output</b-btn>
-                    <b-modal :id="`modal_${name}`" title="Are you sure?" :hide-footer="true">
-                        <div class="row justify-content-md-center" v-if="deleting">
-                            <b-btn class="text-center" variant="outline-danger"><loader :scale="1"/></b-btn>
-                        </div>
-                        <div v-else>
-                            <b-btn class="text-center" variant="outline-danger" v-on:click="deleteFeedback">Yes, delete this data.</b-btn>
-                            <b-btn class="text-center right-float" variant="success" v-on:click="$root.$emit('hide::modal', `modal_${name}`)">No!</b-btn>
-                        </div>
-                    </b-modal>
+                <div v-else-if="state == 'running'">
+                    <b-progress v-model="done" :max="done + working + crashed" :precision="1" animated></b-progress>
+                    <span class="text-center progress-text">{{ done }} out of {{ working + done }}</span>
                 </div>
-            </div>
+                <div v-else>
+                    <div class="row justify-content-md-center">
+                        <b-btn class="text-center margin large-btn" variant="danger" @click="$root.$emit('show::modal',`modal_${name}`)">Remove output</b-btn>
+                        <b-modal :id="`modal_${name}`" title="Are you sure?" :hide-footer="true">
+                            <div class="row justify-content-md-center" v-if="deleting">
+                                <b-btn class="text-center" variant="outline-danger"><loader :scale="1"/></b-btn>
+                            </div>
+                            <div v-else>
+                                <b-btn class="text-center" variant="outline-danger" v-on:click="deleteFeedback">Yes, delete this data.</b-btn>
+                                <b-btn class="text-center right-float" variant="success" v-on:click="$root.$emit('hide::modal', `modal_${name}`)">No!</b-btn>
+                            </div>
+                        </b-modal>
+                    </div>
+                </div>
             </b-collapse>
         </td>
         <td class="align-middle">{{ strState() }}</td>
         <td><b-btn v-b-toggle="`collapse_${name}`" v-on:click="opened = !opened" variant="primary">{{ opened ? 'Less' : 'More' }}</b-btn></td>
     </tr>
->>>>>>> 134ff2fd
 </template>
 
 <script>
