--- conflicted
+++ resolved
@@ -219,17 +219,10 @@
                 event.target.id = `row-${item.id}`;
             }
 
-<<<<<<< HEAD
-            this.disabledPopoverContent = `You don't have the permission
-            necessary permissions to view this case, as one of the submissions
-            connected to this case was submitted to another course, in which you
-            do not have the necessary permissions.`;
-=======
             this.disabledPopoverContent = `You don't have the necessary
             permissions to view this case, as one of the submissions connected
             to this case was submitted to another course, in which you do not
             have the necessary permissions.`;
->>>>>>> 3cf09eed
 
             this.$nextTick(() => {
                 this.disabledPopoverRowId = event.target.id;
