--- conflicted
+++ resolved
@@ -46,11 +46,7 @@
     </router-link>
     <router-link class="sidebar-item manage-link"
                  v-if="assignment.canManage && !small"
-<<<<<<< HEAD
-                 v-b-popover="noPopover ? '' : 'Manage assignment'"
-=======
                  v-b-popover.topleft.hover.window="noPopover ? '' : 'Manage assignment'"
->>>>>>> de93713f
                  :class="{ selected: manageSelected }"
                  :to="manageRoute(assignment)">
         <icon name="gear" />
