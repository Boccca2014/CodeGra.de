--- conflicted
+++ resolved
@@ -47,11 +47,7 @@
     </router-link>
     <router-link class="sidebar-item manage-link"
                  v-if="assignment.canManage && !small"
-<<<<<<< HEAD
                  v-b-popover="noPopover ? '' : 'Manage assignment'"
-=======
-                 v-b-popover="'Manage assignment'"
->>>>>>> 99b3d7ea
                  :class="{ selected: manageSelected }"
                  :to="manageRoute(assignment)">
         <icon name="gear" />
@@ -65,10 +61,7 @@
 
 import { mapGetters } from 'vuex';
 
-<<<<<<< HEAD
-=======
 import { AssignmentKind } from '@/models';
->>>>>>> 99b3d7ea
 import AssignmentState from '../AssignmentState';
 
 export default {
@@ -127,8 +120,6 @@
             }
             return this.selected ? 'light' : 'primary';
         },
-<<<<<<< HEAD
-=======
 
         isNotStartedExam() {
             const { assignment } = this;
@@ -142,7 +133,6 @@
                 assignment.availableAt.isAfter(this.$root.$epoch)
             );
         },
->>>>>>> 99b3d7ea
     },
 
     methods: {
