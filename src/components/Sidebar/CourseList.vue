<!-- SPDX-License-Identifier: AGPL-3.0-only -->
<template>
<div class="course-list sidebar-list-wrapper" v-b-visible="maybeLoadFirstCourses">
    <div class="sidebar-filter">
        <input class="form-control"
               placeholder="Filter courses"
               v-model="filter"
               ref="filter">
    </div>

    <ul class="sidebar-list"
        v-if="sortedCourses.length > 0 || loading > 0">
        <template v-if="currentCourse">
            <li class="sidebar-list-section-header text-muted">
                <small>Current course</small>
            </li>
            <li>
                <course-list-item :course="currentCourse"
<<<<<<< HEAD
                                  :route-name="$route.name"
                                  :current-id="currentCourse.id"
=======
                                  :current-id="currentCourse.id"
                                  :extra-course-data="courseExtraDataToDisplay[currentCourse.id]"
>>>>>>> de93713f
                                  @open-menu="$emit('open-menu', $event)"/>
            </li>
            <li>
                <hr class="separator"/>
            </li>
        </template>
        <li v-if="loading > 0">
            <cg-loader :scale="1" />
        </li>
        <template v-else>
            <course-list-item v-for="course in filteredCourses.slice(0, visibleCourses)"
                              :key="`sorted-course-${course.id}`"
<<<<<<< HEAD
                              :route-name="$route.name"
                              :course="course"
                              :current-id="currentCourse && currentCourse.id"
=======
                              :course="course"
                              :current-id="currentCourse && currentCourse.id"
                              :extra-course-data="courseExtraDataToDisplay[course.id]"
>>>>>>> de93713f
                              @open-menu="$emit('open-menu', $event)"/>

            <li class="d-flex mx-2 my-1" v-if="moreCoursesAvailable">
                <b-btn class="flex-grow"
<<<<<<< HEAD
                       @click="showMoreCourses">
=======
                       @click="showMoreCourses()">
>>>>>>> de93713f
                    <cg-loader v-if="renderingMoreCourses > 0" :scale="1" class="py-1"/>
                    <span v-else v-b-visible="visible => visible && showMoreCourses()">
                        Load more courses
                    </span>
                    <infinite-loading @infinite="showMoreCourses" :distance="150">
                        <div slot="spinner"></div>
                        <div slot="no-more"></div>
                        <div slot="no-results"></div>
                        <div slot="error" slot-scope="err">
                            {{ err }}
                        </div>
                </infinite-loading>
            </b-btn>
        </li>
        </template>
    </ul>
    <span v-else class="sidebar-list no-items-text">
        You don't have any courses yet.
    </span>

    <hr class="separator"
        v-if="showAddButton">

    <b-button-group class="sidebar-footer">
        <b-btn class="add-course-button sidebar-footer-button"
               :id="addButtonId"
               v-if="showAddButton"
               v-b-popover.hover.top="'Add new course'">
            <icon name="plus" style="margin-right: 0;"/>
            <b-popover :target="addButtonId"
                       :id="popoverId"
                       triggers="click"
                       placement="top"
                       custom-class="no-max-width">
                <submit-input style="width: 18rem;"
                              placeholder="New course name"
                              @create="createNewCourse"
                              @after-submit="afterCreateNewCouse"
                              @cancel="closePopover"/>
            </b-popover>
        </b-btn>
    </b-button-group>
</div>
</template>

<script>
import { mapActions, mapGetters } from 'vuex';

import Icon from 'vue-awesome/components/Icon';
import 'vue-awesome/icons/plus';

import InfiniteLoading from 'vue-infinite-loading';

<<<<<<< HEAD
=======
import { Counter } from '@/utils/counter';
>>>>>>> de93713f
import { INITIAL_COURSES_AMOUNT } from '@/constants';

import SubmitInput from '../SubmitInput';
import CourseListItem from './CourseListItem.tsx';

let idNum = 0;

const EXTRA_COURSES = INITIAL_COURSES_AMOUNT / 2;

export default {
    name: 'course-list',

    props: {
        data: {
            type: Object,
            default: null,
        },
    },

    data() {
        const id = idNum++;
        return {
            filter: '',
            addButtonId: `course-add-btn-${id}`,
            popoverId: `course-add-popover-${id}`,
            loading: false,
            showAddButton: false,
            renderingMoreCourses: 0,
            visibleCourses: EXTRA_COURSES,
        };
    },

    computed: {
        ...mapGetters('courses', ['sortedCourses', 'getCourse', 'retrievedAllCourses']),

        filteredCourses() {
            const base = this.sortedCourses;
            if (!this.filter) {
                return base;
            }

            const filterParts = this.filter.toLocaleLowerCase().split(' ');

            return base.filter(course =>
                filterParts.every(part => course.name.toLocaleLowerCase().indexOf(part) > -1),
            );
        },

        currentCourseId() {
            return this.$routeParamAsId('courseId');
<<<<<<< HEAD
=======
        },

        currentCourse() {
            return this.getCourse(this.currentCourseId).extract();
>>>>>>> de93713f
        },

        currentCourse() {
            return this.getCourse(this.currentCourseId).extract();
        },

        moreCoursesAvailable() {
            if (!this.retrievedAllCourses) {
                return true;
            }
            return this.visibleCourses <= this.sortedCourses.length;
        },
    },

    watch: {
        currentCourseId() {
            this.loadCurrentCourse();
        },

        moreCoursesAvailable() {
            if (!this.retrievedAllCourses) {
                return true;
            }
            return this.visibleCourses <= this.sortedCourses.length;
        },
    },

    watch: {
        currentCourseId() {
            this.loadCurrentCourse();
        },
    },

    async mounted() {
        this.$root.$on('sidebar::reload', this.reload);

        this.$hasPermission('can_create_courses').then(create => {
            this.showAddButton = create;
        });

        await this.asLoader(this.loadCurrentCourse());
        await this.$nextTick();

        const activeEl = document.activeElement;
        if (
            !activeEl ||
            !activeEl.matches('input, textarea') ||
            activeEl.closest('.sidebar .submenu')
        ) {
            this.$refs.filter.focus();
        }
    },

    destroyed() {
        this.$root.$off('sidebar::reload', this.reload);
    },

    methods: {
        ...mapActions('courses', ['loadFirstCourses', 'loadSingleCourse', 'loadAllCourses', 'reloadCourses', 'createCourse']),

        async asLoader(promise) {
            if (this.loading === 0) {
                this.$emit('loading');
            }

            this.loading += 1;
            await promise;
            this.loading = Math.max(0, this.loading - 1);

            if (this.loading === 0) {
                this.$emit('loaded');
            }
        },

        maybeLoadFirstCourses(doLoad) {
            if (doLoad) {
                this.asLoader(this.loadFirstCourses());
            }
        },

        reload() {
            const fullReload = this.visibleCourses > INITIAL_COURSES_AMOUNT;
            this.asLoader(this.reloadCourses({ fullReload }).then(
                () => this.loadCurrentCourse(),
            ));
        },

        createNewCourse(name, resolve, reject) {
            return this.createCourse({ name }).then(resolve, reject);
        },

        afterCreateNewCouse({ data: course }) {
            this.$router.push({
                name: 'manage_course',
                params: { courseId: course.id },
            });
        },

        closePopover() {
            this.$root.$emit('bv::hide::popover', this.popoverId);
        },

        async showMoreCourses(state = null) {
            this.renderingMoreCourses += 1;
            this.visibleCourses += EXTRA_COURSES;
            if (!this.retrievedAllCourses && this.visibleCourses > INITIAL_COURSES_AMOUNT) {
                await this.loadAllCourses();
            } else if (this.visibleCourses <= INITIAL_COURSES_AMOUNT) {
                await this.loadFirstCourses();
            }
            this.renderingMoreCourses -= 1;
            if (state) {
                if (this.moreCoursesAvailable) {
                    state.loaded();
                } else {
                    state.complete();
                }
            }
        },


        loadCurrentCourse() {
            if (this.currentCourseId) {
                return this.loadSingleCourse({ courseId: this.currentCourseId });
            }
            return null;
        },
    },

    components: {
        CourseListItem,
        Icon,
        SubmitInput,
        InfiniteLoading,
    },
};
</script><|MERGE_RESOLUTION|>--- conflicted
+++ resolved
@@ -16,13 +16,8 @@
             </li>
             <li>
                 <course-list-item :course="currentCourse"
-<<<<<<< HEAD
                                   :route-name="$route.name"
                                   :current-id="currentCourse.id"
-=======
-                                  :current-id="currentCourse.id"
-                                  :extra-course-data="courseExtraDataToDisplay[currentCourse.id]"
->>>>>>> de93713f
                                   @open-menu="$emit('open-menu', $event)"/>
             </li>
             <li>
@@ -35,24 +30,14 @@
         <template v-else>
             <course-list-item v-for="course in filteredCourses.slice(0, visibleCourses)"
                               :key="`sorted-course-${course.id}`"
-<<<<<<< HEAD
                               :route-name="$route.name"
                               :course="course"
                               :current-id="currentCourse && currentCourse.id"
-=======
-                              :course="course"
-                              :current-id="currentCourse && currentCourse.id"
-                              :extra-course-data="courseExtraDataToDisplay[course.id]"
->>>>>>> de93713f
                               @open-menu="$emit('open-menu', $event)"/>
 
             <li class="d-flex mx-2 my-1" v-if="moreCoursesAvailable">
                 <b-btn class="flex-grow"
-<<<<<<< HEAD
-                       @click="showMoreCourses">
-=======
                        @click="showMoreCourses()">
->>>>>>> de93713f
                     <cg-loader v-if="renderingMoreCourses > 0" :scale="1" class="py-1"/>
                     <span v-else v-b-visible="visible => visible && showMoreCourses()">
                         Load more courses
@@ -106,10 +91,6 @@
 
 import InfiniteLoading from 'vue-infinite-loading';
 
-<<<<<<< HEAD
-=======
-import { Counter } from '@/utils/counter';
->>>>>>> de93713f
 import { INITIAL_COURSES_AMOUNT } from '@/constants';
 
 import SubmitInput from '../SubmitInput';
@@ -160,13 +141,10 @@
 
         currentCourseId() {
             return this.$routeParamAsId('courseId');
-<<<<<<< HEAD
-=======
         },
 
         currentCourse() {
             return this.getCourse(this.currentCourseId).extract();
->>>>>>> de93713f
         },
 
         currentCourse() {
