--- conflicted
+++ resolved
@@ -20,6 +20,7 @@
                 :current-id="currentAssignment.extract().id"
                 no-popover
                 :sbloc="sbloc"
+                :show-course-name="currentCourse == null"
                 :assignment="currentAssignment.extract()"/>
             <li>
                 <hr class="separator" />
@@ -28,7 +29,6 @@
         <li v-if="loading > 0">
             <cg-loader :scale="1" />
         </li>
-<<<<<<< HEAD
         <template v-else>
             <li class="sidebar-list-section-header text-muted"
                 v-if="showTopAssignments">
@@ -42,6 +42,7 @@
                                 :current-id="currentAssignment.mapOrDefault(a => a.id, null)"
                                 no-popover
                                 :sbloc="sbloc"
+                                :show-course-name="currentCourse == null"
                                 :assignment="assignment"/>
 
             <li v-if="showTopAssignments">
@@ -53,6 +54,7 @@
                                 :assignment="assignment"
                                 no-popover
                                 :current-id="currentAssignment.mapOrDefault(a => a.id, null)"
+                                :show-course-name="currentCourse == null"
                                 :sbloc="sbloc"/>
 
             <li class="d-flex mx-2 my-1" v-if="moreAssignmentsAvailable">
@@ -73,27 +75,6 @@
                 </b-btn>
             </li>
         </template>
-=======
-
-        <assignment-list-item v-for="assignment in topAssignments"
-                              small
-                              :key="`top-assignment-${assignment.id}`"
-                              v-if="showTopAssignments"
-                              :current-id="currentAssignment && currentAssignment.id"
-                              :sbloc="sbloc"
-                              :assignment="assignment"/>
-
-        <li v-if="showTopAssignments">
-            <hr class="separator">
-        </li>
-
-        <assignment-list-item v-for="assignment in (filteredAssignments || sortedAssignments)"
-                              :key="`sorted-assignment-${assignment.id}`"
-                              :assignment="assignment"
-                              :current-id="currentAssignment && currentAssignment.id"
-                              :show-course-name="currentCourse == null"
-                              :sbloc="sbloc"/>
->>>>>>> 99b3d7ea
     </ul>
     <span v-else class="sidebar-list no-items-text">
         You don't have any assignments yet.
@@ -179,11 +160,7 @@
 
         showAddButton() {
             const course = this.currentCourse;
-<<<<<<< HEAD
             return !!(this.loading === 0 && course && course.canCreateAssignments);
-=======
-            return !!(course && course.canCreateAssignments);
->>>>>>> 99b3d7ea
         },
 
         showManageButton() {
@@ -256,18 +233,13 @@
 
         addAssignmentPopover() {
             const course = this.currentCourse;
-<<<<<<< HEAD
             if (!course || !course.isLTI) {
-=======
-            if (!course || !course.is_lti) {
->>>>>>> 99b3d7ea
                 return 'Add a new assignment';
             }
             return 'Add a new assignment that is not connected to your LMS.';
         },
 
         addAssignmentConfirm() {
-<<<<<<< HEAD
             if (!this.currentCourse) {
                 return '';
             }
@@ -279,13 +251,6 @@
 
         moreAssignmentsAvailable() {
             return this.visibleAssignments <= this.assignments.length;
-=======
-            if (!this.$utils.getProps(this.currentCourse, false, 'is_lti')) {
-                return '';
-            }
-            const lms = this.currentCourse.lti_provider.name;
-            return `You are about to create an assignment that is not connected to ${lms}. This means that students will not be able to navigate to this assignment inside ${lms} and grades will not be synced. Are you sure?`;
->>>>>>> 99b3d7ea
         },
     },
 
