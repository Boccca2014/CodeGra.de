<template>
<b-alert v-if="error"
         show
         variant="danger"
         class="error-message">
    <pre>{{ error }}</pre>
</b-alert>

<loader v-else-if="loading" />

<div v-else class="auto-test" :class="{ editable, 'config-editable': configEditable, 'no-card': noCard }">
    <template v-if="hasResults && !singleResult">
        <b-card no-body v-for="run in test.runs" :key="run.id" class="results-card">
            <b-card-header class="auto-test-header" :class="{ editable }">
                <span class="toggle" :key="resultsCollapseId" v-b-toggle="resultsCollapseId">
                    <icon class="expander" name="chevron-right" :scale="0.75" />
                    Results
                </span>
                <div v-if="editable" class="btn-wrapper">
                    <submit-button
                        :submit="() => deleteResults(run.id)"
                        variant="danger"
                        confirm="Are you sure you want to delete the results?"
                        label="Delete"/>
                </div>
            </b-card-header>

            <b-collapse :id="resultsCollapseId" visible>
                <table class="table table-striped results-table"
                        :class="{ 'table-hover': run.results.length > 0 }">
                    <thead>
                        <tr>
                            <th class="name">Name</th>
                            <th class="score">Score</th>
                            <th class="state">State</th>
                        </tr>
                    </thead>

                    <tbody>
                        <template v-if="run.results.length > 0">
                            <tr v-for="result in run.results"
                                :key="result.submission.user.id"
                                @click="openResult(result)">
                                <td class="name">{{ nameOfUser(result.submission.user) }}</td>
                                <td class="score">
                                    <icon v-if="result.submission.grade_overridden"
                                          v-b-popover.top.hover="'This submission\'s calculated grade has been manually overridden'"
                                          name="exclamation-triangle"/>
                                    {{ result.pointsAchieved }}
                                </td>
                                <td class="state">
                                    <icon v-if="result.state === 'not_started'" name="clock-o" />
                                    <icon v-else-if="result.state === 'running'" name="circle-o-notch" spin />
                                    <icon v-else-if="result.state === 'passed'" name="check" class="text-success" />
                                    <icon v-else-if="result.state === 'failed'" name="times" class="text-danger" />
                                    <icon v-else-if="result.state === 'timed_out'" name="clock-o" class="text-danger" />
                                </td>
                            </tr>
                        </template>
                        <template v-else>
                            <tr>
                                <td colspan="3">No results</td>
                            </tr>
                        </template>
                    </tbody>
                </table>
            </b-collapse>
        </b-card>
    </template>

    <b-card no-body>
        <template v-if="!noCard">
            <b-card-header v-if="editable" class="auto-test-header editable">
                <span class="toggle" :key="configCollapseId" v-b-toggle="configCollapseId">
                    <icon class="expander" name="chevron-right" :scale="0.75" />
                    Configuration
                </span>
                <div class="btn-wrapper"
                    v-b-popover.hover.top="!configEditable ? 'The AutoTest configuration cannot be deleted because there are results associated with it.' : ''">
                    <submit-button
                        v-if="!loading && test == null"
                        label="Create AutoTest"
                        key="create-btn"
                        :submit="createAutoTest"
                        @success="afterCreateAutoTest"/>
                    <submit-button
                        v-if="!loading && test != null"
                        label="Run"
                        :submit="runAutoTest"
                        />
                    <submit-button
                        v-if="!loading && test != null"
                        :submit="deleteAutoTest"
                        key="delete-btn"
                        @after-success="afterDeleteAutoTest"
                        variant="danger"
                        confirm="Are you sure you want to delete this AutoTest configuration?"
                        label="Delete"
                        :disabled="!configEditable"/>
                </div>
            </b-card-header>
            <b-card-header v-else class="auto-test-header">
                AutoTest
            </b-card-header>
        </template>

        <b-card-body v-if="test == null" key="empty">
            <div class="text-muted">You have no AutoTest yet for this assignment</div>
        </b-card-body>
        <b-collapse v-else :id="configCollapseId" :visible="singleResult || !hasResults">
            <b-card-body key="full">
                <b-card no-body>
                    <span
                        slot="header"
                        class="setup-env-wrapper-header"
                        v-if="singleResult"
                        v-b-toggle="autoTestSetupEnvWrapperId">
                        <icon v-if="singleResult" name="chevron-right" :scale="0.75" />
                        Environment setup
                    </span>
                    <template v-else slot="header">Environment setup</template>

                    <b-collapse
                        :id="autoTestSetupEnvWrapperId"
                        :visible="!singleResult">
                        <b-card-body>
                            <b-form-fieldset>
                                <label :for="baseSystemId">Base systems</label>

                                <b-input-group v-if="configEditable">
                                    <multiselect
                                        :close-on-select="false"
                                        :id="baseSystemId"
                                        class="base-system-selector"
                                        v-model="internalTest.base_systems"
                                        :options="baseSystems"
                                        :searchable="true"
                                        :custom-label="a => a.name"
                                        multiple
                                        track-by="id"
                                        label="label"
                                        :hide-selected="false"
                                        placeholder="Select base systems"
                                        :internal-search="true"
                                        :loading="false">
                                        <span slot="noResult" class="text-muted">
                                            No results were found.
                                        </span>
                                    </multiselect>
                                    <b-input-group-append>
                                        <submit-button :submit="() => submitProp('base_systems')" />
                                    </b-input-group-append>
                                </b-input-group>
                                <div v-else class="multiselect">
                                    <div class="multiselect__tags">
                                        <div class="multiselect__tags-wrap">
                                            <span v-for="base in test.base_systems"
                                                  class="multiselect__tag no-close">
                                                {{ base.name }}
                                            </span>
                                        </div>
                                    </div>
                                </div>
                            </b-form-fieldset>

                            <transition :name="disabledAnimations ? '' : 'fixtureswrapper'">
                                <div v-if="test.fixtures.length > 0" class="transition">
                                    <b-form-fieldset>
                                        <label :for="uploadedFixturesId">
                                            Uploaded fixtures
                                        </label>
                                        <ul class="fixture-list">
                                            <transition-group :name="disabledAnimations ? '' : 'fixtures'">
                                                <li v-for="fixture, index in test.fixtures"
                                                    class="transition fixture-row"
                                                    :key="fixture.id">
                                                    <template v-if="configEditable">
                                                        <a
                                                            class="fixture-name"
                                                            href="#"
                                                            @click="openFile(fixture, $event)">
                                                            {{ fixture.name }}
                                                        </a>

                                                        <b-button-group>
                                                            <submit-button
                                                                :variant="fixture.hidden ? 'primary' : 'secondary'"
                                                                :submit="() => toggleHidden(index)"
                                                                size="sm">
                                                                <icon :name="fixture.hidden ? 'eye-slash' : 'eye'" />
                                                            </submit-button>
                                                            <submit-button
                                                                variant="danger"
                                                                confirm="Are you sure you want to delete this fixture?"
                                                                size="sm"
                                                                :submit="() => removeFixture(index)">
                                                                <icon name="times"/>
                                                            </submit-button>
                                                        </b-button-group>
                                                    </template>
                                                    <template v-else>
                                                        <component
                                                            :is="canViewFixture(fixture) ? 'a' : 'span'"
                                                            class="fixture-name"
                                                            href="#">
                                                            {{ fixture.name }}
                                                        </component>

                                                        <icon
                                                            v-if="fixture.hidden"
                                                            name="eye-slash"
                                                            v-b-popover.top.hover="`This fixture is hidden. ${singleResult && !canViewFixture(fixture) ? 'You' : 'Students'} may not view its contents.`"/>
                                                    </template>
                                                </li>
                                            </transition-group>
                                        </ul>
                                    </b-form-fieldset>
                                </div>
                            </transition>

                            <b-form-fieldset class="fixture-upload-wrapper" v-if="configEditable">
                                <label :for="fixtureUploadId">
                                    Upload fixtures
                                </label>
                                <multiple-files-uploader
                                    v-model="newFixtures"
                                    :id="fixtureUploadId">
                                    Click here or drop file(s) add fixtures and test files.
                                </multiple-files-uploader>
                                <b-input-group>
                                    <b-input-group-prepend is-text
                                                            class="fixture-upload-information">
                                    </b-input-group-prepend>
                                    <b-input-group-append>
                                        <submit-button
                                            :disabled="newFixtures.length === 0"
                                            @after-success="afterAddFixtures"
                                            class="upload-fixture-btn"
                                            :submit="addFixtures" />
                                    </b-input-group-append>
                                </b-input-group>
                            </b-form-fieldset>

                            <b-form-fieldset class="setup-output-wrapper">
                                <template v-if="configEditable">
                                    <label :for="preStartScriptId">
                                        Setup script to run
                                    </label>
                                    <b-input-group>
                                        <input class="form-control"
                                                @keydown.ctrl.enter="$refs.setupScriptBtn.onClick"
                                                :id="preStartScriptId"
                                                v-model="internalTest.setup_script"/>
                                        <b-input-group-append>
                                            <submit-button
                                                :submit="() => submitProp('setup_script')"
                                                ref="setupScriptBtn"/>
                                        </b-input-group-append>
                                    </b-input-group>
                                </template>
                                <template v-else-if="editable && test.setup_script">
                                    <label :for="preStartScriptId">
                                        Setup script to run: <code>{{ test.setup_script }}</code>
                                    </label>
                                </template>
                                <template v-else-if="test.setup_script">
                                    <label>
                                        Setup script output: <code>{{ test.setup_script }}</code>
                                    </label>
                                    <b-tabs no-fade v-if="result">
                                        <b-tab title="stdout">
                                            <pre v-if="result.setupStdout">{{ result.setupStdout }}</pre>
                                            <pre v-else class="text-muted">No output.</pre>
                                        </b-tab>
                                        <b-tab title="stderr">
                                            <pre v-if="result.setupStderr">{{ result.setupStderr }}</pre>
                                            <pre v-else class="text-muted">No output.</pre>
                                        </b-tab>
                                    </b-tabs>
                                </template>
                            </b-form-fieldset>
                        </b-card-body>
                    </b-collapse>
                </b-card>

                <transition :name="disabledAnimations ? '' : 'emptytext'">
                    <div class="text-muted empty-text transition"
                            v-if="test.sets.filter(s => !s.deleted).length === 0">
                        You have no test sets yet. Click the button below to create one.
                    </div>
                </transition>
                <transition-group :name="disabledAnimations ? '' : 'list'">
                    <div v-for="set, i in test.sets"
                            v-if="!set.deleted"
                            :key="set.id"
                            class="list-item transition">
                        <b-card no-body class="test-group auto-test-set">
                            <b-card-header class="test-set-header" :class="{ editable: configEditable }">
                                Test set
                                <div class="btn-wrapper" v-if="configEditable">
                                    <submit-button
                                        :submit="() => deleteSet(set)"
                                        label="Delete set"
                                        variant="outline-danger"
                                        confirm="Are you sure you want to delete this test set and
                                                    all suits in it."/>
                                </div>
                            </b-card-header>
                            <b-card-body>
                                <span class="text-muted"
                                      v-if="set.suites.filter(s => !s.isEmpty() && !s.deleted).length === 0">
                                    You have no suites yet. Click the button below to create one.
                                </span>
                                <masonry :cols="{default: 2, [$root.largeWidth]: 1 }"
                                         :gutter="30"
                                         class="outer-block">
                                    <auto-test-suite v-for="suite, j in set.suites"
                                                     v-if="!suite.deleted"
                                                     :editable="configEditable"
                                                     :editing="suite.steps.length === 0"
                                                     :key="suite.id"
                                                     :assignment="assignment"
                                                     :other-suites="allNonDeletedSuites"
                                                     :value="set.suites[j]"
                                                     :result="result"
                                                     @input="updateSuite(set, j, $event)"
                                                     @delete="deleteSuite(suite)" />
                                </masonry>
                                <div v-if="configEditable"
                                     class="btn-wrapper"
                                     style="float: right;">
                                    <submit-button
                                        :submit="() => addSuite(set)"
                                        label="Add suite"/>
                                </div>
                            </b-card-body>
                            <transition :name="disabledAnimations ? '' : 'setcontinue'">
                                <b-card-footer v-if="configEditable && test.sets.some((s, j) => j > i && !s.deleted)"
                                                class="transition set-continue">
                                    Only execute other test sets when achieved grade by AutoTest is higher than
                                    <b-input-group class="input-group">
                                        <input
                                            class="form-control"
                                            type="number"
                                            v-model="internalTest.set_stop_points[set.id]"
                                            @keyup.ctrl.enter="$refs.submitContinuePointsBtn[i].onClick()"
                                            placeholder="0" />
                                        <b-input-group-append>
                                            <submit-button
                                                ref="submitContinuePointsBtn"
                                                :submit="() => submitContinuePoints(set)" />
                                        </b-input-group-append>
                                    </b-input-group>
                                </b-card-footer>
                                <b-card-footer
                                    v-else-if="result && i < test.sets.length - 1"
                                    class="set-continue">
                                    <template v-if="set.passed">
                                        Scored <code>{{ result.setResults[set.id].achieved }}</code> points,
                                        which is greater than <code>{{ set.stop_points }}</code>. Continuing
                                        with the next set.
                                    </template>
                                    <template v-else>
                                        Scored <code>{{ result.setResults[set.id].achieved }}</code> points,
                                        which is less than <code>{{ set.stop_points }}</code>. No further
                                        tests will be run.
                                    </template>
                                </b-card-footer>
                            </transition>
                        </b-card>
                    </div>
                </transition-group>
                <div v-if="configEditable"
                     class="add-btn-wrapper transition">
                    <submit-button :submit="addSet"
                                   label="Add set"
                                   class="transition"/>
            </div>

            <div slot="footer">
                <b-button-toolbar justify>
                </b-button-toolbar>
            </div>
            </b-card-body>
        </b-collapse>
    </b-card>

    <b-modal :id="resultsModalId" hide-footer size="lg" @hidden="currentResult = null" class="result-modal">
        <template v-if="currentResult" slot="modal-title">
            {{ nameOfUser(currentResult.submission.user) }} - {{ currentResult.pointsAchieved }} points
        </template>

        <auto-test
            no-card
            v-if="currentResult"
            :assignment="assignment"
            :result-id="currentResult.id"
            :editable="false" />
    </b-modal>
</div>
</template>

<script>
import Multiselect from 'vue-multiselect';

import { mapActions, mapGetters } from 'vuex';

import Icon from 'vue-awesome/components/Icon';
import 'vue-awesome/icons/times';
import 'vue-awesome/icons/eye';
import 'vue-awesome/icons/eye-slash';
import 'vue-awesome/icons/chevron-right';
import 'vue-awesome/icons/exclamation-triangle';
import 'vue-awesome/icons/circle-o-notch';
import 'vue-awesome/icons/clock-o';
import 'vue-awesome/icons/check';

import { nameOfUser, getUniqueId } from '@/utils';

import AutoTestSuite from './AutoTestSuite';
import SubmitButton from './SubmitButton';
import MultipleFilesUploader from './MultipleFilesUploader';
import Loader from './Loader';

export default {
    name: 'auto-test',

    props: {
        assignment: {
            type: Object,
            required: true,
        },

        editable: {
            type: Boolean,
            default: false,
        },

        resultId: {
            type: Number,
            default: null,
        },

        submissionId: {
            type: Number,
            default: null,
        },

        noCard: {
            type: Boolean,
            default: false,
        },
    },

    data() {
        const id = getUniqueId();

        return {
            disabledAnimations: true,
            newFixtures: [],
            internalTest: {},
            loading: true,
            error: '',
            permissions: {},
            currentResult: null,
            actualResultId: null,
            nameOfUser,
            pollingInterval: 1000,

            configCollapseId: `auto-test-config-collapse-${id}`,
            resultsCollapseId: `auto-test-results-collapse-${id}`,
            resultsModalId: `auto-test-results-modal-${id}`,
            baseSystemId: `auto-test-base-system-${id}`,
            fixtureUploadId: `auto-test-base-upload-${id}`,
            uploadedFixturesId: `auto-test-base-fixtures-${id}`,
            preStartScriptId: `auto-test-base-pre-start-script-${id}`,
            autoTestSetupEnvWrapperId: `auto-test-setup-env-${id}`,
        };
    },

    mounted() {
        this.disabledAnimations = false;
    },

    watch: {
        assignmentId: {
            immediate: true,
            handler() {
                if (this.assignment.auto_test_id == null) {
                    this.loading = false;
                    return;
                }

                this.loading = true;

<<<<<<< HEAD
                Promise.all([
                    this.loadAutoTest(),
                    this.loadPermissions(),
                ]).then(
                    () => { this.loading = false; },
                    () => { this.loading = false; },
                );
=======
                Promise.all([this.loadAutoTest(), this.loadPermissions()])
                    .then(() => this.loadSingleResult())
                    .then(
                        () => {
                            this.loading = false;
                        },
                        () => {
                            this.loading = false;
                        },
                    );
>>>>>>> 3422fa6f
            },
        },

        test: {
            immediate: true,
            handler() {
                if (this.test == null) {
                    this.internalTest = {};
                } else {
                    this.internalTest = {
                        base_systems: this.test.base_systems,
                        setup_script: this.test.setup_script,
                        set_stop_points: this.test.sets.reduce(
                            (acc, set) => Object.assign(acc, { [set.id]: set.stop_points }),
                            {},
                        ),
                    };
                }
            },
        },
    },

    methods: {
        ...mapActions('courses', ['updateAssignment']),

        ...mapActions('autotest', {
            storeCreateAutoTest: 'createAutoTest',
            storeDeleteAutoTest: 'deleteAutoTest',
            storeUpdateAutoTest: 'updateAutoTest',
            storeLoadAutoTest: 'loadAutoTest',
            storeLoadAutoTestRun: 'loadAutoTestRun',
            storeCreateFixtures: 'createFixtures',
            storeToggleFixture: 'toggleFixture',
            storeCreateAutoTestSet: 'createAutoTestSet',
            storeDeleteAutoTestSet: 'deleteAutoTestSet',
            storeUpdateAutoTestSet: 'updateAutoTestSet',
            storeCreateAutoTestSuite: 'createAutoTestSuite',
            storeDeleteAutoTestSuite: 'deleteAutoTestSuite',
            storeUpdateAutoTestSuite: 'updateAutoTestSuite',
            storeLoadAutoTestResult: 'loadAutoTestResult',
            storeDeleteAutoTestResults: 'deleteAutoTestResults',
        }),

        runAutoTest() {
            return this.$http.post(`/api/v1/auto_tests/${this.assignment.auto_test_id}/runs/`);
        },

        loadAutoTest() {
            return this.storeLoadAutoTest({
                autoTestId: this.assignment.auto_test_id,
            }).then(
                () => {
                    if (this.hasResults && !this.test.runs[0].finished) {
                        setTimeout(this.loadAutoTestRun, this.pollingInterval);
                    }
                    return this.loadSingleResult();
                },
                err => {
                    this.error = `AutoTest configuration could not be loaded: ${err.message}`;
                },
            );
        },

        loadAutoTestRun() {
            if (this.singleResult || !this.hasResults) {
                return null;
            }

            return this.storeLoadAutoTestRun({
                autoTestId: this.assignment.auto_test_id,
            }).then(
                () => {
                    if (!this.test.runs[0].finished) {
                        setTimeout(this.loadAutoTestRun, this.pollingInterval);
                    }
                },
                err => {
                    this.error = `AutoTest results could not be loaded: ${err.message}
${err.stack}`;
                },
            );
        },

        loadSingleResult() {
            if (!this.singleResult) {
                return null;
            }

            return this.storeLoadAutoTestResult({
                autoTestId: this.assignment.auto_test_id,
                resultId: this.resultId,
                submissionId: this.submissionId,
            }).then(
                result => {
                    this.actualResultId = result.id;
                    if (!this.result.finished) {
                        setTimeout(this.loadSingleResult, this.pollingInterval);
                    }
                },
                err => {
                    this.error = `No result found for this submission: ${err.message}`;
                },
            );
        },

        loadPermissions() {
            const names = ['can_view_hidden_fixtures'];

            return this.$hasPermission(names, this.assignment.course.id).then(perms => {
                perms.forEach((value, i) => {
                    this.permissions[names[i]] = value;
                });
            });
        },

        openFile(_, event) {
            event.preventDefault();
        },

        addSet() {
            return this.storeCreateAutoTestSet({
                autoTestId: this.test.id,
            });
        },

        deleteSet(set) {
            return this.storeDeleteAutoTestSet({
                autoTestId: this.test.id,
                setId: set.id,
            });
        },

        submitContinuePoints(set) {
            const stopPoints = Number(this.internalTest.set_stop_points[set.id]);
            return this.storeUpdateAutoTestSet({
                autoTestId: this.test.id,
                autoTestSet: set,
                setProps: { stop_points: stopPoints },
            });
        },

        addSuite(set) {
            return this.storeCreateAutoTestSuite({
                autoTestId: this.test.id,
                autoTestSet: set,
            });
        },

        updateSuite(set, index, suite) {
            return this.storeUpdateAutoTestSuite({
                autoTestSet: set,
                index,
                suite,
            });
        },

        deleteSuite(suite) {
            return this.storeDeleteAutoTestSuite({
                autoTestSuite: suite,
            });
        },

        submitProp(prop) {
            return this.storeUpdateAutoTest({
                autoTestId: this.test.id,
                autoTestProps: { [prop]: this.internalTest[prop] },
            });
        },

        addFixtures() {
            const data = new FormData();

            this.newFixtures.forEach((f, i) => {
                data.append(`fixture_${i}`, f);
            });

            data.append(
                'json',
                new Blob(
                    [
                        JSON.stringify({
                            has_new_fixtures: true,
                        }),
                    ],
                    {
                        type: 'application/json',
                    },
                ),
            );

            return this.storeCreateFixtures({
                autoTestId: this.test.id,
                fixtures: data,
            });
        },

        afterAddFixtures() {
            this.newFixtures = [];
        },

        removeFixture(index) {
            this.storeUpdateAutoTest({
                autoTestId: this.test.id,
                autoTestProps: {
                    fixtures: this.test.fixtures.filter((_, i) => i !== index),
                },
            });
        },

        toggleHidden(index) {
            return this.storeToggleFixture({
                autoTestId: this.test.id,
                fixture: this.test.fixtures[index],
            });
        },

        createAutoTest() {
            this.disabledAnimations = true;
            return this.storeCreateAutoTest(this.assignment.id);
        },

        async afterCreateAutoTest() {
            await this.$nextTick();
            this.disabledAnimations = false;
        },

        deleteAutoTest() {
            this.disabledAnimations = true;
            return this.storeDeleteAutoTest(this.test.id);
        },

        async afterDeleteAutoTest() {
            await this.$nextTick();
            this.disabledAnimations = false;
        },

        deleteResults(id) {
            return this.storeDeleteAutoTestResults({
                autoTestId: this.test.id,
                runId: id,
            });
        },

        openResult(result) {
            if (result.finished) {
                this.currentResult = result;
                this.$root.$emit('bv::show::modal', this.resultsModalId);
            }
        },

        canViewFixture(fixture) {
            return !fixture.hidden || this.permissions.can_view_hidden_fixtures;
        },
    },

    computed: {
        ...mapGetters('autotest', {
            allTests: 'tests',
            allResults: 'results',
        }),

        assignmentId() {
            return this.assignment.id;
        },

        allNonDeletedSuites() {
            return this.test.sets.reduce((res, set) => {
                if (!set.deleted) {
                    res.push(...set.suites.filter(s => !s.deleted));
                }
                return res;
            }, []);
        },

        baseSystems() {
            const langSet = new Set();
            const selectedSet = new Set();
            this.internalTest.base_systems.forEach(t => {
                langSet.add(t.group);
                selectedSet.add(t.id);
            });

            return AutoTestBaseSystems.reduce((res, cur) => {
                if (langSet.has(cur.group) && !selectedSet.has(cur.id)) {
                    res.push({
                        ...cur,
                        $isDisabled: true,
                    });
                } else {
                    res.push(cur);
                }
                return res;
            }, []);
        },

        selectedBaseSystems() {
            return this.internalTest.base_systems;
        },

        hasResults() {
            const runs = this.test && this.test.runs;
            return !!(runs && runs.length);
        },

        configEditable() {
            return this.editable && !this.hasResults;
        },

        singleResult() {
            return this.resultId != null || this.submissionId != null;
        },

        test() {
            const id = this.assignment.auto_test_id;
            return id && this.allTests[id];
        },

        result() {
            const resultId = this.actualResultId;
            return resultId ? this.allResults[resultId] : null;
        },
    },

    components: {
        Icon,
        Multiselect,
        AutoTestSuite,
        SubmitButton,
        MultipleFilesUploader,
        Loader,
    },
};
</script>

<style lang="less" scoped>
@import '~mixins.less';

.auto-test.no-card > .card {
    border: 0;
}

.auto-test-suite:not(.empty-auto-test-suite) {
    margin-bottom: 1rem;
}

.auto-test {
    &:not(.config-editable) .auto-test-suite:last-child {
        margin-bottom: 0;
    }

    @media @media-large {
        &.config-editable .auto-test-suite:nth-last-child(2) {
            margin-bottom: 0;
        }
    }
}

.transition {
    transition: all 0.3s linear;
}

.list-item {
    margin-top: 1rem;
}

.add-btn-wrapper,
.test-suites-button-wrapper {
    margin-top: 1rem;
}

.test-suites-button-wrapper,
.add-btn-wrapper {
    display: flex;
    justify-content: flex-end;
}

.list-enter-active {
    max-height: 15rem;
    overflow-y: hidden;
    margin-top: 1rem;
}
.list-leave-active {
    max-height: 15rem;
}
.list-leave-to {
    opacity: 0;
    max-height: 0;
    overflow-y: hidden;
}

.list-enter {
    max-height: 0;
    margin-top: 1.5rem;
    overflow-y: hidden;
}

.setcontinue-enter-active,
.setcontinue-leave-active,
.emptytext-enter-active,
.emptytext-leave-active {
    max-height: 2rem;
    overflow-y: hidden;
    margin-bottom: 0;
}
.setcontinue-enter-active,
.setcontinue-leave-active {
    max-height: 4rem;
}

.setcontinue-enter,
.setcontinue-leave-to {
    padding-top: 0 !important;
    padding-bottom: 0 !important;
}

.setcontinue-enter,
.setcontinue-leave-to,
.emptytext-enter,
.emptytext-leave-to {
    max-height: 0;
    overflow-y: hidden;
    margin: 0 !important;
}

.empty-text {
    margin-top: 1rem;
}

.set-continue {
    display: flex;
    align-items: center;
    justify-content: center;

    .input-group {
        width: initial;
        margin-left: 5px;
    }

    code {
        padding: 0 0.25rem;
    }
}

.auto-test-header,
.test-set-header {
    align-items: center;
    display: flex;
    justify-content: space-between;

    &.editable {
        padding: 5px 1.25rem;
    }

    .toggle {
        cursor: pointer;

        .fa-icon {
            margin-right: 0.5rem;
            transition: transform 300ms;
        }

        &:not(.collapsed) .fa-icon {
            transform: rotate(90deg);
        }
    }
}

.fixtureswrapper-leave-active,
.fixtureswrapper-enter-active,
.fixtures-leave-active,
.fixtures-enter-active {
    max-height: 10rem;
    overflow-y: hidden;
    opacity: 1;
}

.fixtures-enter-active {
    background-color: fade(@color-success, 50%) !important;
}

.fixtures-leave-active {
    background-color: #d9534f !important;
}

.fixtureswrapper-enter,
.fixtureswrapper-leave-to,
.fixtures-enter,
.fixtures-leave-to {
    opacity: 0;
    max-height: 0;
    overflow-y: hidden;
    border-color: transparent;
}

.fixture-name {
    flex: 1 1 auto;
}

.fixture-list {
    border-radius: 0.25rem;
    border: 1px solid @color-border-gray-lighter;
    #app.dark & {
        border-color: @color-primary-darker;
    }
    padding: 0;
    margin: 0;
    .fixture-row {
        padding: 5px 0.75rem;
        display: flex;
        align-items: center;

        &:not(:last-child) {
            border-bottom: 1px solid @color-border-gray-lighter;
        }
        #app.dark & {
            border-color: @color-primary-darker;
        }
    }
}

.fixture-upload-wrapper {
    .fixture-upload-information {
        flex: 1 1 auto;

        .input-group-text {
            border-top: none;
            border-top-left-radius: 0;
            border-top-right-radius: 0;
            width: 100%;
            background-color: transparent !important;

            #app.dark & {
                color: @text-color-dark !important;
            }
        }
    }

    .upload-fixture-btn {
        border-top-right-radius: 0;
    }
}

.results-card {
    margin-bottom: 1rem;
}

.results-table {
    margin-bottom: 0;

    th {
        border-top: 0;
    }

    .score,
    .state {
        width: 1px;
        white-space: nowrap;
    }

    .score {
        text-align: right;

        .fa-icon {
            transform: translateY(2px);
            margin-right: 0.5rem;
        }
    }

    .state {
        text-align: center;
    }
}

.setup-env-wrapper-header {
    cursor: pointer;

    .fa-icon {
        margin-right: 0.25rem;
        transition: transform 300ms;
    }

    &:not(.collapsed) .fa-icon {
        transform: rotate(90deg);
    }
}

.setup-output-wrapper {
    margin-bottom: 0;

    pre {
        margin-bottom: 0;
        border: 1px solid @color-border-gray-lighter;
        border-top-width: 0;
        border-bottom-left-radius: 0.25rem;
        border-bottom-right-radius: 0.25rem;
        padding: 1rem;
    }
}

.error-message {
    margin: 1rem;
}
</style>

<style lang="less">
.auto-test .base-system-selector {
    flex: 1;
    .multiselect__tags {
        z-index: 10;
        border-bottom-right-radius: 0;
        border-top-right-radius: 0;
    }
}

.multiselect__tag.no-close {
    padding-right: 10px;
}

.result-modal {
    .modal-dialog {
        max-width: calc(100% - 8rem);
        width: calc(100vw - 8rem);
    }

    .auto-test & .modal-body {
        padding: 0;
    }
}
</style><|MERGE_RESOLUTION|>--- conflicted
+++ resolved
@@ -493,26 +493,14 @@
 
                 this.loading = true;
 
-<<<<<<< HEAD
-                Promise.all([
-                    this.loadAutoTest(),
-                    this.loadPermissions(),
-                ]).then(
-                    () => { this.loading = false; },
-                    () => { this.loading = false; },
+                Promise.all([this.loadAutoTest(), this.loadPermissions()]).then(
+                    () => {
+                        this.loading = false;
+                    },
+                    () => {
+                        this.loading = false;
+                    },
                 );
-=======
-                Promise.all([this.loadAutoTest(), this.loadPermissions()])
-                    .then(() => this.loadSingleResult())
-                    .then(
-                        () => {
-                            this.loading = false;
-                        },
-                        () => {
-                            this.loading = false;
-                        },
-                    );
->>>>>>> 3422fa6f
             },
         },
 
