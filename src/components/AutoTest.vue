<!-- SPDX-License-Identifier: AGPL-3.0-only -->
<template>
<b-alert v-if="message && message.isError"
         show
         variant="danger"
         class="m-3">
    {{ message.text }}
</b-alert>
<div v-else-if="message" class="text-muted font-italic p-3">
    {{ message.text }}
</div>

<loader v-else-if="loading" class="my-3" />

<div v-else class="auto-test" :class="{ editable: configEditable }">
    <transition-group v-if="!singleResult" name="auto-test-runs">
        <b-alert v-if="runWasDeleted"
                 :key="0"
                 show
                 dismissible
                 variant="info"
                 class="run-deleted"
                 @dismissed="runWasDeleted = false">
            The AutoTest run was stopped somewhere else.
        </b-alert>

        <auto-test-run v-else-if="currentRun"
                       :key="currentRun.id"
                       class="mb-3"
                       :class="{ border: editable }"
                       :assignment="assignment"
                       :auto-test="test"
                       :run="currentRun"
                       :editable="editable"
                       @open-result="openResult" />
    </transition-group>

    <b-card no-body v-if="autoTestId == null || test == null">
        <b-card-header v-if="editable"
                       class="py-1 d-flex justify-content-between align-items-center">
            Configuration

            <b-button-toolbar>
                <div v-b-popover.hover.top="createAutoTestPopover">
                    <submit-button label="Create AutoTest"
                                   :disabled="cannotCreateAutoTest"
                                   :submit="createAutoTest"
                                   @after-success="afterCreateAutoTest"/>
                </div>
            </b-button-toolbar>
        </b-card-header>
        <b-card-body v-if="test == null" class="text-muted font-italic">
            This assignment does not have an AutoTest configuration.
            <b-input-group v-if="editable && possibleImportAssignments.length > 0"
                           class="mt-3 copy-at-wrapper">
                <multiselect
                    class="assignment-selector"
                    v-model="importAssignment"
                    :options="possibleImportAssignments || []"
                    :searchable="true"
                    :custom-label="a => `${a.course.name} - ${a.name}`"
                    :multiple="false"
                    track-by="id"
                    label="label"
                    :close-on-select="true"
                    :hide-selected="false"
                    placeholder="Select assignment to import AutoTest configuration from"
                    :internal-search="true">
                    <span slot="noResult">
                        No results were found.
                    </span>
                </multiselect>
                <template slot="append">
                    <submit-button label="Import"
                                   :disabled="importAssignment == null"
                                   :confirm="importConfirmMessage"
                                   @after-success="afterImportAutoTest"
                                   :submit="importAutoTest"/>
                </template>
            </b-input-group>
        </b-card-body>
    </b-card>

    <b-card no-body :class="{ 'border-0': !editable }" v-else>
        <collapse v-model="configCollapsed" :disabled="!isConfigCollapsible">
            <b-card-header v-if="editable"
                           slot="handle"
                           class="py-1 d-flex justify-content-between align-items-center">
                <span class="toggle">
                    <icon v-if="isConfigCollapsible" name="chevron-down" :scale="0.75" />
                    Configuration
                </span>

                <b-button-toolbar>
                    <b-popover v-if="runAutoTestPopover.length > 0"
                               :target="runAutoTestId"
                               triggers="hover"
                               placement="top">
                        <div class="text-left">
                            You cannot start the AutoTest because:

                            <ul class="mb-0 pl-3">
                                <li v-for="msg in runAutoTestPopover">
                                    {{ msg }}
                                </li>
                            </ul>
                        </div>
                    </b-popover>

                    <div :id="runAutoTestId">
                        <submit-button :label="currentRun ? 'Stop' : 'Start'"
                                       :variant="currentRun ? 'danger' : 'primary'"
                                       class="mr-1"
                                       :disabled="runAutoTestPopover.length > 0"
                                       :confirm="runAutoTestConfirm"
                                       :submit="toggleAutoTest"
                                       @success="collapseConfig"
                                       @after-success="afterToggleAutoTest" />
                    </div>

                    <div v-b-popover.hover.top="deleteAutoTestPopover">
                        <submit-button label="Delete"
                                       variant="danger"
                                       confirm="Are you sure you want to delete this AutoTest configuration?"
                                       :disabled="!canDeleteAutoTest"
                                       :submit="deleteAutoTest"
                                       @after-success="afterDeleteAutoTest"/>
                    </div>
                </b-button-toolbar>
            </b-card-header>

            <template slot-scope="{}">
                <b-card-body class="p-3">
                    <b-alert v-if="showContinuousWarning"
                             variant="warning"
                             dismissible
                             show>
                        This is a preliminary result. Hidden steps have not been run yet
                        and the AutoTest configuration may change. Therefore, the final
                        result may differ.
                    </b-alert>

                    <b-card no-body class="setup-env-wrapper mb-3">
                        <collapse v-model="setupCollapsed"
                                  :disabled="!singleResult"
                                  lazy-load>
                            <b-card-header slot="handle"
                                           class="d-flex justify-content-between align-items-center"
                                           :class="{ 'py-1': singleResult }">
                                <span class="toggle">
                                    <icon v-if="singleResult" name="chevron-down" :scale="0.75" />
                                    Setup
                                </span>

                                <auto-test-state v-if="singleResult"
                                                 :result="result"
                                                 btn>
                                    <template
                                        slot="extra"
                                        v-if="$utils.getProps(result, null, 'approxWaitingBefore') != null"
                                        >, ~{{ $utils.withOrdinalSuffix(result.approxWaitingBefore + 1) }}
                                        in the queue
                                    </template>
                                </auto-test-state>
                            </b-card-header>

                            <b-card-body slot-scope="{}">
                                <div class="d-flex flex-row results-visible-option">
                                    <label class="flex-grow-1">
                                        Make results visible to students

                                        <description-popover hug-text>
                                            This determines when AutoTest feedback becomes available to
                                            students. Either directly after the AutoTest is done running,
                                            or when other feedback becomes available as well.
                                        </description-popover>
                                    </label>

<<<<<<< HEAD
                                    <b-input-group>
                                        <b-radio-group stacked
                                                       class="p-0 border rounded-left flex-grow-1"
                                                       :class="{
                                                               'rounded-right': !configEditable,
                                                               'readably-disabled': !configEditable,
                                                               }"
                                                       v-model="internalTest.results_always_visible"
                                                       :disabled="!configEditable"
                                                       :options="alwaysVisibleOptions" />

                                        <submit-button v-if="configEditable"
                                                       class="rounded-right"
                                                       :disabled="internalTest.results_always_visible == null"
                                                       :submit="() => submitProp('results_always_visible')" />
                                    </b-input-group>
                                </b-form-fieldset>
=======
                                    <div class="flex-grow-0">
                                        <cg-promise-loader
                                            class="mr-2"
                                            :promise="toggleLoaders.resultsAlwaysVisible"
                                            :duration="5000" />

                                        <cg-toggle v-model="internalTest.results_always_visible"
                                                   @input="toggleLoaders.resultsAlwaysVisible = submitProp('results_always_visible', $event)"
                                                   inline
                                                   class="auto-test-option-toggle"
                                                   label-off="Immediately (Continuous Feedback)"
                                                   label-on="When assignment is &quot;done&quot;"
                                                   :value-off="true"
                                                   :value-on="false"
                                                   :disabled="!configEditable"
                                                   :has-no-value="internalTest.results_always_visible == null"/>
                                    </div>
                                </div>
>>>>>>> 9ce04644

                                <div class="d-flex flex-row rubric-calculation-option">
                                    <label class="flex-grow-1">
                                        Percentage to get rubric item

                                        <description-popover hug-text>
                                            Determines how each category in a
                                            rubric should be filled in by AutoTest.
                                            If this is <b>minimum</b>, a rubric
                                            category's item will be chosen when the
                                            lower bound of this item is reached
                                            (e.g.  when a category has 4 items and
                                            75% of the tests succeed, the maximum
                                            item is filled in). If this is
                                            <b>maximum</b>, a category's item will
                                            be chosen when the upper bound of this
                                            item is reached.
                                        </description-popover>
                                    </label>
<<<<<<< HEAD
                                    <br>

                                    <b-input-group>
                                        <b-radio-group stacked
                                                       class="p-0 border rounded-left flex-grow-1"
                                                       :class="{
                                                           'rounded-right': !configEditable,
                                                           'readably-disabled': !configEditable,
                                                       }"
                                                       v-model="internalTest.grade_calculation"
                                                       :disabled="!configEditable"
                                                       :options="gradeCalculationOptions" />

                                        <submit-button v-if="configEditable"
                                                       class="rounded-right"
                                                       :disabled="internalTest.grade_calculation == null"
                                                       :submit="() => submitProp('grade_calculation')" />
                                    </b-input-group>
                                </b-form-fieldset>
=======

                                    <div class="flex-grow-0">
                                        <cg-promise-loader
                                            class="mr-2"
                                            :promise="toggleLoaders.gradeCalculation"
                                            :duration="5000" />

                                        <cg-toggle v-model="internalTest.grade_calculation"
                                                   @input="toggleLoaders.gradeCalculation = submitProp('grade_calculation', $event)"
                                                   inline
                                                   class="auto-test-option-toggle"
                                                   label-off="Minimum percentage"
                                                   label-on="Maximum percentage"
                                                   value-off="partial"
                                                   value-on="full"
                                                   :disabled="!configEditable"
                                                   :has-no-value="internalTest.grade_calculation == null"/>
                                    </div>
                                </div>

                                <div class="d-flex flex-row teacher-revision-option">
                                    <label class="flex-grow-1">
                                        Preferred revision

                                        <description-popover hug-text>
                                            The revision to run AutoTest on. If
                                            this is <b>student</b> then the student
                                            submission will be tested, even when a
                                            teacher revision is available. If set to
                                            <b>teacher</b> the teacher's revision is
                                            used if it is available.
                                        </description-popover>
                                    </label>

                                    <div class="flex-grow-0">
                                        <cg-promise-loader
                                            class="mr-2"
                                            :promise="toggleLoaders.preferTeacherRevision"
                                            :duration="5000" />

                                        <cg-toggle v-model="internalTest.prefer_teacher_revision"
                                                   @input="toggleLoaders.preferTeacherRevision = submitProp('prefer_teacher_revision', $event)"
                                                   class="auto-test-option-toggle"
                                                   inline
                                                   label-off="Student"
                                                   label-on="Teacher"
                                                   :value-off="false"
                                                   :value-on="true"
                                                   :disabled="!configEditable"
                                                   :has-no-value="internalTest.prefer_teacher_revision == null"/>
                                    </div>
                                </div>

                                <hr class="mt-0 mb-2">
>>>>>>> 9ce04644

                                <p v-if="!configEditable && !hasEnvironmentSetup"
                                   class="mt-3 mb-0 text-muted font-italic">
                                    Uploaded fixtures or setup scripts and their output would normally
                                    be shown here. However, none were uploaded, so there is nothing to
                                    show.
                                </p>

                                <!-- Use v-show instead of v-if to make the transition-group work. -->
                                <b-form-fieldset v-show="canViewFixtures">
                                    <label>
                                        Uploaded fixtures
                                    </label>

                                    <transition-group name="fixture-list"
                                                      tag="ul"
                                                      class="fixture-list border rounded p-0 mb-0">
                                        <li v-for="fixture, index in test.fixtures"
                                            class="border-bottom"
                                            :key="fixture.id">
                                            <!-- We must use an inline-flex here becuase otherwise
                                                 Edge inexplicably renders another rem of top-padding
                                                 on each line... -->
                                            <div class="px-3 py-1 w-100 d-inline-flex align-items-center">
                                                <a v-if="canViewFixture(fixture)"
                                                   class="flex-grow-1"
                                                   href="#"
                                                   @click.capture.prevent.stop="openFixture(fixture)">
                                                    {{ fixture.name }}
                                                </a>
                                                <span v-else>
                                                    {{ fixture.name }}
                                                </span>

                                                <template v-if="configEditable">
                                                    <b-button-group>
                                                        <submit-button
                                                            :variant="fixture.hidden ? 'primary' : 'secondary'"
                                                            :submit="() => toggleHidden(index)"
                                                            size="sm">
                                                            <icon :name="fixture.hidden ? 'eye-slash' : 'eye'" />
                                                        </submit-button>
                                                        <submit-button
                                                            variant="danger"
                                                            confirm="Are you sure you want to delete this fixture?"
                                                            size="sm"
                                                            :submit="() => removeFixture(index)">
                                                            <icon name="times"/>
                                                        </submit-button>
                                                    </b-button-group>
                                                </template>

                                                <icon v-else-if="fixture.hidden"
                                                      name="eye-slash"
                                                      v-b-popover.window.top.hover="`This fixture is hidden. ${
                                                            singleResult && !canViewFixture(fixture) ? 'You' : 'Students'
                                                        } may not view its contents.`"/>
                                            </div>
                                        </li>
                                    </transition-group>
                                </b-form-fieldset>

                                <b-form-fieldset v-if="configEditable">
                                    <label :for="fixtureUploadId">
                                        Upload fixtures

                                        <description-popover hug-text>
                                            <template slot="description">
                                                Upload all files you want to be available on the
                                                AutoTest Virtual Machine. Archives will not be extracted
                                                automatically. Make sure to upload your setup script
                                                here as well. These files will be put in the
                                                <code>$FIXTURES</code> directory.
                                            </template>
                                        </description-popover>
                                    </label>

                                    <multiple-files-uploader
                                        v-model="newFixtures"
                                        :id="fixtureUploadId">
                                        Click here or drop file(s) add fixtures and test files.
                                    </multiple-files-uploader>

                                    <b-input-group class="upload-fixtures-wrapper justify-content-end border rounded-bottom">
                                        <submit-button
                                            :disabled="newFixtures.length === 0"
                                            @after-success="afterAddFixtures"
                                            class="rounded-0"
                                            :submit="addFixtures" />
                                    </b-input-group>
                                </b-form-fieldset>

                                <b-form-fieldset v-if="configEditable || test.run_setup_script">
                                    <label :for="globalPreStartScriptId">
                                        Global setup script to run

                                        <description-popover hug-text>
                                            <template slot="description">
                                                Input a bash command to run your global setup script.
                                                This script will be run at the beginning of the AutoTest
                                                run. Put all your global setup in this script, such as
                                                installing packages and compiling fixtures. Don't put
                                                any student-specific setup in this script. The command
                                                will be executed in the <code>$FIXTURES</code> directory.
                                            </template>
                                        </description-popover>
                                    </label>

                                    <template v-if="configEditable">
                                        <b-input-group>
                                            <input class="form-control"
                                                   @keydown.ctrl.enter="$refs.runSetupScriptBtn.onClick"
                                                   :id="globalPreStartScriptId"
                                                   v-model="internalTest.run_setup_script"/>

                                            <b-input-group-append>
                                                <submit-button
                                                    :submit="() => submitProp('run_setup_script')"
                                                    ref="runSetupScriptBtn"/>
                                            </b-input-group-append>
                                        </b-input-group>
                                    </template>

                                    <div v-else>
                                        <code class="d-block mb-2">{{ test.run_setup_script }}</code>

                                        <template v-if="result && (currentRun.setupStdout != null || currentRun.setupStderr != null)">
                                            <b-tabs no-fade>
                                                <b-tab title="stdout">
                                                    <inner-code-viewer class="rounded border"
                                                                       :assignment="assignment"
                                                                       :code-lines="prepareOutput(currentRun.setupStdout)"
                                                                       :file-id="'-1'"
                                                                       :feedback="{}"
                                                                       :start-line="0"
                                                                       :show-whitespace="true"
                                                                       :warn-no-newline="false"
                                                                       :empty-file-message="'No output.'" />
                                                </b-tab>

                                                <b-tab title="stderr">
                                                    <inner-code-viewer class="rounded border"
                                                                       :assignment="assignment"
                                                                       :code-lines="prepareOutput(currentRun.setupStderr)"
                                                                       :file-id="'-1'"
                                                                       :feedback="{}"
                                                                       :start-line="0"
                                                                       :show-whitespace="true"
                                                                       :warn-no-newline="false"
                                                                       :empty-file-message="'No output.'" />
                                                </b-tab>
                                            </b-tabs>
                                        </template>
                                    </div>
                                </b-form-fieldset>

                                <b-form-fieldset v-if="configEditable || test.setup_script">
                                    <label :for="preStartScriptId">
                                        Per-student setup script to run

                                        <description-popover hug-text>
                                            <template slot="description">
                                                Input a bash command to run your setup script that will
                                                be run for each student specifically. This command will
                                                be run in the directory
                                                <code>/home/<wbr>codegrade/<wbr>student/</code>.
                                                You can access your fixtures through the
                                                <code>$FIXTURES</code> environment variable.
                                            </template>
                                        </description-popover>
                                    </label>

                                    <template v-if="configEditable">
                                        <b-input-group>
                                            <input class="form-control"
                                                   @keydown.ctrl.enter="$refs.setupScriptBtn.onClick"
                                                   :id="preStartScriptId"
                                                v-model="internalTest.setup_script"/>

                                            <b-input-group-append>
                                                <submit-button :submit="() => submitProp('setup_script')"
                                                                ref="setupScriptBtn"/>
                                            </b-input-group-append>
                                        </b-input-group>
                                    </template>

                                    <div v-else>
                                        <code class="d-block mb-2">{{ test.setup_script }}</code>

                                        <template v-if="result && (result.setupStdout != null || result.setupStderr != null)">
                                            <b-tabs no-fade>
                                                <b-tab title="stdout">
                                                    <inner-code-viewer class="rounded border"
                                                                       :assignment="assignment"
                                                                       :code-lines="prepareOutput(result.setupStdout)"
                                                                       :file-id="'-1'"
                                                                       :feedback="{}"
                                                                       :start-line="0"
                                                                       :show-whitespace="true"
                                                                       :warn-no-newline="false"
                                                                       :empty-file-message="'No output.'" />
                                                </b-tab>

                                                <b-tab title="stderr">
                                                    <inner-code-viewer class="rounded border"
                                                                       :assignment="assignment"
                                                                       :code-lines="prepareOutput(result.setupStderr)"
                                                                       :file-id="'-1'"
                                                                       :feedback="{}"
                                                                       :start-line="0"
                                                                       :show-whitespace="true"
                                                                       :warn-no-newline="false"
                                                                       :empty-file-message="'No output.'" />
                                                </b-tab>
                                            </b-tabs>
                                        </template>
                                    </div>
                                </b-form-fieldset>
                            </b-card-body>
                        </collapse>
                    </b-card>

                    <div class="auto-test-sets">
                        <h5 v-if="singleResult" class="my-3">
                            Categories
                        </h5>

                        <transition-group name="level-list">
                            <auto-test-set v-for="set, i in test.sets"
                                           v-if="!set.deleted"
                                           :class="{ 'mb-3': !singleResult }"
                                           :key="set.id"
                                           :value="set"
                                           :assignment="assignment"
                                           :auto-test="test"
                                           :editable="configEditable"
                                           :result="result"
                                           :other-suites="allNonDeletedSuites" />
                            <p class="text-muted font-italic mb-3"
                               key="no-sets"
                               v-if="test.sets.filter(s => !s.deleted).length === 0">
                                You have not created any levels yet. Click the button below to create one.
                            </p>

                        </transition-group>

                        <b-button-toolbar v-if="configEditable"
                                          class="justify-content-end">
                            <submit-button :submit="addSet"
                                           label="Add level" />
                        </b-button-toolbar>
                    </div>
                </b-card-body>
            </template>
        </collapse>
    </b-card>

    <b-modal v-if="currentResult"
             :id="resultsModalId"
             size="xl"
             hide-footer
             @hidden="currentResult = null"
             body-class="p-0"
             dialog-class="auto-test-result-modal">
        <loader v-if="resultSubmissionLoading" class="my-3" />

        <template slot="modal-title" v-else>
            {{ $utils.nameOfUser(resultSubmission.user) }} -
            {{ $utils.toMaxNDecimals(currentResult.pointsAchieved, 2) }} /
            {{ $utils.toMaxNDecimals(test.pointsPossible, 2) }} points
        </template>

        <!-- We can only render this component when the submission has been
             loaded, as the auto test uses the rubric viewer, with the loaded
             submission as a prop. So this submission should really exist.
          -->
        <auto-test :assignment="assignment"
                   v-if="!resultSubmissionLoading"
                   :submission-id="currentResult.submissionId"
                   show-rubric />
    </b-modal>

    <b-modal v-if="currentFixture"
             :id="fixtureModalId"
             @hidden="currentFixture = null"
             dialog-class="auto-test-fixture-modal"
             body-class="p-0"
             size="xl">
        <template slot="modal-title">
            Contents of fixture
            <code>$FIXTURES/{{ currentFixture.name }}</code>
        </template>

        <loader v-if="currentFixture.raw_data == null" class="my-3" />

        <template v-else>
            <b-alert v-if="currentFixture.err" show variant="danger" class="rounded-0 mb-0">
                {{ currentFixture.err }}
            </b-alert>

            <inner-code-viewer v-else
                               class="rounded-0"
                               :assignment="assignment"
                               :code-lines="prepareOutput(currentFixture.data)"
                               :file-id="'-1'"
                               :feedback="{}"
                               :start-line="0"
                               :show-whitespace="true"
                               :warn-no-newline="false" />
        </template>

        <b-button-toolbar slot="modal-footer">
            <div v-b-popover.hover.top="currentFixture.raw_data ? '' : 'Could not load fixture.'">
                <b-button :disabled="currentFixture.raw_data == null"
                          variant="primary"
                          @click="downloadFixture">
                    Download
                </b-button>
            </div>
        </b-button-toolbar>
    </b-modal>

    <rubric-viewer v-if="singleResult && showRubric"
                   class="mx-3 mb-3"
                   :assignment="assignment"
                   :submission="resultSubmission" />
</div>
</template>

<script>
import Multiselect from 'vue-multiselect';
import { mapActions, mapGetters } from 'vuex';

import Icon from 'vue-awesome/components/Icon';
import 'vue-awesome/icons/times';
import 'vue-awesome/icons/eye';
import 'vue-awesome/icons/eye-slash';
import 'vue-awesome/icons/chevron-down';
import 'vue-awesome/icons/exclamation-triangle';
import 'vue-awesome/icons/circle-o-notch';
import 'vue-awesome/icons/clock-o';
import 'vue-awesome/icons/check';

import { NONEXISTENT } from '@/constants';
import decodeBuffer from '@/utils/decode';
import { visualizeWhitespace } from '@/utils/visualize';

import Toggle from './Toggle';
import Collapse from './Collapse';
import AutoTestRun from './AutoTestRun';
import AutoTestSet from './AutoTestSet';
import AutoTestState from './AutoTestState';
import SubmitButton from './SubmitButton';
import MultipleFilesUploader from './MultipleFilesUploader';
import RubricViewer from './RubricViewer';
import Loader from './Loader';
import InnerCodeViewer from './InnerCodeViewer';
import DescriptionPopover from './DescriptionPopover';

export default {
    name: 'auto-test',

    props: {
        assignment: {
            type: Object,
            required: true,
        },
        editable: {
            type: Boolean,
            default: false,
        },
        submissionId: {
            type: Number,
            default: null,
        },
        showRubric: {
            type: Boolean,
            default: false,
        },
    },

    data() {
        const id = this.$utils.getUniqueId();
        const singleResult = this.submissionId != null;
        const autoTestId = this.assignment.auto_test_id;

        return {
            newFixtures: [],
            internalTest: {},
            loading: true,
            message: null,
            currentFixture: null,
            currentResult: null,
            pollingTimer: null,
            isDestroyed: false,

            configCollapsed: autoTestId && !singleResult,
            setupCollapsed: singleResult,

            runAutoTestId: `auto-test-run-button-${id}`,
            fixtureUploadId: `auto-test-base-upload-${id}`,
            fixtureModalId: `auto-test-fixture-modal-${id}`,
            preStartScriptId: `auto-test-base-pre-start-script-${id}`,
            globalPreStartScriptId: `auto-test-global-pre-start-script-${id}`,
            resultsModalId: `auto-test-results-modal-${id}`,

            toggleLoaders: {},

            resultSubmissionLoading: true,
            resultSubmission: null,
            importAssignment: null,

            // Keep track of whether an existing run was deleted so we can
            // show a message when that happens.
            runWasDeleted: false,
        };
    },

    destroyed() {
        this.isDestroyed = true;
        clearTimeout(this.pollingTimer);
    },

    watch: {
        result() {
            if (!this.singleResult) {
                return;
            }
            if (this.result == null || !this.result.hasExtended) {
                this.loadSingleResult();
            }
        },

        resultSubmissionIds: {
            immediate: true,
            handler(newValue) {
                const { assignmentId, submissionId } = newValue;

                const isCorrect = sub =>
                    sub && sub.id === submissionId && sub.assignmentId === assignmentId;

                if (assignmentId == null || submissionId == null) {
                    this.resultSubmissionLoading = false;
                    this.resultSubmission = null;
                    return;
                }

                if (isCorrect(this.resultSubmission)) {
                    this.resultSubmissionLoading = false;
                    return;
                }

                this.resultSubmissionLoading = true;

                this.storeLoadSingleSubmission({ assignmentId, submissionId }).then(sub => {
                    if (isCorrect(sub)) {
                        this.resultSubmissionLoading = false;
                        this.resultSubmission = sub;
                    }
                });
            },
        },

        assignmentId: {
            immediate: true,
            handler() {
                this.loadAutoTest();
            },
        },

        test: {
            immediate: true,
            handler() {
                if (this.test == null) {
                    this.internalTest = {};
                } else {
                    this.internalTest = {
                        grade_calculation: this.test.grade_calculation,
                        results_always_visible: this.test.results_always_visible,
                        prefer_teacher_revision: this.test.prefer_teacher_revision,
                        setup_script: this.test.setup_script,
                        run_setup_script: this.test.run_setup_script,
                        set_stop_points: this.test.sets.reduce(
                            (acc, set) => Object.assign(acc, { [set.id]: set.stop_points }),
                            {},
                        ),
                    };
                }
            },
        },

        autoTestId: {
            handler() {
                this.resetLoaders();
            },
            immediate: true,
        },
    },

    methods: {
        ...mapActions('submissions', {
            storeLoadSubmissions: 'loadSubmissions',
            storeLoadSingleSubmission: 'loadSingleSubmission',
            storeForceLoadSubmissions: 'forceLoadSubmissions',
        }),

        ...mapActions('autotest', {
            storeCreateAutoTest: 'createAutoTest',
            storeDeleteAutoTest: 'deleteAutoTest',
            storeUpdateAutoTest: 'updateAutoTest',
            storeLoadAutoTest: 'loadAutoTest',
            storeCreateAutoTestRun: 'createAutoTestRun',
            storeLoadAutoTestRun: 'loadAutoTestRun',
            storeCreateFixtures: 'createFixtures',
            storeToggleFixture: 'toggleFixture',
            storeLoadAutoTestResult: 'loadAutoTestResult',
            storeCreateAutoTestSet: 'createAutoTestSet',
            storeDeleteAutoTestResults: 'deleteAutoTestResults',
            storeSetAutoTest: 'setAutoTest',
            storeClearAutoTestRun: 'clearAutoTestRun',
        }),

        ...mapActions('courses', {
            storeUpdateAssignment: 'updateAssignment',
        }),

        ...mapActions('rubrics', {
            storeLoadRubric: 'loadRubric',
            storeLoadRubricResult: 'loadResult',
        }),

        toggleAutoTest() {
            if (this.currentRun) {
                return this.storeDeleteAutoTestResults({
                    autoTestId: this.autoTestId,
                    runId: this.currentRun.id,
                }).then(() => false);
            } else {
                this.runWasDeleted = false;

                return this.storeCreateAutoTestRun({
                    autoTestId: this.autoTestId,
                }).then(() => true);
            }
        },

        afterToggleAutoTest(starting) {
            if (starting) {
                this.setPollingTimer(this.loadAutoTestRun);
            } else {
                clearTimeout(this.pollingTimer);
            }
        },

        collapseConfig(collapsed) {
            this.configCollapsed = collapsed;
        },

        loadAutoTest() {
            if (this.autoTestId == null) {
                this.configCollapsed = false;
                this.loading = false;
                return Promise.resolve();
            }

            this.loading = true;

            return Promise.all([
                this.storeLoadSubmissions(this.assignmentId),

                this.storeLoadRubric({
                    assignmentId: this.assignmentId,
                }),

                this.storeLoadAutoTest({
                    autoTestId: this.autoTestId,
                }).then(
                    () => {
                        this.message = null;
                        this.configCollapsed = !!this.currentRun && !this.singleResult;
                        return this.singleResult ? this.loadSingleResult() : this.loadAutoTestRun();
                    },
                    this.$utils.makeHttpErrorHandler({
                        403: () => {
                            this.message = {
                                text: 'The AutoTest results are not yet available.',
                                isError: false,
                            };
                        },
                        default: err => {
                            const msg = this.$utils.getErrorMessage(err);
                            this.message = {
                                text: `Could not load AutoTest: ${msg}`,
                                isError: true,
                            };
                        },
                    }),
                ),
            ]).then(
                () => {
                    this.loading = false;
                },
                () => {
                    // TODO: when a request other than loading the AutoTest fails,
                    // we do not display those error messages.
                    this.loading = false;
                },
            );
        },

        loadAutoTestRun() {
            return this.storeLoadAutoTestRun({
                autoTestId: this.autoTestId,
                autoTestRunId: this.$utils.getProps(this.currentRun, undefined, 'id'),
            }).then(
                () => {
                    this.setPollingTimer(this.loadAutoTestRun);
                },
                this.$utils.makeHttpErrorHandler({
                    noResponse: () => this.setPollingTimer(this.loadAutoTestRun),
                    500: () => this.setPollingTimer(this.loadAutoTestRun),
                    404: () => this.onRun404(),
                }),
            );
        },

        onRun404() {
            // When the AT run is stopped from somewhere else we suddenly start getting 404s.
            // In that case, delete the run from the store and expand the config.
            this.configCollapsed = false;
            this.storeClearAutoTestRun({
                autoTestId: this.autoTestId,
            });

            // If there previously was a run, we want to show a message why the
            // results suddenly disappeared.
            if (this.currentRun == null) {
                this.runWasDeleted = true;
            }
        },

        loadSingleResult() {
            if (!this.singleResult) {
                return null;
            }

            const promises = [
                this.storeLoadAutoTestResult({
                    autoTestId: this.autoTestId,
                    submissionId: this.submissionId,
                    autoTestRunId: this.$utils.getProps(this.currentRun, undefined, 'id'),
                }),
            ];

            return Promise.all(promises).then(
                () => {
                    this.message = null;

                    // Poll the result as long as it's not finished. If it is finished,
                    // force-load the rubric one last time to make sure it is correctly
                    // synced.
                    if (this.result && this.result.finished) {
                        if (this.result.isFinal) {
                            this.storeLoadSingleSubmission({
                                assignmentId: this.assignmentId,
                                submissionId: this.submissionId,
                                force: true,
                            });
                        }
                    } else {
                        this.setPollingTimer(this.loadSingleResult);
                    }

                    return null;
                },
                err => {
                    this.message = {
                        text: this.$utils.getErrorMessage(err),
                        isError: false,
                    };
                },
            );
        },

        submitProp(prop) {
            return this.storeUpdateAutoTest({
                autoTestId: this.autoTestId,
                autoTestProps: { [prop]: this.internalTest[prop] },
            });
        },

        addFixtures() {
            if (this.singleResult) {
                throw new Error('Cannot add fixtures in single result mode.');
            }

            const data = new FormData();

            this.newFixtures.forEach((f, i) => {
                data.append(`fixture_${i}`, f);
            });

            data.append(
                'json',
                new Blob([JSON.stringify({ has_new_fixtures: true })], {
                    type: 'application/json',
                }),
            );

            return this.storeCreateFixtures({
                autoTestId: this.autoTestId,
                fixtures: data,
            });
        },

        afterAddFixtures() {
            this.newFixtures = [];
        },

        removeFixture(index) {
            if (this.singleResult) {
                throw new Error('Cannot remove fixtures in single result mode.');
            }

            return this.storeUpdateAutoTest({
                autoTestId: this.autoTestId,
                autoTestProps: {
                    fixtures: this.test.fixtures.filter((_, i) => i !== index),
                },
            });
        },

        toggleHidden(index) {
            if (this.singleResult) {
                throw new Error('Cannot toggle fixtures in single result mode.');
            }

            return this.storeToggleFixture({
                autoTestId: this.autoTestId,
                fixture: this.test.fixtures[index],
            });
        },

        async openFixture(fixture) {
            if (fixture.hidden && !this.permissions.can_view_hidden_fixtures) {
                throw new Error('You do not have permission to view the contents of this fixture.');
            }

            this.currentFixture = Object.assign({}, fixture);

            await this.$nextTick();
            this.$root.$emit('bv::show::modal', this.fixtureModalId);

            this.$http
                .get(`/api/v1/auto_tests/${this.autoTestId}/fixtures/${fixture.id}`, {
                    responseType: 'arraybuffer',
                })
                .then(
                    ({ data }) => {
                        this.currentFixture = Object.assign({}, this.currentFixture, {
                            raw_data: data,
                        });
                        // May throw, so perform after storing raw_data, so the user can still
                        // download a file, even if it cannot be decoded.
                        this.currentFixture = Object.assign({}, this.currentFixture, {
                            data: decodeBuffer(data),
                        });
                    },
                    err => {
                        this.currentFixture = Object.assign({}, this.currentFixture, {
                            raw_data: null,
                            err: `Could not load fixture: ${this.$utils.getErrorMessage(err)}`,
                        });
                    },
                )
                .catch(() => {
                    this.currentFixture = Object.assign({}, this.currentFixture, {
                        err:
                            'Could not decode file. You can still download the file to view it locally.',
                    });
                });
        },

        downloadFixture() {
            this.$utils.downloadFile(
                this.currentFixture.raw_data,
                this.currentFixture.name,
                'application/octet-stream',
            );
        },

        createAutoTest() {
            if (this.singleResult) {
                throw new Error('AutoTest cannot be created on a single result page.');
            }

            return this.$http.post('/api/v1/auto_tests/', {
                assignment_id: this.assignment.id,
            });
        },

        async afterCreateAutoTest({ data }) {
            await Promise.all([
                this.storeSetAutoTest(data),
                this.storeUpdateAssignment({
                    assignmentId: this.assignmentId,
                    assignmentProps: {
                        auto_test_id: data.id,
                    },
                }),
            ]);
            await this.$nextTick();
            this.configCollapsed = false;
        },

        deleteAutoTest() {
            if (this.singleResult) {
                throw new Error('AutoTest cannot be deleted on a single result page.');
            }

            return this.storeDeleteAutoTest(this.autoTestId);
        },

        async afterDeleteAutoTest() {
            clearTimeout(this.pollingTimer);
            await this.$nextTick();
            this.configCollapsed = false;
        },

        canViewFixture(fixture) {
            return (
                this.permissions.can_view_autotest_fixture &&
                (!fixture.hidden || this.permissions.can_view_hidden_fixtures)
            );
        },

        addSet() {
            return this.storeCreateAutoTestSet({
                autoTestId: this.autoTestId,
            });
        },

        async openResult(result) {
            this.currentResult = result;

            await this.$nextTick();
            this.$root.$emit('bv::show::modal', this.resultsModalId);
        },

        prepareOutput(output) {
            const lines = (output || '').split('\n');
            return lines.map(this.$utils.htmlEscape).map(visualizeWhitespace);
        },

        setPollingTimer(callback) {
            if (!this.isDestroyed) {
                this.pollingTimer = setTimeout(callback, this.pollingInterval);
            }
        },

        importAutoTest() {
            const url = `/api/v1/auto_tests/${this.importAssignment.auto_test_id}/copy`;
            return this.$http.post(url, {
                assignment_id: this.assignmentId,
            });
        },

        afterImportAutoTest(payload) {
            // TODO: Show error messages to user if any of the requests belo fail.
            this.importAssignment = null;
            this.storeForceLoadSubmissions(this.assignmentId);
            this.storeLoadRubric({
                assignmentId: this.assignmentId,
                force: true,
            });
            this.afterCreateAutoTest(payload);
        },

        resetLoaders() {
            this.toggleLoaders = {
                resultsAlwaysVisible: null,
                gradeCalculation: null,
                preferTeacherRevision: null,
            };
        },
    },

    computed: {
        ...mapGetters('autotest', {
            storeTests: 'tests',
            storeResults: 'results',
        }),
        ...mapGetters('courses', ['assignments']),
        ...mapGetters('rubrics', {
            storeRubrics: 'rubrics',
        }),

        rubric() {
            const rubric = this.storeRubrics[this.assignmentId];
            return rubric === NONEXISTENT ? null : rubric;
        },

        permissions() {
            return this.$utils.getProps(this, {}, 'assignment', 'course', 'permissions');
        },

        assignmentId() {
            return this.assignment.id;
        },

        autoTestId() {
            return this.assignment.auto_test_id;
        },

        possibleImportAssignments() {
            return Object.values(this.assignments)
                .filter(a => a.auto_test_id != null)
                .map(a => ({
                    name: a.name,
                    course: { name: a.course.name },
                    auto_test_id: a.auto_test_id,
                }));
        },

        allNonDeletedSuites() {
            return this.test.sets.reduce((res, set) => {
                if (!set.deleted) {
                    res.push(...set.suites.filter(s => !s.deleted));
                }
                return res;
            }, []);
        },

        configEditable() {
            const canEdit = this.permissions.can_edit_autotest;
            const editable = this.editable;
            const test = this.test;
            const runs = test && test.runs;

            return canEdit && editable && !(runs && runs.length);
        },

        singleResult() {
            return this.submissionId != null;
        },

        test() {
            const id = this.autoTestId;
            return id && this.storeTests[id];
        },

        result() {
            const run = this.currentRun;
            if (run == null || this.submissionId == null) {
                return null;
            }
            return run.findResultBySubId(this.submissionId);
        },

        testSuites() {
            if (!this.test) return [];

            return this.test.sets.reduce((acc, set) => {
                acc.push(...set.suites);
                return acc;
            }, []);
        },

        testSteps() {
            return this.testSuites.reduce((acc, suite) => {
                acc.push(...suite.steps);
                return acc;
            }, []);
        },

        createAutoTestPopover() {
            if (!this.permissions.can_edit_autotest) {
                return 'You do not have permission to create an AutoTest configuration.';
            } else if (this.rubric == null) {
                return 'You cannot create an AutoTest for this assignment because it does not have a rubric.';
            } else {
                return '';
            }
        },

        deleteAutoTestPopover() {
            if (!this.permissions.can_edit_autotest) {
                return 'You do not have permission to delete the AutoTest configuration.';
            } else if (!this.configEditable) {
                return 'The AutoTest cannot be deleted because there are results associated with it.';
            } else {
                return '';
            }
        },

        runAutoTestPopover() {
            const msgs = [];

            if (!this.permissions.can_run_autotest) {
                msgs.push('You do not have permission to start an AutoTest.');
            }
            if (this.test && this.test.results_always_visible == null) {
                msgs.push('You have not selected when the results will be available.');
            }
            if (this.test && this.test.prefer_teacher_revision == null) {
                msgs.push('You have not set the preferred revision to be tested.');
            }
            if (this.test && this.test.grade_calculation == null) {
                msgs.push('No rubric calculation mode has been selected.');
            }
            if (this.testSuites.length === 0) {
                msgs.push('It has no test categories.');
            } else {
                if (this.testSuites.some(s => s.steps.length === 0)) {
                    msgs.push('Some categories have no steps.');
                }
                if (
                    this.testSuites.some(s => s.steps.reduce((acc, st) => acc + st.weight, 0) <= 0)
                ) {
                    msgs.push('Some categories have a maximum of 0 points that can be achieved.');
                }
            }

            return msgs;
        },

        runAutoTestConfirm() {
            const run = this.currentRun;
            const test = this.test;

            if (run) {
                return 'Are you sure you want to stop the AutoTest and delete the results?';
            } else if (test && this.$utils.autoTestHasCheckpointAfterHiddenStep(test)) {
                return `Since there are checkpoints after a hidden step, students may be able to
                    calculate their score for the hidden steps. Run the AutoTest?`;
            } else {
                return '';
            }
        },

        hasEnvironmentSetup() {
            return (
                this.test != null &&
                (this.test.fixtures.length || this.test.setup_script || this.test.run_setup_script)
            );
        },

        assignmentDone() {
            return this.assignment.state === 'done';
        },

        cannotCreateAutoTest() {
            return !this.permissions.can_edit_autotest || this.rubric == null;
        },

        canDeleteAutoTest() {
            return this.permissions.can_edit_autotest && this.test && this.test.runs.length === 0;
        },

        canViewFixtures() {
            return this.permissions.can_view_autotest_fixture && this.test.fixtures.length;
        },

        isConfigCollapsible() {
            return this.autoTestId && this.currentRun;
        },

        resultSubmissionIds() {
            return {
                assignmentId: this.assignment.id,
                submissionId:
                    this.submissionId ||
                    this.$utils.getProps(this.currentResult, null, 'submissionId'),
            };
        },

        currentRun() {
            return this.$utils.getProps(this.test, null, 'runs', 0);
        },

        pollingInterval() {
            // Reload every 5s if this is a single result or some results are not yet
            // finished. Otherwise poll once every minute.

            if (this.singleResult) {
                return 5000;
            }

            const results = this.$utils.getProps(this, [], 'currentRun', 'results');

            return results.some(res => !res.finished) ? 5000 : 60000;
        },

        importConfirmMessage() {
            if (this.rubric == null) {
                return '';
            }
            return 'This assignment already has a rubric. Importing an AutoTest configuration will also import the rubric of the other assignment and delete the current rubric. Any grade given using the existing rubric will be cleared. Are you sure you want to continue?';
        },

        showContinuousWarning() {
            if (!this.singleResult) {
                return false;
            }
            if (this.result && this.result.isFinal === false) {
                return true;
            }
            if (!this.assignment.canSeeGrade()) {
                return true;
            }
            return false;
        },
    },

    components: {
        Collapse,
        Toggle,
        Icon,
        AutoTestRun,
        AutoTestSet,
        AutoTestState,
        SubmitButton,
        MultipleFilesUploader,
        RubricViewer,
        Loader,
        InnerCodeViewer,
        DescriptionPopover,
        Multiselect,
    },
};
</script>

<style lang="less" scoped>
@import '~mixins.less';

.auto-test-runs-enter-active,
.auto-test-runs-leave-active {
    transition-property: max-height margin;
    transition-duration: 750ms;
    overflow: hidden;
}

.auto-test-runs-enter,
.auto-test-runs-leave-to {
    max-height: 0;
    margin: 0 !important;
}

.auto-test-runs-enter-to,
.auto-test-runs-leave {
    max-height: 100vh;
}

.fixture-list {
    min-height: 2.5rem;
    max-height: 15rem;
    overflow: auto;

    > :last-child {
        border-bottom: 0 !important;
    }
}

.fixture-list-enter-active,
.fixture-list-leave-active {
    transition-property: max-height;
    transition-duration: @transition-duration;
    overflow: hidden;
}

.fixture-list-enter,
.fixture-list-leave-to {
    max-height: 0;
}

.fixture-list-enter-to,
.fixture-list-leave {
    max-height: 3rem;
}

.level-list-enter-active,
.level-list-leave-active {
    transition-property: max-height margin;
    transition-duration: 2 * @transition-duration;
    overflow: hidden;
}

.level-list-enter,
.level-list-leave-to {
    max-height: 0;
    margin: 0 !important;
}

.level-list-enter-to,
.level-list-leave {
    max-height: 10rem;
}

.setup-env-wrapper {
    fieldset {
        &:last-child {
            margin-bottom: 0;
        }
    }

    .inner-code-viewer ol.lines {
        border-top-width: 0 !important;
        border-top-left-radius: 0 !important;
        border-top-right-radius: 0 !important;
    }
}

.upload-fixtures-wrapper {
    overflow: hidden;
}
</style>

<style lang="less">
@import '~mixins.less';

.auto-test {
    .custom-control.readably-disabled label,
    .readably-disabled .custom-control label {
        opacity: 1 !important;
        color: @text-color;

        @{dark-mode} {
            color: @text-color-dark;
        }
    }

    .custom-radio {
        padding: 0.25rem 2.25rem;

        &:not(:last-child) {
            border-bottom: 1px solid rgba(0, 0, 0, 0.125);

            @{dark-mode} {
                border-bottom-color: @color-primary-darker;
            }
        }
    }

    .toggle .fa-icon,
    .toggle.fa-icon {
        margin-right: 0.5rem;
        transition: transform @transition-duration;
    }

    .x-collapsing > .handle,
    .x-collapsed > .handle {
        .toggle .fa-icon,
        .toggle.fa-icon {
            transform: rotate(-90deg);
        }
    }

    .assignment-selector {
        z-index: 8;
        flex: 1;
        .multiselect__tags {
            border-bottom-right-radius: 0;
            border-top-right-radius: 0;
        }
    }
}

.auto-test-fixture-modal,
.auto-test-result-modal {
    max-width: calc(100vw - 8rem);
    width: calc(100vw - 8rem);
    margin-top: 2rem;

    @media @media-no-large {
        max-width: calc(100vw - 2rem);
        width: calc(100vw - 2rem);
        margin-top: 1rem;
    }
}

.auto-test-option-toggle .label-on {
    width: 11.5rem;
}
</style><|MERGE_RESOLUTION|>--- conflicted
+++ resolved
@@ -176,25 +176,6 @@
                                         </description-popover>
                                     </label>
 
-<<<<<<< HEAD
-                                    <b-input-group>
-                                        <b-radio-group stacked
-                                                       class="p-0 border rounded-left flex-grow-1"
-                                                       :class="{
-                                                               'rounded-right': !configEditable,
-                                                               'readably-disabled': !configEditable,
-                                                               }"
-                                                       v-model="internalTest.results_always_visible"
-                                                       :disabled="!configEditable"
-                                                       :options="alwaysVisibleOptions" />
-
-                                        <submit-button v-if="configEditable"
-                                                       class="rounded-right"
-                                                       :disabled="internalTest.results_always_visible == null"
-                                                       :submit="() => submitProp('results_always_visible')" />
-                                    </b-input-group>
-                                </b-form-fieldset>
-=======
                                     <div class="flex-grow-0">
                                         <cg-promise-loader
                                             class="mr-2"
@@ -213,7 +194,6 @@
                                                    :has-no-value="internalTest.results_always_visible == null"/>
                                     </div>
                                 </div>
->>>>>>> 9ce04644
 
                                 <div class="d-flex flex-row rubric-calculation-option">
                                     <label class="flex-grow-1">
@@ -233,27 +213,6 @@
                                             item is reached.
                                         </description-popover>
                                     </label>
-<<<<<<< HEAD
-                                    <br>
-
-                                    <b-input-group>
-                                        <b-radio-group stacked
-                                                       class="p-0 border rounded-left flex-grow-1"
-                                                       :class="{
-                                                           'rounded-right': !configEditable,
-                                                           'readably-disabled': !configEditable,
-                                                       }"
-                                                       v-model="internalTest.grade_calculation"
-                                                       :disabled="!configEditable"
-                                                       :options="gradeCalculationOptions" />
-
-                                        <submit-button v-if="configEditable"
-                                                       class="rounded-right"
-                                                       :disabled="internalTest.grade_calculation == null"
-                                                       :submit="() => submitProp('grade_calculation')" />
-                                    </b-input-group>
-                                </b-form-fieldset>
-=======
 
                                     <div class="flex-grow-0">
                                         <cg-promise-loader
@@ -308,7 +267,6 @@
                                 </div>
 
                                 <hr class="mt-0 mb-2">
->>>>>>> 9ce04644
 
                                 <p v-if="!configEditable && !hasEnvironmentSetup"
                                    class="mt-3 mb-0 text-muted font-italic">
