<!-- SPDX-License-Identifier: AGPL-3.0-only -->
<template>
<div class="cgignore-file">
    <div v-if="oldRemoteVersion && editable">
        <b-alert show variant="warning">
            A previous version of the submission validator was used. This old format
            is deprecated, and can no longer be edited. The contents of this old
            file are:
            <div class="old-cgignore">
                <pre>{{ oldCgignore }}</pre>
            </div>
        </b-alert>
        <cg-submit-button :submit="deleteIgnore"
                          @after-success="afterUpdateIgnore"
                          variant="danger"
                          confirm="Are you sure you want to delete this old validator?"
                          label="Clear and use new version"/>
    </div>
    <div v-else-if="oldRemoteVersion">
        <pre>{{ oldCgignore }}</pre>
    </div>
    <div v-else-if="!editable && !policy"
         class="font-italic text-muted">
        No validation set.
    </div>
    <div v-else-if="!assignmentHasInstructions && showImporter">
        <h4 class="text-center mb-3">
            Select an assignment to copy from
        </h4>

        <b-input-group class="mb-3">
            <multiselect
                class="assignment-selector"
                v-model="importAssignment"
                :loading="!retrievedAllCourses"
                :options="otherAssignmentsWithInstructions"
                :searchable="true"
                :custom-label="getImportLabel"
                :multiple="false"
                track-by="id"
                label="label"
                :close-on-select="true"
                :hide-selected="false"
                placeholder="Type to search an assignment"
                :internal-search="true">
                <span slot="noResult">
                    No results were found.
                </span>
            </multiselect>
        </b-input-group>

        <b-button-toolbar justify>
            <b-button @click="showImporter = false">
                Go back
            </b-button>

            <cg-submit-button :disabled="!importAssignment"
                              label="Import"
                              :submit="copyIgnore"
                              @after-success="afterUpdateIgnore"/>
        </b-button-toolbar>
    </div>
    <div v-else-if="!rules"
         class="d-flex flex-row justify-content-center">
        <cg-wizard-button
            class="mr-3"
            label="Create new hand-in instructions"
            icon="plus"
            @click="createInstructions" />

        <cg-wizard-button
            label="Copy instructions"
            icon="copy"
            @click="showImporter = true" />
    </div>
    <template v-else-if="!summaryMode">
        <b-form-group class="policy-form"
                      :class="policy ? '' : 'policy-form-only'"
                      label-class="font-weight-bold pt-0 policy-form-label"
                      label-cols="9"
                      horizontal>
            <template slot="label">
                By default
                <cg-description-popover hug-text>
                    <p class="mb-1">
                        This determines what happens to files by default.  With
                        both options you can specify required files, that students
                        must upload.
                    </p>

                    <p class="mb-1">
                        <b>Deny all files</b> denies all files by default, which
                        determines exactly which files a student is allowed to
                        upload.
                    </p>

                    <p class="mb-1">
                        <b>Allow all files</b> allows all files by default, which
                        allows you to specify which files a student is not allowed
                        to upload.
                    </p>
                </cg-description-popover>
            </template>
            <b-form-radio-group
                class="option-button"
                :disabled="!editable || policyDisabled"
                v-b-popover.top.hover="policyDisabled && editable ? 'You cannot change the policy after you have created rules.' : ''"
                v-model="policy"
                size="sm"
                :options="policyOptions"
                button-variant="primary"
                buttons />
        </b-form-group>

        <b-button v-if="!assignmentHasInstructions && !policy"
                  @click="resetValues"
                  class="mt-3">
            Go back
        </b-button>
    </template>

    <transition :name="disabledAnimations ? '' : 'collapse'">
        <div v-if="policy" class="collapse-entry">
            <table v-if="!summaryMode" class="table table-striped">
                <thead>
                    <tr>
                        <th colspan="2">Options</th>
                    </tr>
                </thead>
                <tbody>
                    <tr v-for="option in options">
                        <td>
                            {{ option.name }}
                            <cg-description-popover hug-text :description="option.description"/>
                        </td>
                        <td>
                            <b-form-group horizontal
                                          class="mb-0">
                                <b-form-radio-group
                                    class="option-button"
                                    size="sm"
                                    :disabled="!editable"
                                    v-model="option.value"
                                    :options="option.options"
                                    button-variant="primary"
                                    buttons />
                            </b-form-group>
                        </td>
                    </tr>
                </tbody>
            </table>
            <div>
                <div v-if="summaryMode"
                     class="rules-header p-3">
                    <b>
                        By default all files are
                        <i>{{ policyOptions.find(x => x.value === policy).shortText }}</i>.
                        Exceptions and requirements:
                    </b>
                </div>
                <ul v-if="!loadingRules"
                    class="rules-list striped-list"
                    :class="{ 'background-enabled': !disableBackgroundAnimation }">
                    <transition-group :name="disabledAnimations ? '' : 'list'">
                        <li v-for="ruleIndex in sortedRuleIndices"
                            v-if="!rules[ruleIndex].removed"
                            class="list-item"
                            :key="ruleIndex">
                            <div class="rule-wrapper">
                                <file-rule v-model="rules[ruleIndex]"
                                           :all-rules="rules"
                                           :editing="!!rules[ruleIndex].editing"
                                           :editable="editable"
                                           :policy="policy"
                                           :focus="!!rules[ruleIndex].focus"
                                           @file-sep-click="addNewRule"
                                           @done-editing="$set(rules[ruleIndex], 'editing', false)"/>
                                <b-button-group v-if="editable && !rules[ruleIndex].editing">
                                    <cg-submit-button confirm="Are you sure you want to delete this rule?"
                                                      v-b-popover.top.hover="'Delete this rule'"
                                                      :submit="ruleDeleterAt(ruleIndex)"
                                                      :duration="0"
                                                      :wait-at-least="0"
                                                      variant="danger">
                                        <fa-icon name="times"/>
                                    </cg-submit-button>
                                    <b-btn variant="primary"
                                           class="edit-rule-btn"
                                           v-b-popover.top.hover="'Edit this rule'"
                                           @click="$set(rules[ruleIndex], 'editing', true)">
                                        <fa-icon name="pencil"/>
                                    </b-btn>
                                </b-button-group>
                            </div>
                        </li>
                    </transition-group>
                    <li class="new-file-rule"
                        v-if="editable">
                        <file-rule v-model="newRule"
                                   editing
                                   :all-rules="rules"
                                   :policy="policy"/>
                    </li>
                </ul>
            </div>

            <template v-if="editable">
                <div class="help-text">
                    <p>
                        Add rules by specifying the required, allowed or denied path
                        in the text area above. Use <code>/</code> or <code>\</code>
                        as a directory separator to specify that certain files are
                        required, allowed or denied in a directory. Start the rule
                        with a directory separator (<code>/</code>
                        or <code>\</code>) to specify that a file is required,
                        allowed or denied in the top level directory.
                    </p>

                    <p class="mb-0">
                        To match more than one file, you can use a single wildcard
                        for the name of the file, by using a <code>*</code>. For
                        example <code>/src/*.py</code> matches any file ending
                        with <code>.py</code> in the directory <code>src</code> that
                        is directly in the top level directory of the submission.
                    </p>
                </div>

                <b-button-toolbar justify class="pt-3 border-top">
                    <cg-submit-button v-if="assignmentHasInstructions"
                                      :submit="deleteIgnore"
                                      @after-success="afterUpdateIgnore"
                                      variant="danger"
                                      confirm="Are you sure you want to delete this validator?"
                                      label="Delete"/>

                    <b-button v-else @click="resetValues">
                        Go back
                    </b-button>

                    <cg-submit-button :submit="submitIgnore"
                                      @success="afterUpdateIgnore"
                                      class="submit-ignore"
                                      :disabled="!configurationValid">
                        <template slot="error" slot-scope="e">
                            <span v-if="getProps(e, null, 'error', 'response', 'data', 'code') === 'PARSING_FAILED'">
                                {{ e.error.response.data.message }}: {{ e.error.response.data.description }}
                            </span>
                            <span v-else-if="getProps(e, null, 'error', 'response', 'data', 'message')">
                                {{ e.error.response.data.message }}
                            </span>
                            <span v-else>
                                Something unknown went wrong!
                            </span>
                        </template>
                    </cg-submit-button>
                </b-button-toolbar>
            </template>
        </div>
    </transition>
</div>
</template>

<script>
import Multiselect from 'vue-multiselect';

import 'vue-awesome/icons/times';
import 'vue-awesome/icons/copy';
import 'vue-awesome/icons/plus';

import { mapActions, mapGetters } from 'vuex';

import { range, getProps } from '@/utils';
import * as models from '@/models';

import FileRule from './FileRule';

let optionId = 0;
function getOptionId() {
    return `ignore-option-${optionId++}`;
}

export default {
    name: 'ignore-file',

    props: {
        assignment: {
            type: models.Assignment,
            required: true,
        },
        editable: {
            type: Boolean,
            default: true,
        },
        summaryMode: {
            type: Boolean,
            default: false,
        },
    },

    computed: {
        ...mapGetters('courses', ['retrievedAllCourses', 'getCourse']),
        ...mapGetters('assignments', ['allAssignments']),

        remoteIgnoreFile() {
            return [
                getProps(this.assignment, null, 'cgignore'),
                getProps(this.assignment, null, 'cgignore_version'),
            ];
        },

        policyDisabled() {
            return this.rules.some(r => !r.removed && r.rule_type !== 'require');
        },

        configurationValid() {
            return (
                this.policy &&
                    this.options.every(o => o.value != null) &&
                    this.rules.some(r => !r.removed)
            );
        },

        sortedRuleIndices() {
            return range(this.rules.length).sort((indexA, indexB) => {
                const a = this.rules[indexA];
                const b = this.rules[indexB];

                if (a.name === '' || b.name === '') {
                    return b.name.length - a.name.length;
                } else if (a.name[0] === '/' && b.name[0] !== '/') {
                    return -1;
                } else if (a.name[0] !== '/' && b.name[0] === '/') {
                    return 1;
                }

                const partsA = a.name.split('/');
                const partsB = b.name.split('/');

                for (let i = 0; i < Math.min(partsA.length, partsB.length); ++i) {
                    const cmp = partsA[i].localeCompare(partsB[i]);
                    if (cmp !== 0) {
                        return cmp;
                    }
                }
                const lengthDiff = partsA.length - partsB.length;
                if (lengthDiff !== 0) {
                    return lengthDiff;
                }
                // Make sure we sort stable, by using the index as the tie breaker.
                return indexA - indexB;
            });
        },

        policyOptions() {
            return [
                {
                    text: 'Deny all files',
                    shortText: 'denied',
                    value: 'deny_all_files',
                },
                {
                    text: 'Allow all files',
                    shortText: 'allowed',
                    value: 'allow_all_files',
                },
            ];
        },

        assignmentHasInstructions() {
            return !!this.assignment.cgignore;
        },

        otherAssignmentsWithInstructions() {
<<<<<<< HEAD
=======
            // We cannot (!) use real models here as all getters will be removed
            // by vue-multiselect as it tries to copy the objects, however that
            // doesn't work with getters.
>>>>>>> de93713f
            return this.allAssignments.filter(assig =>
                assig.cgignore_version === 'SubmissionValidator' && assig.id !== this.assignmentId,
            ).map(a => ({
                id: a.id,
                name: a.name,
                cgignore: a.cgignore,
                cgignore_version: a.cgignore_version,
                courseId: a.courseId,
            }));
        },
    },

    watch: {
        newRule() {
            if (this.newRule.name) {
                this.rules.push(this.newRule);
                this.newRule = this.getNewRule();
            }
        },

        remoteIgnoreFile: {
            handler([file, version]) {
                this.copyRemoteValues(file, version);
            },
            immediate: true,
        },

        showImporter(newVal) {
            if (newVal) {
                this.loadAllCourses();
            }
        },
    },

    mounted() {
        this.disabledAnimations = false;
    },

    data() {
        return {
            getProps,
            disableBackgroundAnimation: false,
            newRule: this.getNewRule(),
            deleting: false,
            disabledAnimations: true,
            policy: null,
            loadingRules: false,
            content: '',
            rules: null,
            options: this.getDefaultOptions(),
            oldRemoteVersion: false,
            oldCgignore: '',

            showImporter: false,
            importAssignment: null,
        };
    },

    methods: {
        ...mapActions('assignments', ['patchAssignment']),
        ...mapActions('courses', ['loadAllCourses']),

        createInstructions() {
            this.rules = [];
        },

        copyRemoteValues(ignore, version) {
            if (version === 'IgnoreFilterManager' || (version == null && ignore != null)) {
                this.oldCgignore = ignore;
                this.oldRemoteVersion = true;
                this.resetValues();
            } else if (version === 'EmptySubmissionFilter' || ignore == null) {
                this.oldRemoteVersion = false;
                this.resetValues();
            } else {
                this.oldRemoteVersion = false;
                this.policy = ignore.policy;
                this.rules = ignore.rules.map(r => Object.assign({}, r));
                this.options = this.getDefaultOptions().map(opt => {
                    const remote = ignore.options.find(o => o.key === opt.key);
                    if (remote != null) {
                        opt.value = remote.value;
                    }
                    return opt;
                });
            }
        },

        resetValues() {
            this.policy = null;
            this.rules = null;
            this.options = this.getDefaultOptions();
        },

        getDefaultOptions() {
            const onOff = [{ text: 'Enabled', value: true }, { text: 'Disabled', value: false }];

            return [
                {
                    key: 'delete_empty_directories',
                    description:
                        'If this option is enabled, this will automatically delete empty directories without any files in submissions.',
                    value: false,
                    name: 'Delete empty directories',
                    options: onOff,
                    id: getOptionId(),
                },
                {
                    key: 'remove_leading_directories',
                    description:
                    'If this option is enabled, this will automatically delete any extra leading directories in a submission. For example, if all the files and/or directories are in a subdirectory, this will remove the top level directory.',
                    value: true,
                    name: 'Delete leading directories',
                    options: onOff,
                    id: getOptionId(),
                },
                {
                    key: 'allow_override',
                    value: false,
                    description:
                    'If this option is enabled, this will allow students to press an override button to hand in a submission, even if it does not follow the hand-in requirements. Students will, however, get a warning that their submission does not follow the hand-in requirements.',
                    name: 'Allow overrides by students',
                    options: onOff,
                    id: getOptionId(),
                },
            ];
        },

        deleteIgnore() {
            return this.updateIgnore('', 'EmptySubmissionFilter');
        },

        submitIgnore() {
            return this.updateIgnore(
                {
                    policy: this.policy,
                    options: this.options.map(o => ({ key: o.key, value: o.value })),
                    rules: this.rules.filter(r => !r.removed).map(r => ({
                        name: r.name,
                        file_type: r.file_type,
                        rule_type: r.rule_type,
                    })),
                },
                'SubmissionValidator',
            );
        },

        updateIgnore(ignore, ignoreVersion) {
            return this.patchAssignment({
                assignmentId: this.assignment.id,
                assignmentProps: {
                    ignore,
                    ignore_version: ignoreVersion,
                },
            });
        },

        addNewRule(name) {
            this.rules.push({
                name,
                file_type: name[name.length - 1] === '/' ? 'directory' : 'file',
                rule_type: 'require',
                editing: true,
                focus: true,
            });
            this.rules = this.rules;
        },

        async afterUpdateIgnore(response) {
            // We need to set `loadingRules` to `true` so that we can update the
            // rules without having any issue with animations.
            // eslint-disable-next-line camelcase
            const { cgignore, cgignore_version } = response.data;
            this.loadingRules = true;
            await this.$nextTick();
            this.showImporter = false;
            this.copyRemoteValues(cgignore, cgignore_version);
            this.loadingRules = false;
        },

        ruleDeleterAt(index) {
            return () => this.deleteRule(index);
        },

        deleteRule(ruleIndex) {
            this.$set(this.rules[ruleIndex], 'removed', true);
            this.disableBackgroundAnimation = true;
            setTimeout(() => {
                this.disableBackgroundAnimation = false;
            }, 600);
        },

        getNewRule() {
            return {
                rule_type: 'require',
                file_type: 'directory',
                name: '',
            };
        },

        copyIgnore() {
            return this.updateIgnore(
                this.importAssignment.cgignore,
                this.importAssignment.cgignore_version,
            );
        },

        getImportLabel(assigLike) {
            return this.getCourse(assigLike.courseId).mapOrDefault(
                course => `${course.name} - ${assigLike.name}`,
                `… - ${assigLike.name}`,
            );
        },
    },

    components: {
        FileRule,
        Multiselect,
    },
};
</script>

<style lang="less" scoped>
@import '~mixins.less';

td {
    vertical-align: middle;
}

.rule-wrapper {
    display: flex;
    justify-content: space-between;
}

.collapse-enter-active {
    transition: all 0.5s;
    max-height: 35rem;
    overflow: hidden;
}
.collapse-enter,
.collapse-leave-to,
.collapse-enter .collapse-entry {
    max-height: 0;
}

.list-enter-active {
    transition: all 0.9s;
    background-color: fade(@color-success, 50%) !important;
}
.list-leave-active {
    transition: opacity 0.6s;
    background-color: rgb(217, 83, 79) !important;
}

.list-leave-to {
    background-color: rgb(217, 83, 79) !important;
}
.list-enter,
.list-leave-to {
    opacity: 0;
}

.old-cgignore {
    padding: 1rem;
    margin-top: 1rem;
    border: 1px solid currentColor;
    border-radius: @border-radius;
}

pre {
    margin: 0;
    padding: 0;
}

.rules-list.background-enabled .list-item {
    transition: all 0.3s;
}

.btn.policy-btn {
    float: right;
    cursor: default;
    box-shadow: none !important;

    &:hover {
        background-color: @color-primary;
    }
}

.btn.edit-rule-btn {
    margin-left: 0px;
}
</style>

<style lang="less">
@import '~mixins.less';

.cgignore-file {
    .option-button {
        .btn {
            border-color: @color-primary;
        }

        .btn:not(.disabled) {
            cursor: pointer;
            box-shadow: none;
        }

        &.btn-group {
            float: right;
        }

        .btn.active {
            text-decoration: underline;
            background-color: @color-primary;
            border-color: @color-primary;

            @{dark-mode} {
                background-color: @color-primary-darker;
                border-color: @color-primary-darker;
            }
        }

        .btn:not(.active) {
            background-color: transparent;
            color: @text-color;

            &:not(.disabled):hover {
                background-color: rgba(0, 0, 0, 0.1);
            }

            @{dark-mode} {
                border-color: @color-primary-darker;
                color: @text-color-dark;
            }
        }
    }

    .policy-form {
        padding-left: 0.75rem;
        vertical-align: middle;

        &-only {
            margin-bottom: 0;
        }

        .form-row {
            align-items: center;
        }

        .policy-form-label {
            padding-bottom: 0;
        }
    }
}
</style><|MERGE_RESOLUTION|>--- conflicted
+++ resolved
@@ -371,12 +371,9 @@
         },
 
         otherAssignmentsWithInstructions() {
-<<<<<<< HEAD
-=======
             // We cannot (!) use real models here as all getters will be removed
             // by vue-multiselect as it tries to copy the objects, however that
             // doesn't work with getters.
->>>>>>> de93713f
             return this.allAssignments.filter(assig =>
                 assig.cgignore_version === 'SubmissionValidator' && assig.id !== this.assignmentId,
             ).map(a => ({
