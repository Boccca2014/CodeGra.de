<!-- SPDX-License-Identifier: AGPL-3.0-only -->
<template>
<div class="cgignore-file">
    <div v-if="oldRemoteVersion && editable">
        <b-alert show variant="warning">
            A previous version of the submission validator was used. This old format
            is deprecated, and can no longer be edited. The contents of this old
            file are:
            <div class="old-cgignore">
                <pre>{{ oldCgignore }}</pre>
            </div>
        </b-alert>
        <cg-submit-button :submit="deleteIgnore"
                          @after-success="afterUpdateIgnore"
                          variant="danger"
                          confirm="Are you sure you want to delete this old validator?"
                          label="Clear and use new version"/>
    </div>
    <div v-else-if="oldRemoteVersion">
        <pre>{{ oldCgignore }}</pre>
    </div>
    <div v-else-if="!editable && !policy"
         class="font-italic text-muted">
        No validation set.
    </div>
    <div v-else-if="!assignmentHasInstructions && showImporter">
        <h4 class="text-center mb-3">
            Select an assignment to copy from
        </h4>

        <b-input-group class="mb-3">
            <multiselect
                class="assignment-selector"
                v-model="importAssignment"
                :options="otherAssignmentsWithInstructions || []"
                :searchable="true"
                :custom-label="a => `${courses[a.courseId].name} - ${a.name}`"
                :multiple="false"
                track-by="id"
                label="label"
                :close-on-select="true"
                :hide-selected="false"
                placeholder="Type to search an assignment"
                :internal-search="true">
                <span slot="noResult">
                    No results were found.
                </span>
            </multiselect>
        </b-input-group>

        <b-button-toolbar justify>
            <b-button @click="showImporter = false">
                Go back
            </b-button>

            <cg-submit-button :disabled="!importAssignment"
                              label="Import"
                              :submit="copyIgnore"
                              @after-success="afterUpdateIgnore"/>
        </b-button-toolbar>
    </div>
    <div v-else-if="!rules"
         class="d-flex flex-row justify-content-center">
        <cg-wizard-button
            class="mr-3"
            label="Create new hand-in instructions"
            icon="plus"
            @click="createInstructions" />

        <cg-wizard-button
            label="Copy instructions"
            icon="copy"
            @click="showImporter = true" />
    </div>
    <template v-else-if="!summaryMode">
        <b-form-group class="policy-form"
                      :class="policy ? '' : 'policy-form-only'"
                      label-class="font-weight-bold pt-0 policy-form-label"
                      label-cols="9"
                      horizontal>
            <template slot="label">
                By default
                <cg-description-popover hug-text>
                    <p class="mb-1">
                        This determines what happens to files by default.  With
                        both options you can specify required files, that students
                        must upload.
                    </p>

                    <p class="mb-1">
                        <b>Deny all files</b> denies all files by default, which
                        determines exactly which files a student is allowed to
                        upload.
                    </p>

                    <p class="mb-1">
                        <b>Allow all files</b> allows all files by default, which
                        allows you to specify which files a student is not allowed
                        to upload.
                    </p>
                </cg-description-popover>
            </template>
            <b-form-radio-group
                class="option-button"
                :disabled="!editable || policyDisabled"
                v-b-popover.top.hover="policyDisabled && editable ? 'You cannot change the policy after you have created rules.' : ''"
                v-model="policy"
                size="sm"
                :options="policyOptions"
                button-variant="primary"
                buttons />
        </b-form-group>

        <b-button v-if="!assignmentHasInstructions && !policy"
                  @click="resetValues"
                  class="mt-3">
            Go back
        </b-button>
    </template>

    <transition :name="disabledAnimations ? '' : 'collapse'">
        <div v-if="policy" class="collapse-entry">
            <table v-if="!summaryMode" class="table table-striped">
                <thead>
                    <tr>
                        <th colspan="2">Options</th>
                    </tr>
                </thead>
                <tbody>
                    <tr v-for="option in options">
                        <td>
                            {{ option.name }}
                            <cg-description-popover hug-text :description="option.description"/>
                        </td>
                        <td>
                            <b-form-group horizontal
                                          class="mb-0">
                                <b-form-radio-group
                                    class="option-button"
                                    size="sm"
                                    :disabled="!editable"
                                    v-model="option.value"
                                    :options="option.options"
                                    button-variant="primary"
                                    buttons />
                            </b-form-group>
                        </td>
                    </tr>
                </tbody>
            </table>
            <div>
                <div v-if="summaryMode"
                     class="rules-header p-3">
                    <b>
                        By default all files are
                        <i>{{ policyOptions.find(x => x.value === policy).shortText }}</i>.
                        Exceptions and requirements:
                    </b>
                </div>
                <ul v-if="!loadingRules"
                    class="rules-list striped-list"
                    :class="{ 'background-enabled': !disableBackgroundAnimation }">
                    <transition-group :name="disabledAnimations ? '' : 'list'">
                        <li v-for="ruleIndex in sortedRuleIndices"
                            v-if="!rules[ruleIndex].removed"
                            class="list-item"
                            :key="ruleIndex">
                            <div class="rule-wrapper">
                                <file-rule v-model="rules[ruleIndex]"
                                           :all-rules="rules"
                                           :editing="!!rules[ruleIndex].editing"
                                           :editable="editable"
                                           :policy="policy"
                                           :focus="!!rules[ruleIndex].focus"
                                           @file-sep-click="addNewRule"
                                           @done-editing="$set(rules[ruleIndex], 'editing', false)"/>
                                <b-button-group v-if="editable && !rules[ruleIndex].editing">
                                    <cg-submit-button
                                                      confirm="Are you sure you want to delete this rule?"
                                                      v-b-popover.top.hover="'Delete this rule'"
                                                      :submit="() => deleteRule(ruleIndex)"
                                                      :duration="0"
                                                      :wait-at-least="0"
                                                      variant="danger">
                                        <fa-icon name="times"/>
                                    </cg-submit-button>
                                    <b-btn variant="primary"
                                           class="edit-rule-btn"
                                           v-b-popover.top.hover="'Edit this rule'"
                                           @click="$set(rules[ruleIndex], 'editing', true)">
                                        <fa-icon name="pencil"/>
                                    </b-btn>
                                </b-button-group>
                            </div>
                        </li>
                    </transition-group>
                    <li class="new-file-rule"
                        v-if="editable">
                        <file-rule v-model="newRule"
                                   editing
                                   :all-rules="rules"
                                   :policy="policy"/>
                    </li>
                </ul>
            </div>

            <template v-if="editable">
                <div class="help-text">
                    <p>
                        Add rules by specifying the required, allowed or denied path
                        in the text area above. Use <code>/</code> or <code>\</code>
                        as a directory separator to specify that certain files are
                        required, allowed or denied in a directory. Start the rule
                        with a directory separator (<code>/</code>
                        or <code>\</code>) to specify that a file is required,
                        allowed or denied in the top level directory.
                    </p>

                    <p class="mb-0">
                        To match more than one file, you can use a single wildcard
                        for the name of the file, by using a <code>*</code>. For
                        example <code>/src/*.py</code> matches any file ending
                        with <code>.py</code> in the directory <code>src</code> that
                        is directly in the top level directory of the submission.
                    </p>
                </div>

                <b-button-toolbar justify class="pt-3 border-top">
                    <cg-submit-button v-if="assignmentHasInstructions"
                                      :submit="deleteIgnore"
                                      @after-success="afterUpdateIgnore"
                                      variant="danger"
                                      confirm="Are you sure you want to delete this validator?"
                                      label="Delete"/>

                    <b-button v-else @click="resetValues">
                        Go back
                    </b-button>

                    <cg-submit-button :submit="submitIgnore"
                                      @success="afterUpdateIgnore"
                                      class="submit-ignore"
                                      :disabled="!configurationValid">
                        <template slot="error" slot-scope="e">
                            <span v-if="getProps(e, null, 'error', 'response', 'data', 'code') === 'PARSING_FAILED'">
                                {{ e.error.response.data.message }}: {{ e.error.response.data.description }}
                            </span>
                            <span v-else-if="getProps(e, null, 'error', 'response', 'data', 'message')">
                                {{ e.error.response.data.message }}
                            </span>
                            <span v-else>
                                Something unknown went wrong!
                            </span>
                        </template>
                    </cg-submit-button>
                </b-button-toolbar>
            </template>
        </div>
    </transition>
</div>
</template>

<script>
import Multiselect from 'vue-multiselect';

import 'vue-awesome/icons/times';
import 'vue-awesome/icons/copy';
import 'vue-awesome/icons/plus';

import { mapActions } from 'vuex';

import { range, getProps } from '@/utils';
import * as models from '@/models';

import FileRule from './FileRule';

let optionId = 0;
function getOptionId() {
    return `ignore-option-${optionId++}`;
}

export default {
    name: 'ignore-file',

    props: {
        assignment: {
            type: models.Assignment,
            required: true,
        },
        editable: {
            type: Boolean,
            default: true,
        },
        summaryMode: {
            type: Boolean,
            default: false,
        },
    },

    computed: {
<<<<<<< HEAD
=======
        ...mapGetters('courses', ['courses', 'assignments']),

>>>>>>> 12d1ff73
        remoteIgnoreFile() {
            return [
                getProps(this.assignment, null, 'cgignore'),
                getProps(this.assignment, null, 'cgignore_version'),
            ];
        },

        policyDisabled() {
            return this.rules.some(r => !r.removed && r.rule_type !== 'require');
        },

        configurationValid() {
            return (
                this.policy &&
                    this.options.every(o => o.value != null) &&
                    this.rules.some(r => !r.removed)
            );
        },

        sortedRuleIndices() {
            return range(this.rules.length).sort((indexA, indexB) => {
                const a = this.rules[indexA];
                const b = this.rules[indexB];

                if (a.name === '' || b.name === '') {
                    return b.name.length - a.name.length;
                } else if (a.name[0] === '/' && b.name[0] !== '/') {
                    return -1;
                } else if (a.name[0] !== '/' && b.name[0] === '/') {
                    return 1;
                }

                const partsA = a.name.split('/');
                const partsB = b.name.split('/');

                for (let i = 0; i < Math.min(partsA.length, partsB.length); ++i) {
                    const cmp = partsA[i].localeCompare(partsB[i]);
                    if (cmp !== 0) {
                        return cmp;
                    }
                }
                const lengthDiff = partsA.length - partsB.length;
                if (lengthDiff !== 0) {
                    return lengthDiff;
                }
                // Make sure we sort stable, by using the index as the tie breaker.
                return indexA - indexB;
            });
        },

        policyOptions() {
            return [
                {
                    text: 'Deny all files',
                    shortText: 'denied',
                    value: 'deny_all_files',
                },
                {
                    text: 'Allow all files',
                    shortText: 'allowed',
                    value: 'allow_all_files',
                },
            ];
        },

        assignmentHasInstructions() {
            return !!this.assignment.cgignore;
        },

        otherAssignmentsWithInstructions() {
            return Object.values(this.assignments).filter(assig =>
                assig.cgignore_version === 'SubmissionValidator' && assig.id !== this.assignmentId,
            );
        },
    },

    watch: {
        newRule() {
            if (this.newRule.name) {
                this.rules.push(this.newRule);
                this.newRule = this.getNewRule();
            }
        },

        remoteIgnoreFile: {
            handler([file, version]) {
                this.copyRemoteValues(file, version);
            },
            immediate: true,
        },
    },

    mounted() {
        this.disabledAnimations = false;
    },

    data() {
        return {
            getProps,
            disableBackgroundAnimation: false,
            newRule: this.getNewRule(),
            deleting: false,
            disabledAnimations: true,
            policy: null,
            loadingRules: false,
            content: '',
            rules: null,
            options: this.getDefaultOptions(),
            oldRemoteVersion: false,
            oldCgignore: '',

            showImporter: false,
            importAssignment: null,
        };
    },

    methods: {
        ...mapActions('assignments', ['patchAssignment']),

        createInstructions() {
            this.rules = [];
        },

        copyRemoteValues(ignore, version) {
            if (version === 'IgnoreFilterManager' || (version == null && ignore != null)) {
                this.oldCgignore = ignore;
                this.oldRemoteVersion = true;
                this.resetValues();
            } else if (version === 'EmptySubmissionFilter' || ignore == null) {
                this.oldRemoteVersion = false;
                this.resetValues();
            } else {
                this.oldRemoteVersion = false;
                this.policy = ignore.policy;
                this.rules = ignore.rules.map(r => Object.assign({}, r));
                this.options = this.getDefaultOptions().map(opt => {
                    const remote = ignore.options.find(o => o.key === opt.key);
                    if (remote != null) {
                        opt.value = remote.value;
                    }
                    return opt;
                });
            }
        },

        resetValues() {
            this.policy = null;
            this.rules = null;
            this.options = this.getDefaultOptions();
        },

        getDefaultOptions() {
            const onOff = [{ text: 'Enabled', value: true }, { text: 'Disabled', value: false }];

            return [
                {
                    key: 'delete_empty_directories',
                    description:
                        'If this option is enabled, this will automatically delete empty directories without any files in submissions.',
                    value: false,
                    name: 'Delete empty directories',
                    options: onOff,
                    id: getOptionId(),
                },
                {
                    key: 'remove_leading_directories',
                    description:
                    'If this option is enabled, this will automatically delete any extra leading directories in a submission. For example, if all the files and/or directories are in a subdirectory, this will remove the top level directory.',
                    value: true,
                    name: 'Delete leading directories',
                    options: onOff,
                    id: getOptionId(),
                },
                {
                    key: 'allow_override',
                    value: false,
                    description:
                    'If this option is enabled, this will allow students to press an override button to hand in a submission, even if it does not follow the hand-in requirements. Students will, however, get a warning that their submission does not follow the hand-in requirements.',
                    name: 'Allow overrides by students',
                    options: onOff,
                    id: getOptionId(),
                },
            ];
        },

        deleteIgnore() {
            return this.updateIgnore('', 'EmptySubmissionFilter');
        },

        submitIgnore() {
            return this.updateIgnore(
                {
                    policy: this.policy,
                    options: this.options.map(o => ({ key: o.key, value: o.value })),
                    rules: this.rules.filter(r => !r.removed).map(r => ({
                        name: r.name,
                        file_type: r.file_type,
                        rule_type: r.rule_type,
                    })),
                },
                'SubmissionValidator',
            );
        },

        updateIgnore(ignore, ignoreVersion) {
            return this.patchAssignment({
                assignmentId: this.assignment.id,
                assignmentProps: {
                    ignore,
                    ignore_version: ignoreVersion,
                },
            });
        },

        addNewRule(name) {
            this.rules.push({
                name,
                file_type: name[name.length - 1] === '/' ? 'directory' : 'file',
                rule_type: 'require',
                editing: true,
                focus: true,
            });
            this.rules = this.rules;
        },

        async afterUpdateIgnore(response) {
            // We need to set `loadingRules` to `true` so that we can update the
            // rules without having any issue with animations.
            // eslint-disable-next-line camelcase
            const { cgignore, cgignore_version } = response.data;
            this.loadingRules = true;
            await this.$nextTick();
            this.showImporter = false;
            this.copyRemoteValues(cgignore, cgignore_version);
            this.loadingRules = false;
        },

        deleteRule(ruleIndex) {
            this.$set(this.rules[ruleIndex], 'removed', true);
            this.disableBackgroundAnimation = true;
            setTimeout(() => {
                this.disableBackgroundAnimation = false;
            }, 600);
        },

        getNewRule() {
            return {
                rule_type: 'require',
                file_type: 'directory',
                name: '',
            };
        },

        copyIgnore() {
            return this.updateIgnore(
                this.importAssignment.cgignore,
                this.importAssignment.cgignore_version,
            );
        },
    },

    components: {
        FileRule,
        Multiselect,
    },
};
</script>

<style lang="less" scoped>
@import '~mixins.less';

td {
    vertical-align: middle;
}

.rule-wrapper {
    display: flex;
    justify-content: space-between;
}

.collapse-enter-active {
    transition: all 0.5s;
    max-height: 35rem;
    overflow: hidden;
}
.collapse-enter,
.collapse-leave-to,
.collapse-enter .collapse-entry {
    max-height: 0;
}

.list-enter-active {
    transition: all 0.9s;
    background-color: fade(@color-success, 50%) !important;
}
.list-leave-active {
    transition: opacity 0.6s;
    background-color: rgb(217, 83, 79) !important;
}

.list-leave-to {
    background-color: rgb(217, 83, 79) !important;
}
.list-enter,
.list-leave-to {
    opacity: 0;
}

.old-cgignore {
    padding: 1rem;
    margin-top: 1rem;
    border: 1px solid currentColor;
    border-radius: @border-radius;
}

pre {
    margin: 0;
    padding: 0;
}

.rules-list.background-enabled .list-item {
    transition: all 0.3s;
}

.btn.policy-btn {
    float: right;
    cursor: default;
    box-shadow: none !important;

    &:hover {
        background-color: @color-primary;
    }
}

.btn.edit-rule-btn {
    margin-left: 0px;
}
</style>

<style lang="less">
@import '~mixins.less';

.cgignore-file {
    .option-button {
        .btn {
            border-color: @color-primary;
        }

        .btn:not(.disabled) {
            cursor: pointer;
            box-shadow: none;
        }

        &.btn-group {
            float: right;
        }

        .btn.active {
            text-decoration: underline;
            background-color: @color-primary;
            border-color: @color-primary;

            @{dark-mode} {
                background-color: @color-primary-darker;
                border-color: @color-primary-darker;
            }
        }

        .btn:not(.active) {
            background-color: transparent;
            color: @text-color;

            &:not(.disabled):hover {
                background-color: rgba(0, 0, 0, 0.1);
            }

            @{dark-mode} {
                border-color: @color-primary-darker;
                color: @text-color-dark;
            }
        }
    }

    .policy-form {
        padding-left: 0.75rem;
        vertical-align: middle;

        &-only {
            margin-bottom: 0;
        }

        .form-row {
            align-items: center;
        }

        .policy-form-label {
            padding-bottom: 0;
        }
    }
}
</style><|MERGE_RESOLUTION|>--- conflicted
+++ resolved
@@ -32,9 +32,10 @@
             <multiselect
                 class="assignment-selector"
                 v-model="importAssignment"
-                :options="otherAssignmentsWithInstructions || []"
+                :loading="!retrievedAllCourses"
+                :options="otherAssignmentsWithInstructions"
                 :searchable="true"
-                :custom-label="a => `${courses[a.courseId].name} - ${a.name}`"
+                :custom-label="getImportLabel"
                 :multiple="false"
                 track-by="id"
                 label="label"
@@ -175,10 +176,9 @@
                                            @file-sep-click="addNewRule"
                                            @done-editing="$set(rules[ruleIndex], 'editing', false)"/>
                                 <b-button-group v-if="editable && !rules[ruleIndex].editing">
-                                    <cg-submit-button
-                                                      confirm="Are you sure you want to delete this rule?"
+                                    <cg-submit-button confirm="Are you sure you want to delete this rule?"
                                                       v-b-popover.top.hover="'Delete this rule'"
-                                                      :submit="() => deleteRule(ruleIndex)"
+                                                      :submit="ruleDeleterAt(ruleIndex)"
                                                       :duration="0"
                                                       :wait-at-least="0"
                                                       variant="danger">
@@ -267,7 +267,7 @@
 import 'vue-awesome/icons/copy';
 import 'vue-awesome/icons/plus';
 
-import { mapActions } from 'vuex';
+import { mapActions, mapGetters } from 'vuex';
 
 import { range, getProps } from '@/utils';
 import * as models from '@/models';
@@ -298,11 +298,9 @@
     },
 
     computed: {
-<<<<<<< HEAD
-=======
-        ...mapGetters('courses', ['courses', 'assignments']),
-
->>>>>>> 12d1ff73
+        ...mapGetters('courses', ['retrievedAllCourses', 'getCourse']),
+        ...mapGetters('assignments', ['allAssignments']),
+
         remoteIgnoreFile() {
             return [
                 getProps(this.assignment, null, 'cgignore'),
@@ -373,9 +371,15 @@
         },
 
         otherAssignmentsWithInstructions() {
-            return Object.values(this.assignments).filter(assig =>
+            return this.allAssignments.filter(assig =>
                 assig.cgignore_version === 'SubmissionValidator' && assig.id !== this.assignmentId,
-            );
+            ).map(a => ({
+                id: a.id,
+                name: a.name,
+                cgignore: a.cgignore,
+                cgignore_version: a.cgignore_version,
+                courseId: a.courseId,
+            }));
         },
     },
 
@@ -392,6 +396,12 @@
                 this.copyRemoteValues(file, version);
             },
             immediate: true,
+        },
+
+        showImporter(newVal) {
+            if (newVal) {
+                this.loadAllCourses();
+            }
         },
     },
 
@@ -421,6 +431,7 @@
 
     methods: {
         ...mapActions('assignments', ['patchAssignment']),
+        ...mapActions('courses', ['loadAllCourses']),
 
         createInstructions() {
             this.rules = [];
@@ -540,6 +551,10 @@
             this.loadingRules = false;
         },
 
+        ruleDeleterAt(index) {
+            return () => this.deleteRule(index);
+        },
+
         deleteRule(ruleIndex) {
             this.$set(this.rules[ruleIndex], 'removed', true);
             this.disableBackgroundAnimation = true;
@@ -562,6 +577,13 @@
                 this.importAssignment.cgignore_version,
             );
         },
+
+        getImportLabel(assigLike) {
+            return this.getCourse(assigLike.courseId).mapOrDefault(
+                course => `${course.name} - ${assigLike.name}`,
+                `… - ${assigLike.name}`,
+            );
+        },
     },
 
     components: {
