--- conflicted
+++ resolved
@@ -62,15 +62,9 @@
 
     computed: {
         courseId() { return this.$route.params.courseId; },
-<<<<<<< HEAD
-        assignmentId() { return parseInt(this.$route.params.assignmentId, 10); },
-        submissionId() { return parseInt(this.$route.params.submissionId, 10); },
-        fileId() { return this.$route.params.fileId; },
-=======
         assignmentId() { return this.$route.params.assignmentId; },
         submissionId() { return this.$route.params.submissionId; },
         fileId() { return Number(this.$route.params.fileId); },
->>>>>>> eae81d8e
     },
 
     watch: {
