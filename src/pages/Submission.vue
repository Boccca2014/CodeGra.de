--- conflicted
+++ resolved
@@ -171,13 +171,8 @@
         },
 
         getFileMetadata() {
-<<<<<<< HEAD
             if (this.fileId === undefined || Number.isNaN(this.fileId)) {
-                return null;
-=======
-            if (this.fileId === undefined) {
                 return Promise.resolve(null);
->>>>>>> b1f40c8b
             }
 
             this.fileExtension = '';
