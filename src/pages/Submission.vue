<template>
    <div class="page submission">
        <div class="row">
            <div class="col-9 code-and-grade">
                <pdf-viewer v-if="fileExtension === 'pdf'" :id="fileId"></pdf-viewer>
                <code-viewer class="" :editable="editable" :id="fileId"
                    :tree="fileTree" v-else-if="fileId" ref="codeViewer"></code-viewer>
                <grade-viewer :id="submissionId" :editable="editable"
                    @submit="submitAllFeedback($event)"></grade-viewer>
            </div>

<<<<<<< HEAD
            <loader class="col-2 text-center" :scale="3" v-if="!fileTree"></loader>
            <file-tree class="col-2" :collapsed="false" :tree="fileTree" v-else></file-tree>
            <b-button :variant="secondary" :to="{ name: 'assignment_submissions',
                                                  params: { courseId: this.courseId,
                                                            assignmentId: this.assignmentId }}">
                back to submissions
            </b-button>
=======
            <loader class="col-3 text-center" :scale="3" v-if="!fileTree"></loader>
            <file-tree class="col-3" :collapsed="false" :tree="fileTree" v-else></file-tree>
>>>>>>> f986aced
        </div>
    </div>
</template>

<script>
import { mapActions } from 'vuex';
import { CodeViewer, FileTree, GradeViewer, Loader, PdfViewer } from '@/components';

function getFirstFile(fileTree) {
    // Returns the first file in the file tree that is not a folder
    // The file tree is searched with BFS
    const queue = [fileTree];
    let candidate = null;

    while (queue.length > 0) {
        candidate = queue.shift();

        if (candidate.entries) {
            queue.push(...candidate.entries);
        } else {
            return candidate;
        }
    }

    return false;
}

export default {
    name: 'submission-page',

    data() {
        return {
            fileTree: null,
            editable: false,
            fileExtension: '',
            title: '',
            grade: 0,
            showGrade: false,
            feedback: '',
        };
    },

    computed: {
        courseId() { return this.$route.params.courseId; },
        assignmentId() { return this.$route.params.assignmentId; },
        submissionId() { return this.$route.params.submissionId; },
        fileId() { return this.$route.params.fileId; },
    },

    watch: {
        fileId() {
            this.getFileMetadata();
        },
    },

    mounted() {
        this.hasPermission({ name: 'can_grade_work', course_id: this.courseId }).then((val) => {
            this.editable = val;
        });
        this.getSubmission();
        this.getFileMetadata();

        const elements = Array.from(document.querySelectorAll('html, body, #app, nav, footer'));
        const [html, body, app, nav, footer] = elements;

        this.oldCSS = {
            html: {
                height: html.style.height,
            },
            body: {
                height: body.style.height,
            },
            app: {
                height: app.style.height,
                display: app.style.display,
                flexDirection: app.style.flexDirection,
            },
            nav: {
                flexGrow: nav.style.flexGrow,
                flexShrink: nav.style.flexShrink,
            },
            footer: {
                flexGrow: footer.style.flexGrow,
                flexShrink: footer.style.flexShrink,
            },
        };

        html.style.height = '100%';
        body.style.height = '100%';
        app.style.height = '100%';
        app.style.display = 'flex';
        app.style.flexDirection = 'column';
        nav.style.flexGrow = 0;
        nav.style.flexShrink = 0;
        footer.style.flexGrow = 0;
        footer.style.flexShrink = 0;
    },

    destroyed() {
        const elements = Array.from(document.querySelectorAll('html, body, #app, nav, footer'));
        const [html, body, app, nav, footer] = elements;

        html.style.height = this.oldCSS.html.height;
        body.style.height = this.oldCSS.body.height;
        app.style.height = this.oldCSS.app.height;
        app.style.display = this.oldCSS.app.display;
        app.style.flexDirection = this.oldCSS.app.flexDirection;
        nav.style.flexGrow = this.oldCSS.nav.flexGrow;
        nav.style.flexShrink = this.oldCSS.nav.flexShrink;
        footer.style.flexGrow = this.oldCSS.footer.flexGrow;
        footer.style.flexShrink = this.oldCSS.footer.flexShrink;
    },

    methods: {
        getSubmission() {
            this.$http.get(`/api/v1/submissions/${this.submissionId}/files/`).then((data) => {
                this.fileTree = data.data;
                this.$router.replace({
                    name: 'submission_file',
                    params: {
                        submissionId: this.submissionId,
                        fileId: this.fileId ? this.fileId : getFirstFile(this.fileTree).id,
                    },
                });
            });
        },

        getFileMetadata() {
            if (this.fileId === undefined) {
                return;
            }

            this.fileExtension = '';
            this.$http.get(`/api/v1/code/${this.fileId}?type=metadata`).then((response) => {
                this.fileExtension = response.data.extension;
            });
        },

        submitAllFeedback(event) {
            this.$refs.codeViewer.submitAllFeedback(event);
        },
        ...mapActions({
            hasPermission: 'user/hasPermission',
        }),
    },

    components: {
        CodeViewer,
        FileTree,
        GradeViewer,
        Loader,
        PdfViewer,
    },
};
</script>

<style scoped>
.page.submission {
    display: flex;
    flex-direction: column;
    flex-grow: 1;
    flex-shrink: 1;
}

.row {
    flex-grow: 1;
    flex-shrink: 1;
}

h1 {
    flex-grow: 0;
    flex-shrink: 0;
}

.code-and-grade {
    display: flex;
    flex-direction: column;
}

.pdfobject-container {
    flex-grow: 1;
    flex-shrink: 1;
}

.code-viewer {
    overflow: auto;
}

.grade-viewer {
    flex-grow: 0;
    flex-shrink: 0;
}

h1,
.code-viewer,
.pdfobject-container,
.grade-viewer {
    margin-bottom: 30px;
}

.loader {
    margin-top: 1em;
}
</style><|MERGE_RESOLUTION|>--- conflicted
+++ resolved
@@ -9,18 +9,13 @@
                     @submit="submitAllFeedback($event)"></grade-viewer>
             </div>
 
-<<<<<<< HEAD
-            <loader class="col-2 text-center" :scale="3" v-if="!fileTree"></loader>
-            <file-tree class="col-2" :collapsed="false" :tree="fileTree" v-else></file-tree>
+            <loader class="col-3 text-center" :scale="3" v-if="!fileTree"></loader>
+            <file-tree class="col-3" :collapsed="false" :tree="fileTree" v-else></file-tree>
             <b-button :variant="secondary" :to="{ name: 'assignment_submissions',
                                                   params: { courseId: this.courseId,
                                                             assignmentId: this.assignmentId }}">
                 back to submissions
             </b-button>
-=======
-            <loader class="col-3 text-center" :scale="3" v-if="!fileTree"></loader>
-            <file-tree class="col-3" :collapsed="false" :tree="fileTree" v-else></file-tree>
->>>>>>> f986aced
         </div>
     </div>
 </template>
