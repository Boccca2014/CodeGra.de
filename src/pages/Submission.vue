<template>
<<<<<<< HEAD
    <div class="page submission">
        <div class="row justify-content-center">
            <div class="col-lg-9 code-and-grade">
                <pdf-viewer v-if="fileExtension === 'pdf'" :id="fileId"/>
                <code-viewer class="" :editable="editable" :id="fileId"
                    :tree="fileTree" v-else-if="fileId" ref="codeViewer"/>
                <grade-viewer :id="submissionId" :editable="editable"
                    @submit="submitAllFeedback($event)"></grade-viewer>
=======
    <div v-if="loading">
        <loader style="text-align: center; margin-top: 30px;"/>
    </div>
    <div class="page submission" v-else>
        <h2>
            <i><router-link :to="{ name: 'assignment_submissions', }">"{{ assignment.name }}"</router-link></i>
            by {{ submission.user.name }}
        </h2>
        <div class="row">
            <div class="col-9 code-and-grade">
                <submission-nav-bar v-if="submissions && submission"
                                    v-on:subChange="reloadSubmission"
                                    :submission="submission"
                                    :submissions="submissions"
                                    :courseId="courseId"
                                    :assignmentId="assignmentId"></submission-nav-bar>
                <pdf-viewer v-if="fileExtension === 'pdf'" :id="fileId"></pdf-viewer>
                <code-viewer class="" :editable="editable"
                    :tree="fileTree" v-else-if="fileId" ref="codeViewer"></code-viewer>
                <grade-viewer :submission="submission"
                              :editable="editable"
                              v-if="editable || assignment.state === assignmentState.DONE"
                              v-on:gradeChange="gradeChange"
                              @submit="submitAllFeedback($event)"></grade-viewer>
>>>>>>> fc0b0746
            </div>
            <file-tree-container class="col-lg-3" :fileTree="fileTree"></file-tree-container>
        </div>
    </div>
</template>

<script>
import { mapActions } from 'vuex';
import { CodeViewer, FileTreeContainer, GradeViewer, Loader, PdfViewer, SubmissionNavBar } from '@/components';

import * as assignmentState from '../store/assignment-states';

function getFirstFile(fileTree) {
    // Returns the first file in the file tree that is not a folder
    // The file tree is searched with BFS
    const queue = [fileTree];
    let candidate = null;

    while (queue.length > 0) {
        candidate = queue.shift();

        if (candidate.entries) {
            queue.push(...candidate.entries);
        } else {
            return candidate;
        }
    }

    return false;
}

export default {
    name: 'submission-page',

    data() {
        return {
            submission: {},
            fileTree: null,
            editable: false,
            fileExtension: '',
            title: '',
            grade: 0,
            showGrade: false,
            feedback: '',
            submissions: null,
            loading: true,
            assignmentState,
        };
    },

    computed: {
        courseId() { return Number(this.$route.params.courseId); },
        assignmentId() { return Number(this.$route.params.assignmentId); },
        submissionId() { return Number(this.$route.params.submissionId); },
        fileId() { return Number(this.$route.params.fileId); },
    },

    watch: {
        fileId() {
            this.getFileMetadata();
        },
    },

    mounted() {
        this.hasPermission({
            name: 'can_grade_work',
            course_id: this.courseId,
        }).then((val) => {
            this.editable = val;
        });
        Promise.all([
            this.getSubmission(),
            this.getSubmissionFiles(),
            this.getAllSubmissions(),
            this.getAssignment(),
        ]).then(() => {
            this.loading = false;
        });

        const elements = Array.from(document.querySelectorAll('html, body, #app, nav, footer'));
        const [html, body, app, nav, footer] = elements;

        this.oldCSS = {
            html: {
                height: html.style.height,
            },
            body: {
                height: body.style.height,
            },
            app: {
                height: app.style.height,
                display: app.style.display,
                flexDirection: app.style.flexDirection,
            },
            nav: {
                flexGrow: nav.style.flexGrow,
                flexShrink: nav.style.flexShrink,
            },
            footer: {
                flexGrow: footer.style.flexGrow,
                flexShrink: footer.style.flexShrink,
            },
        };

        html.style.height = '100%';
        body.style.height = '100%';
        app.style.height = '100%';
        app.style.display = 'flex';
        app.style.flexDirection = 'column';
        nav.style.flexGrow = 0;
        nav.style.flexShrink = 0;
        footer.style.flexGrow = 0;
        footer.style.flexShrink = 0;
    },

    destroyed() {
        const elements = Array.from(document.querySelectorAll('html, body, #app, nav, footer'));
        const [html, body, app, nav, footer] = elements;

        html.style.height = this.oldCSS.html.height;
        body.style.height = this.oldCSS.body.height;
        app.style.height = this.oldCSS.app.height;
        app.style.display = this.oldCSS.app.display;
        app.style.flexDirection = this.oldCSS.app.flexDirection;
        nav.style.flexGrow = this.oldCSS.nav.flexGrow;
        nav.style.flexShrink = this.oldCSS.nav.flexShrink;
        footer.style.flexGrow = this.oldCSS.footer.flexGrow;
        footer.style.flexShrink = this.oldCSS.footer.flexShrink;
    },

    methods: {
        getSubmissionFiles() {
            return this.$http.get(`/api/v1/submissions/${this.submissionId}/files/`).then((data) => {
                this.fileTree = data.data;
                this.$router.replace({
                    name: 'submission_file',
                    params: {
                        fileId: this.fileId ? this.fileId : getFirstFile(this.fileTree).id,
                    },
                });
            });
        },

        gradeChange(grade) {
            this.$set(this.submission, 'grade', Number(grade));
            let i = 0;
            for (const len = this.submissions.length; i < len; i += 1) {
                if (this.submissions[i].id === this.submission.id) {
                    break;
                }
            }
            const sub = this.submissions[i];
            this.$set(sub, 'grade', Number(grade));
            this.$set(this.submissions, i, sub);
        },

        getSubmission() {
            return new Promise((resolve) => {
                this.$http.get(`/api/v1/submissions/${this.submissionId}`).then(({ data }) => {
                    this.submission = data;
                    resolve();
                }).catch(() => {
                    this.submission = {};
                    resolve();
                });
            });
        },

        getAssignment() {
            return this.$http.get(`/api/v1/assignments/${this.assignmentId}`).then(({ data }) => {
                this.assignment = data;
            });
        },

        getFileMetadata() {
            if (this.fileId === undefined) {
                return null;
            }

            this.fileExtension = '';
            return this.$http.get(`/api/v1/code/${this.fileId}?type=metadata`).then((response) => {
                this.fileExtension = response.data.extension;
            });
        },

        getAllSubmissions() {
            return this.$http.get(`/api/v1/assignments/${this.assignmentId}/submissions/`).then(({ data }) => {
                this.submissions = data;
            });
        },

        submitAllFeedback(event) {
            this.$refs.codeViewer.submitAllFeedback(event);
        },

        reloadSubmission() {
            this.getSubmission();
            this.getSubmissionFiles();
            this.getFileMetadata();
        },

        ...mapActions({
            hasPermission: 'user/hasPermission',
        }),
    },

    components: {
        CodeViewer,
        FileTreeContainer,
        GradeViewer,
        Loader,
        PdfViewer,
        SubmissionNavBar,
    },
};
</script>

<style lang="less">
.page {
    margin-bottom: 0;
}
</style>

<style lang="less" scoped>
h2 {
    text-align: center;
    margin-bottom: 15px;
    a {
        cursor: pointer;
        color: black;
    }
}

.page.submission {
    display: flex;
    flex-direction: column;
    flex-grow: 1;
    flex-shrink: 1;
    margin-bottom: 2em;
}

.row {
    flex-grow: 1;
    flex-shrink: 1;
}

h1 {
    flex-grow: 0;
    flex-shrink: 0;
}

.code-and-grade {
    display: flex;
    flex-direction: column;
}

.pdfobject-container {
    flex-grow: 1;
    flex-shrink: 1;
}

.code-viewer {
    overflow: auto;
}

.grade-viewer,
.submission-nav-bar {
    flex-grow: 0;
    flex-shrink: 0;
}

h1,
.code-viewer,
.pdfobject-container {
    margin-bottom: 30px;
}

.loader {
    margin-top: 1em;
}
<<<<<<< HEAD
</style>

<style>
@media (max-width: 992px) {
    #app, html {
        height: inherit !important;
    }
=======

.submission-nav-bar {
    flex-shrink: 0;
    flex-grow: 0;
>>>>>>> fc0b0746
}
</style><|MERGE_RESOLUTION|>--- conflicted
+++ resolved
@@ -1,14 +1,4 @@
 <template>
-<<<<<<< HEAD
-    <div class="page submission">
-        <div class="row justify-content-center">
-            <div class="col-lg-9 code-and-grade">
-                <pdf-viewer v-if="fileExtension === 'pdf'" :id="fileId"/>
-                <code-viewer class="" :editable="editable" :id="fileId"
-                    :tree="fileTree" v-else-if="fileId" ref="codeViewer"/>
-                <grade-viewer :id="submissionId" :editable="editable"
-                    @submit="submitAllFeedback($event)"></grade-viewer>
-=======
     <div v-if="loading">
         <loader style="text-align: center; margin-top: 30px;"/>
     </div>
@@ -17,8 +7,8 @@
             <i><router-link :to="{ name: 'assignment_submissions', }">"{{ assignment.name }}"</router-link></i>
             by {{ submission.user.name }}
         </h2>
-        <div class="row">
-            <div class="col-9 code-and-grade">
+        <div class="row justify-content-center">
+            <div class="col-lg-9 code-and-grade">
                 <submission-nav-bar v-if="submissions && submission"
                                     v-on:subChange="reloadSubmission"
                                     :submission="submission"
@@ -27,13 +17,12 @@
                                     :assignmentId="assignmentId"></submission-nav-bar>
                 <pdf-viewer v-if="fileExtension === 'pdf'" :id="fileId"></pdf-viewer>
                 <code-viewer class="" :editable="editable"
-                    :tree="fileTree" v-else-if="fileId" ref="codeViewer"></code-viewer>
+                             :tree="fileTree" v-else-if="fileId" ref="codeViewer"></code-viewer>
                 <grade-viewer :submission="submission"
                               :editable="editable"
                               v-if="editable || assignment.state === assignmentState.DONE"
                               v-on:gradeChange="gradeChange"
-                              @submit="submitAllFeedback($event)"></grade-viewer>
->>>>>>> fc0b0746
+                              @submit="submitAllFeedback($event)"/>
             </div>
             <file-tree-container class="col-lg-3" :fileTree="fileTree"></file-tree-container>
         </div>
@@ -314,7 +303,11 @@
 .loader {
     margin-top: 1em;
 }
-<<<<<<< HEAD
+
+.submission-nav-bar {
+    flex-shrink: 0;
+    flex-grow: 0;
+}
 </style>
 
 <style>
@@ -322,11 +315,5 @@
     #app, html {
         height: inherit !important;
     }
-=======
-
-.submission-nav-bar {
-    flex-shrink: 0;
-    flex-grow: 0;
->>>>>>> fc0b0746
 }
 </style>