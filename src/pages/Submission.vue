<!-- SPDX-License-Identifier: AGPL-3.0-only -->
<template>
<div v-if="error != null" class="mt-3">
    <b-alert show variant="danger">
        {{ error }}
    </b-alert>
</div>
<loader center class="submission-page-loader" v-else-if="loadingPage"/>
<div class="page submission outer-container" id="submission-page" v-else>
    <local-header :back-route="submissionsRoute"
                  back-popover="Go back to submissions list"
                  always-show-extra-slot
                  :force-extra-drawer="!$root.$isLargeWindow">
        <submission-nav-bar
            :current-submission="submission"
            :latest-submissions="latestSubmissions"
            :not-latest="!currentSubmissionIsLatest"
            :group-of-user="groupOfCurrentUser"
            :show-user-buttons="canGrade"
            :assignment="assignment"/>

        <b-button-group class="submission-header-buttons">
            <preference-manager in-popover
                                container="#submission-page"
                                :file-id="prefFileId"
                                :show-context-amount="selectedCat === 'feedback-overview' || selectedCat === 'teacher-diff'"
                                :show-language="selectedCat === 'code'"
                                @whitespace="whitespaceChanged"
                                @language="languageChanged"
                                @inline-feedback="inlineFeedbackChanged" />

            <general-feedback-area v-if="editable"
                                   in-popover
                                   container="#submission-page"
                                   :assignment="assignment"
                                   :submission="submission"
                                   :editable="true" />

            <b-button v-if="canSeeGradeHistory"
                      id="codeviewer-grade-history"
                      v-b-popover.hover.top="'Show grade history'">
                <icon name="history"/>

                <b-popover target="codeviewer-grade-history"
                           title="Grade history"
                           triggers="click blur"
                           container="submission-page"
                           placement="bottom"
                           custom-class="p-0"
                           @show="$root.$emit('bv::hide::popover')">
                    <grade-history style="width: 30rem;"
                                   :submission-id="submission && submission.id"
                                   :isLTI="assignment && assignment.course.is_lti"/>
                </b-popover>
            </b-button>

            <b-button v-if="canEmailStudents"
                      id="codeviewer-email-student"
                      v-b-popover.top.hover="`Email the author${submission.user.isGroup ? 's' : ''} of this submission`"
                      v-b-modal.codeviewer-email-student-modal>
                <icon name="envelope"/>
            </b-button>

            <b-modal v-if="canEmailStudents"
                     id="codeviewer-email-student-modal"
                     ref="contactStudentModal"
                     size="xl"
                     hide-footer
                     no-close-on-backdrop
                     no-close-on-esc
                     hide-header-close
                     title="Email authors"
                     @show="() => $root.$emit('bv::hide::popover')"
                     body-class="p-0"
                     dialog-class="auto-test-result-modal">
                <cg-catch-error capture>
                    <template slot-scope="{ error }">
                        <b-alert v-if="error"
                                 show
                                 variant="danger">
                            {{ $utils.getErrorMessage(error) }}
                        </b-alert>

                        <student-contact
                            v-else
                            :initial-users="submission.user.getContainedUsers()"
                            :course="assignment.course"
                            :default-subject="defaultEmailSubject"
                            no-everybody-email-option
                            @hide="() => $refs.contactStudentModal.hide()"
                            @emailed="() => $refs.contactStudentModal.hide()"
                            :can-use-snippets="canUseSnippets"
                            class="p-3"/>
                    </template>
                </cg-catch-error>
            </b-modal>

            <b-button v-b-popover.hover.top="'Download assignment or feedback'"
                      id="codeviewer-download-toggle">
                <icon name="download"/>

                <b-popover target="codeviewer-download-toggle"
                           triggers="click blur"
                           placement="bottom"
                           container="submission-page"
                           custom-class="p-0"
                           @show="$root.$emit('bv::hide::popover')">
                    <table style="width: 10rem;"
                           class="table table-hover mb-0 text-left">
                        <tbody>
                            <tr @click="downloadType('zip')">
                                <td><b>Archive</b></td>
                            </tr>
                            <tr v-if="canSeeGrade || canSeeUserFeedback || canSeeLinterFeedback"
                                @click="downloadType('feedback')">
                                <td><b>Feedback</b></td>
                            </tr>
                        </tbody>
                    </table>
                </b-popover>
            </b-button>

            <submit-button v-if="canDeleteSubmission"
                           variant="danger"
                           confirm="By deleting all information about this submission, including files, will be lost forever! So are you really sure?"
                           confirm-in-modal
                           v-b-popover.hover.top="'Delete submission'"
                           :submit="deleteSubmission"
                           @after-success="afterDeleteSubmission">
                <icon name="times"/>
            </submit-button>
        </b-button-group>

        <template slot="extra" v-if="!loadingInner">
            <category-selector slot="extra"
                                :default="defaultCat"
                                v-model="selectedCat"
                                :categories="categories"/>
        </template>
    </local-header>

    {{ $root.isLargeWindow }}
    <loader page-loader
            class="submission-page-inner-loader"
            v-if="loadingInner"/>
    <template v-else>
        <div class="cat-wrapper"
             :class="{ hidden: selectedCat !== 'code' }">
<<<<<<< HEAD
            <rs-panes v-if="!hiddenCats.has('code')"
                      allow-resize
                      :split-to="$root.$isLargeWindow ? 'columns' : 'rows'"
                      @update:size="splitRatio = $event"
                      :size="splitRatio"
                      :step="50"
                      units="percents"
                      class="code-wrapper"
                      id="submission-page-inner"
                      :min-size="30"
                      :max-size="85">
                <file-viewer slot="firstPane"
                             :assignment="assignment"
                             :submission="submission"
                             :file="currentFile"
                             :revision="revision"
                             :editable="canSeeUserFeedback && canGiveLineFeedback"
                             :can-use-snippets="canUseSnippets"
                             :show-whitespace="showWhitespace"
                             :show-inline-feedback="selectedCat === 'code' && showInlineFeedback && revision === 'student'"
                             :language="selectedLanguage"
                             @language="languageChanged" />
=======
            <component v-if="!hiddenCats.has('code')"
                       :is="$root.$isLargeWindow ? 'rs-panes' : 'div'"
                       allow-resize
                       split-to="columns"
                       :size="75"
                       :step="50"
                       units="percents"
                       class="code-wrapper"
                       id="submission-page-inner"
                       :min-size="30"
                       :max-size="85">
                <file-viewer
                    slot="firstPane"
                    :assignment="assignment"
                    :submission="submission"
                    :file="currentFile"
                    :revision="revision"
                    :editable="canSeeUserFeedback && canGiveLineFeedback"
                    :can-use-snippets="canUseSnippets"
                    :show-whitespace="showWhitespace"
                    :show-inline-feedback="selectedCat === 'code' && showInlineFeedback && revision === 'student'"
                    :language="selectedLanguage"
                    @language="languageChanged" />
>>>>>>> 2f9b61c4

                <div v-if="course.isStudent"
                     slot="secondPane"
                     class="h-100 overflow-hidden">
                    <div class="file-tree-container border rounded overflow-auto">
                        <file-tree
                            :assignment="assignment"
                            :submission="submission"
                            :revision="revision"/>
                    </div>
                </div>

                <b-tabs v-else
                        class="submission-sidebar"
                        slot="secondPane"
                        nav-class="border-bottom-0"
                        no-fade
                        v-model="currentSidebarTab">
                    <b-tab title="Files"
                           class="border rounded-bottom rounded-right">
                        <file-tree
                            :assignment="assignment"
                            :submission="submission"
                            :revision="revision" />
                    </b-tab>

                    <b-tab title="Feedback"
                           @click="hiddenSidebarTabs.delete('feedback')"
                           class="border rounded overflow-hidden">
                        <course-feedback
                            v-if="!hiddenSidebarTabs.has('feedback')"
                            :course="course"
                            :user="submission.user"
                            :exclude-submission="submission" />
                    </b-tab>
                </b-tabs>
            </rs-panes>
        </div>

        <div class="cat-wrapper"
             :class="{ hidden: selectedCat !== 'feedback-overview' }">
            <feedback-overview v-if="!hiddenCats.has('feedback-overview')"
                               :assignment="assignment"
                               :submission="submission"
                               :context-lines="contextAmount"
                               :show-whitespace="showWhitespace"
                               :show-inline-feedback="selectedCat === 'feedback-overview'" />
        </div>

        <div class="cat-wrapper"
             :class="{ hidden: selectedCat !== 'teacher-diff' }">
            <diff-overview v-if="!hiddenCats.has('teacher-diff')"
                           :assignment="assignment"
                           :submission="submission"
                           :show-whitespace="showWhitespace"/>
        </div>

        <div class="cat-wrapper"
             :class="{ hidden: selectedCat !== 'auto-test' }"
             v-if="autoTestId">
            <div class="cat-scroller border rounded">
                <auto-test :assignment="assignment"
                           :submission-id="submissionId" />
            </div>
        </div>
    </template>

    <grade-viewer :assignment="assignment"
                  :submission="submission"
                  :not-latest="!currentSubmissionIsLatest"
                  :group-of-user="groupOfCurrentUser"
                  :editable="canSeeGrade && editable"
                  :rubric-start-open="rubricStartOpen"
                  v-if="!loadingInner"
                  class="mb-3"/>
</div>
</template>

<script>
import Icon from 'vue-awesome/components/Icon';
import 'vue-awesome/icons/download';
import 'vue-awesome/icons/edit';
import 'vue-awesome/icons/times';
import 'vue-awesome/icons/exclamation-triangle';
import 'vue-awesome/icons/history';
import 'vue-awesome/icons/archive';
import 'vue-awesome/icons/envelope';
import ResSplitPane from 'vue-resize-split-pane';

import { mapGetters, mapActions } from 'vuex';

import { nameOfUser } from '@/utils';

import * as assignmentState from '@/store/assignment-states';

import { setPageTitle } from '@/pages/title';

import {
    AutoTest,
    FeedbackOverview,
    DiffOverview,
    FileTree,
    CategorySelector,
    GradeViewer,
    GradeHistory,
    GeneralFeedbackArea,
    CourseFeedback,
    Loader,
    LocalHeader,
    PreferenceManager,
    SubmissionNavBar,
    SubmitButton,
    Toggle,
    User,
} from '@/components';

import FileViewer from '@/components/FileViewer';
import StudentContact from '@/components/StudentContact';

export default {
    name: 'submission-page',

    data() {
        return {
            assignmentState,

            selectedCat: '',
            hiddenCats: new Set(),

            splitRatio: 75,
            currentSidebarTab: 0,
            hiddenSidebarTabs: new Set(['feedback']),

            showWhitespace: true,
            selectedLanguage: 'Default',
            showInlineFeedback: true,
            currentFile: null,

            error: null,
        };
    },

    computed: {
        ...mapGetters('pref', ['contextAmount']),
        ...mapGetters('user', {
            userId: 'id',
            userPerms: 'permissions',
        }),
        ...mapGetters('submissions', {
            storeGetLatestSubmissions: 'getLatestSubmissions',
            storeGetSingleSubmission: 'getSingleSubmission',
            storeGetGroupSubmissionOfUser: 'getGroupSubmissionOfUser',
        }),
        ...mapGetters('courses', ['courses', 'assignments']),
        ...mapGetters('autotest', {
            allAutoTests: 'tests',
        }),
        ...mapGetters('fileTrees', ['getFileTree']),
        ...mapGetters('feedback', ['getFeedback']),

        course() {
            const id = Number(this.$route.params.courseId);
            return this.courses[id];
        },

        courseId() {
            return this.$utils.getProps(this.course, null, 'id');
        },

        assignment() {
            const id = Number(this.$route.params.assignmentId);
            return this.assignments[id];
        },

        assignmentId() {
            return this.$utils.getProps(this.assignment, null, 'id');
        },

        submission() {
            const id = Number(this.$route.params.submissionId);
            return this.storeGetSingleSubmission(this.assignmentId, id);
        },

        submissionId() {
            return this.$utils.getProps(this.submission, null, 'id');
        },

        fileId() {
            return this.$route.params.fileId;
        },

        editable() {
            return !!(
                this.canGrade &&
                this.currentSubmissionIsLatest &&
                this.groupOfCurrentUser == null
            );
        },

        coursePerms() {
            return this.$utils.getProps(this.assignment, {}, 'course', 'permissions');
        },

        canGrade() {
            return this.coursePerms.can_grade_work;
        },

        canSeeGrade() {
            return this.assignment && this.assignment.canSeeGrade();
        },

        canSeeUserFeedback() {
            return this.assignment && this.assignment.canSeeUserFeedback();
        },

        canSeeLinterFeedback() {
            return this.assignment && this.assignment.canSeeLinterFeedback();
        },

        canDeleteSubmission() {
            return this.coursePerms.can_delete_submission;
        },

        canSeeGradeHistory() {
            return this.coursePerms.can_see_grade_history;
        },

        canEmailStudents() {
            return (UserConfig.features.email_students &&
                    this.$utils.getProps(this.coursePerms, false, 'can_email_students'));
        },

        canViewAutoTestBeforeDone() {
            return this.coursePerms.can_view_autotest_before_done;
        },

        canGiveLineFeedback() {
            return this.editable && this.revision === 'student';
        },

        canUseSnippets() {
            return !!this.userPerms.can_use_snippets;
        },

        prefFileId() {
            switch (this.selectedCat) {
                case 'code':
                    return this.fileId;
                case 'feedback-overview':
                    return `${this.submissionId}-feedback-overview`;
                case 'auto-test':
                    return `${this.submissionId}-auto-test`;
                case 'teacher-diff':
                    return `${this.submissionId}-teacher-diff`;
                default:
                    return '';
            }
        },

        revision() {
            return this.$route.query.revision || 'student';
        },

        latestSubmissions() {
            return this.storeGetLatestSubmissions(this.assignmentId);
        },

        currentSubmissionIsLatest() {
            return !!this.latestSubmissions.find(sub => sub.id === this.submissionId);
        },

        groupOfCurrentUser() {
            const curSub = this.submission;
            if (curSub == null) {
                return null;
            }
            const groupSub = this.storeGetGroupSubmissionOfUser(this.assignmentId, curSub.userId);
            return this.$utils.getProps(groupSub, null, 'user');
        },

        fileTree() {
            return this.getFileTree(this.assignmentId, this.submissionId);
        },

        feedback() {
            return this.getFeedback(this.assignmentId, this.submissionId);
        },

        autoTestId() {
            return this.assignment && this.assignment.auto_test_id;
        },

        autoTest() {
            return this.allAutoTests[this.autoTestId];
        },

        autoTestRun() {
            return this.$utils.getProps(this.autoTest, null, 'runs', 0);
        },

        autoTestResult() {
            return this.autoTestRun && this.autoTestRun.findResultBySubId(this.submissionId);
        },

        loadingPage() {
            return !this.assignment || this.submission == null;
        },

        loadingInner() {
            const {
                canSeeUserFeedback,
                canSeeLinterFeedback,
                feedback,
                fileTree,
                currentFile,
                canViewAutoTest,
                autoTest,
            } = this;

            return (
                ((canSeeUserFeedback || canSeeLinterFeedback) && !feedback) ||
                !fileTree ||
                !currentFile ||
                (canViewAutoTest && !autoTest)
            );
        },

        canViewAutoTest() {
            const { autoTestId, assignmentDone, canViewAutoTestBeforeDone } = this;

            return autoTestId && (assignmentDone || canViewAutoTestBeforeDone);
        },

        showTeacherDiff() {
            return this.fileTree && this.fileTree.hasRevision(this.fileTree.student);
        },

        categories() {
            return [
                {
                    id: 'code',
                    name: 'Code',
                    enabled: true,
                },
                {
                    id: 'feedback-overview',
                    name: 'Feedback overview',
                    badge: this.numFeedbackItems === 0 ? null : {
                        label: this.numFeedbackItems,
                        variant: 'primary',
                    },
                    enabled: true,
                },
                {
                    id: 'auto-test',
                    name: 'AutoTest',
                    badge: !this.showContinuousBadge ? null : {
                        label: 'CF',
                        variant: 'warning',
                    },
                    enabled: this.autoTestId != null,
                },
                {
                    id: 'teacher-diff',
                    name: 'Teacher diff',
                    enabled: this.showTeacherDiff,
                },
            ];
        },

        sidebarTabs() {
            const tabs = [
                {
                    id: 'files',
                    name: 'Files',
                    help: 'Show the files of this submission.',
                },
            ];

            if (this.canGiveLineFeedback) {
                tabs.push({
                    id: 'feedback',
                    name: 'Feedback',
                    help: 'Show feedback given on other assignments in this course.',
                });
            }

            return tabs;
        },

        hasFeedback() {
            const fb = this.feedback;

            return !!(fb && (fb.general || Object.keys(fb.user).length));
        },

        numFeedbackItems() {
            if (!this.feedback || !this.submission) {
                return 0;
            }
            return this.feedback.countEntries();
        },

        showContinuousBadge() {
            const test = this.autoTest;
            const result = this.autoTestResult;

            // Check that result.isFinal is exactly false, because it may be
            // `undefined` when we haven't received the extended result yet,
            // which would cause the CF badge to flicker on page load.
            return (
                test &&
                test.results_always_visible &&
                ((result && result.isFinal === false) || !this.canSeeGrade)
            );
        },

        assignmentDone() {
            if (this.assignment == null) {
                return false;
            } else {
                return this.assignment.state === assignmentState.DONE;
            }
        },

        defaultCat() {
            const editable = this.editable;
            const done = this.assignmentDone;
            const hasFb = this.hasFeedback;
            const testRun = this.autoTestRun;

            if (done) {
                if (hasFb) {
                    return 'feedback-overview';
                } else if (testRun) {
                    return 'auto-test';
                } else {
                    return 'feedback-overview';
                }
            } else if (!editable && testRun) {
                return 'auto-test';
            } else {
                return 'code';
            }
        },

        rubricStartOpen() {
            const done = this.assignmentDone;
            const editable = this.editable;
            const canSeeGrade = this.canSeeGrade;

            return (editable || done) && canSeeGrade;
        },

        submissionsRoute() {
            return {
                name: 'assignment_submissions',
                params: {
                    courseId: this.courseId,
                    assignmentId: this.assignmentId,
                },
                query: {
                    q: this.$route.query.search || undefined,
                    mine: this.$route.query.mine || false,
                    latest: this.$route.query.latest || false,
                    sortBy: this.$route.query.sortBy,
                    sortAsc: this.$route.query.sortAsc,
                    page: this.$route.query.page || undefined,
                },
            };
        },

        pageTitle() {
            const assig = this.assignment;
            const sub = this.submission;
            const grade = sub && sub.grade;

            if (!assig) {
                return '';
            }

            let title = this.assignment.name;
            if (sub) {
                title += ` by ${nameOfUser(sub.user)}`;

                if (grade != null) {
                    title += ` (${grade})`;
                }
            }

            return title;
        },

        defaultEmailSubject() {
            return `[CodeGrade - ${this.assignment.course.name}/${this.assignment.name}] …`;
        },
    },

    watch: {
        assignmentId: {
            immediate: true,
            handler() {
                if (this.assignmentId != null) {
                    this.loadCurrentSubmission();
                    this.storeLoadSubmissions(this.assignmentId);
                }
            },
        },

        autoTestId: {
            immediate: true,
            handler() {
                this.loadAutoTest();
            },
        },

        submissionId: {
            immediate: true,
            handler() {
                this.loadData();
            },
        },

        // We need these watchers (feedback and filetree) as these properties
        // become `null`/`undefined` when the submissions are reloaded (this can
        // be done using the sidebar). So in that case we need to load the data
        // again.
        feedback() {
            if (!this.feedback) {
                this.loadData();
            }
        },

        fileTree() {
            if (!this.fileTree) {
                this.loadData();
            }
        },

        fileId: {
            immediate: true,
            handler() {
                this.openFile();
            },
        },

        revision: {
            immediate: true,
            handler() {
                this.openFile();
            },
        },

        pageTitle: {
            immediate: true,
            handler() {
                setPageTitle(this.pageTitle);
            },
        },

        selectedCat: {
            immediate: true,
            handler() {
                this.hiddenCats.delete(this.selectedCat);
            },
        },

        currentSidebarTab: {
            immediate: true,
            handler(newVal) {
                const tab = this.sidebarTabs[newVal];
                this.hiddenSidebarTabs.delete(tab.id);
                if (tab.id === 'feedback') {
                    this.splitRatio = Math.min(50, this.splitRatio);
                }
            },
        },
    },

    methods: {
        ...mapActions('submissions', {
            storeLoadSubmissions: 'loadSubmissions',
            storeLoadSingleSubmission: 'loadSingleSubmission',
            storeDeleteSubmission: 'deleteSubmission',
        }),
        ...mapActions('feedback', {
            storeLoadFeedback: 'loadFeedback',
        }),
        ...mapActions('fileTrees', {
            storeLoadFileTree: 'loadFileTree',
        }),

        ...mapActions('autotest', {
            storeLoadAutoTest: 'loadAutoTest',
            storeLoadAutoTestResult: 'loadAutoTestResult',
        }),

        loadCurrentSubmission() {
            if (this.assignmentId == null) {
                return Promise.resolve();
            }

            // We need to reset the current file to `null` as changing the
            // current submission reloads the current file, which means we
            // download it again while it is not needed.
            this.currentFile = null;

            // Reset the error so we show a loader and not the old error.
            this.error = null;

            return this.storeLoadSingleSubmission({
                assignmentId: this.assignmentId,
                submissionId: this.$route.params.submissionId,
            }).catch(err => {
                this.error = this.$utils.getErrorMessage(err);
            });
        },

        async loadData() {
            if (this.submissionId == null || this.error != null) {
                return;
            }

            if (!this.$route.query.revision) {
                this.$router.replace(
                    this.$utils.deepExtend({}, this.$route, {
                        query: { revision: 'student' },
                    }),
                );
            }

            this.currentFile = null;
            this.showWhitespace = true;

            this.hiddenCats = new Set(
                this.categories.filter(c => c.id !== this.selectedCat).map(c => c.id),
            );

            // Reset the hidden tabs so the feedback of other submissions will
            // not be loaded until the feedback tab is clicked.
            this.splitRatio = 75;
            this.currentSidebarTab = 0;
            this.hiddenSidebarTabs = new Set(this.sidebarTabs.slice(1).map(t => t.id));

            const promises = [
                this.storeLoadFileTree({
                    assignmentId: this.assignmentId,
                    submissionId: this.submissionId,
                }),
                this.storeLoadFeedback({
                    assignmentId: this.assignmentId,
                    submissionId: this.submissionId,
                }),
            ];

            // Load the AutoTest result of this submission. This must happen here because the
            // AutoTest file tree must be loaded for `loadingInner` to become `false` if the
            // file id in the URL refers to a file in the AutoTest file tree, because
            // `loadingInner` waits until `currentFile` is set.
            if (this.autoTestId != null && this.autoTestResult == null) {
                promises.push(
                    this.storeLoadAutoTestResult({
                        autoTestId: this.autoTestId,
                        submissionId: this.submissionId,
                    }).catch(this.$utils.makeHttpErrorHandler({
                        // The user may not have permission to see the results yet.
                        403: () => {},
                        // The AT may not have been run yet.
                        404: () => {},
                        // TODO: storeLoadAutoTestResults mixes the HTTP errors
                        // thrown by axios with standard errors when there are
                        // no AT results...
                        noResponse: () => {},
                    })),
                );
            }

            await Promise.all(promises).then(
                this.openFirstFile,
                err => {
                    this.error = this.$utils.getErrorMessage(err);
                },
            );
        },

        loadAutoTest() {
            if (this.autoTestId != null) {
                return this.storeLoadAutoTest({
                    autoTestId: this.autoTestId,
                }).catch(err => this.$utils.handleHttpError({
                    // The user may not have permission to see the results yet.
                    403: () => {},
                }, err));
            } else {
                return Promise.resolve();
            }
        },

        openFirstFile() {
            if (!this.fileTree) {
                return;
            }

            let file;
            if (this.fileId) {
                file = this.fileTree.search(this.revision, this.fileId);

                if (!file && this.currentFile && this.currentFile.revision) {
                    file = this.fileTree.search(this.revision, this.currentFile.revision.id);
                }
            }

            if (!file) {
                file = this.fileTree.getFirstFile(this.revision);
            }

            if (file) {
                const fileId = file.id || file.ids[0] || file.ids[1];
                if (fileId !== this.fileId) {
                    this.$router.replace(
                        this.$utils.deepExtend({}, this.$route, {
                            name: 'submission_file',
                            params: { fileId },
                        }),
                    );
                }
            }

            this.currentFile = file;
        },

        openFile() {
            this.currentFile = this.fileTree && this.fileTree.search(this.revision, this.fileId);
        },

        deleteSubmission() {
            const sub = this.submission;
            return this.$http.delete(`/api/v1/submissions/${this.submissionId}`).then(() => sub);
        },

        afterDeleteSubmission(sub) {
            this.storeDeleteSubmission({
                assignmentId: this.assignmentId,
                submission: sub,
            });
            this.$router.replace({
                name: 'assignment_submissions',
                params: {
                    courseId: this.courseId,
                    assignmentId: this.assignmentId,
                },
            });
        },

        downloadType(type) {
            this.$http
                .get(this.$utils.buildUrl(
                    ['api', 'v1', 'submissions', this.submissionId],
                    { query: { type } },
                ))
                .then(({ data }) => {
                    const url = this.$utils.buildUrl(
                        ['api', 'v1', 'files', data.name, data.output_name],
                        { query: { not_as_attachment: '' } },
                    );
                    window.open(url);
                });
        },

        languageChanged(val) {
            this.selectedLanguage = val;
        },

        whitespaceChanged(val) {
            this.showWhitespace = val;
        },

        inlineFeedbackChanged(val) {
            this.showInlineFeedback = val;
        },
    },

    components: {
        AutoTest,
        CategorySelector,
        DiffOverview,
        FeedbackOverview,
        FileTree,
        FileViewer,
        GradeViewer,
        GradeHistory,
        GeneralFeedbackArea,
        CourseFeedback,
        Loader,
        LocalHeader,
        PreferenceManager,
        SubmissionNavBar,
        SubmitButton,
        Toggle,
        Icon,
        User,
        StudentContact,
        'rs-panes': ResSplitPane,
    },
};
</script>

<style lang="less" scoped>
@import '~mixins.less';

.outer-container {
    display: flex;
    flex-direction: column;
    flex: 1 1 auto;
    height: 100vh;
    max-height: 100%;
    margin-bottom: 0 !important;
    overflow: hidden;
}

.submission-nav-bar {
    flex: 1 1 auto;
}

.cat-wrapper {
    position: relative;
    flex: 1 1 100%;
    min-height: 0;
    margin: 0 -15px 1rem;
    padding: 0 1rem;
    transition: opacity .25s ease-out, visibility .25s ease-out;
    overflow: hidden;
    visibility: visible;

    &.hidden {
        visibility: hidden;
        padding: 0;
        margin: 0;
        opacity: 0;
        max-height: 0;
        overflow-y: hidden;
    }
}

.cat-scroller {
    max-height: 100%;
    overflow: auto;
}

.code-wrapper {
    display: flex;
    flex-wrap: nowrap;
    min-height: 0;
    height: 100%;

    @media @media-no-large {
        flex-direction: column;
    }
}

.file-viewer {
    position: relative;
    min-height: 0;
    max-height: 100%;

    @media @media-no-large {
        width: 100%;
        height: 100%;
    }
}

.file-tree-container {
    max-height: 100%;
}

.file-tree,
.course-feedback {
    max-height: 100%;
}

.file-tree {
    overflow: auto;
}

.grade-viewer {
    flex: 0 0 auto;
}
</style>

<style lang="less">
@import '~mixins.less';

#submission-page {
    .popover {
        max-width: 45em;
    }

    .code-wrapper.pane-rs {
        position: relative;

        &.rows {
            padding-left: 15px;
            padding-right: 15px;
        }
    }

    .code-wrapper .Resizer {
        z-index: 0;
    }

    .code-wrapper > .Resizer {
        background-color: transparent !important;
        border: none !important;
        margin: 0 !important;
        position: relative;

        &:before,
        &:after {
            content: '';
            display: block;
            width: 3px;
            height: 3px;
            border-radius: 50%;
            background-color: gray;
            position: absolute;
            top: 50%;
            left: 50%;
            z-index: 10;
        }

        &.columnsres {
            width: 1rem !important;

            &:before {
                transform: translate(-2px, -4px);
            }

            &:after {
                transform: translate(-2px, +1px);
            }
        }

        &.rowsres {
            width: 100% !important;
            height: 1rem !important;

            &:before {
                transform: translate(-4px, -2px);
            }

            &:after {
                transform: translate(+1px, -2px);
            }
        }
    }

    .category-selector .badge {
        font-size: 1em !important;
    }

    .submission-sidebar {
        width: 100%;
        max-height: 100%;
        display: flex;
        flex-direction: column;

        .nav-tabs {
            position: relative;
            z-index: 1;
        }

        .tab-content {
            display: flex;
            flex: 1 1 auto;
            min-height: 0;
        }

        .tab-pane {
            flex: 1 1 auto;
            min-height: 0;
            max-width: 100%;
        }

        @media @media-no-large {
            .nav-item .nav-link {
                padding: 0.25rem 0.5rem;
            }
        }
    }
}
</style><|MERGE_RESOLUTION|>--- conflicted
+++ resolved
@@ -146,7 +146,6 @@
     <template v-else>
         <div class="cat-wrapper"
              :class="{ hidden: selectedCat !== 'code' }">
-<<<<<<< HEAD
             <rs-panes v-if="!hiddenCats.has('code')"
                       allow-resize
                       :split-to="$root.$isLargeWindow ? 'columns' : 'rows'"
@@ -158,29 +157,6 @@
                       id="submission-page-inner"
                       :min-size="30"
                       :max-size="85">
-                <file-viewer slot="firstPane"
-                             :assignment="assignment"
-                             :submission="submission"
-                             :file="currentFile"
-                             :revision="revision"
-                             :editable="canSeeUserFeedback && canGiveLineFeedback"
-                             :can-use-snippets="canUseSnippets"
-                             :show-whitespace="showWhitespace"
-                             :show-inline-feedback="selectedCat === 'code' && showInlineFeedback && revision === 'student'"
-                             :language="selectedLanguage"
-                             @language="languageChanged" />
-=======
-            <component v-if="!hiddenCats.has('code')"
-                       :is="$root.$isLargeWindow ? 'rs-panes' : 'div'"
-                       allow-resize
-                       split-to="columns"
-                       :size="75"
-                       :step="50"
-                       units="percents"
-                       class="code-wrapper"
-                       id="submission-page-inner"
-                       :min-size="30"
-                       :max-size="85">
                 <file-viewer
                     slot="firstPane"
                     :assignment="assignment"
@@ -193,7 +169,6 @@
                     :show-inline-feedback="selectedCat === 'code' && showInlineFeedback && revision === 'student'"
                     :language="selectedLanguage"
                     @language="languageChanged" />
->>>>>>> 2f9b61c4
 
                 <div v-if="course.isStudent"
                      slot="secondPane"
