--- conflicted
+++ resolved
@@ -1,20 +1,4 @@
 <template>
-<<<<<<< HEAD
-    <div class="page submission-list">
-        <div class="row">
-            <loader :class="`col-md-${canUpload ? 6 : 12} text-center`" v-if="loading < 2"></loader>
-            <div :class="`col-md-${canUpload ? 6 : 12}`" v-else>
-                <h1>Submissions</h1>
-                <submission-list :submissions="submissions"></submission-list>
-                <submissions-exporter :assignment="assignment" v-if="canDownload"></submissions-exporter>
-            </div>
-            <div class="col-md-6" v-if="canUpload">
-                <h1>Submit work for assignment {{ assignmentId }}</h1>
-                <code-uploader :assignmentId="assignmentId"></code-uploader>
-            </div>
-        </div>
-    </div>
-=======
   <div class="page submission-list">
     <div class="row justify-content-center">
       <loader :class="`col-md-${canUpload ? 5 : 10} text-center`" v-if="loading < 2"></loader>
@@ -30,7 +14,6 @@
         </div>
       </div>
   </div>
->>>>>>> 1253b36f
 </template>
 
 <script>
@@ -61,21 +44,12 @@
             this.loading += 1;
         };
 
-<<<<<<< HEAD
         this.$http.get(`/api/v1/assignments/${this.assignmentId}/submissions/`).then(({ data }) => {
-=======
-        this.$http.get(`/api/v1/assignments/${this.assignmentId}/submissions/`).then((data) => {
             partDone();
->>>>>>> 1253b36f
             this.submissions = data.data;
             for (let i = 0, len = data.length; i < len; i += 1) {
                 data[i].created_at = moment.utc(data[i].created_at, moment.ISO_8601).local().format('YYYY-MM-DD HH:mm');
             }
-<<<<<<< HEAD
-            this.submissions = data;
-            partDone();
-=======
->>>>>>> 1253b36f
         });
 
         this.$http.get(`/api/v1/assignments/${this.assignmentId}`).then((data) => {
