--- conflicted
+++ resolved
@@ -121,84 +121,10 @@
             <div v-if="selectedCat === 'student-start'"
                  class="wizard-buttons flex-grow-1 d-flex flex-wrap">
                 <template v-if="canUploadForSomeone">
-<<<<<<< HEAD
-                    <div class="action-button m-2 m-md-3 rounded text-center"
-                         :class="{ 'variant-danger': latestSubmissionAfterDeadline }"
-                         v-b-popover.top.hover="latestSubmissionDisabled">
-                        <div class="content-wrapper border rounded p-3 pt-4"
-                             :class="{ disabled: latestSubmissionDisabled }"
-                             @click.prevent="latestSubmissionDisabled || openLatestUserSubmission()">
-                            <div class="icon-wrapper mb-2">
-                                <icon name="file-o"
-                                      :scale="actionIconFactor * 6" />
-                                <icon name="history"
-                                      :scale="actionIconFactor * 2"
-                                      class="center in-file"
-                                      v-if="latestSubmissionGrade == null" />
-                                <b-badge class="center in-file"
-                                         :variant="latestSubmissionAfterDeadline ? 'danger' : 'dark'"
-                                         style="font-size: 112.5%;"
-                                         title="Your grade for this assignment"
-                                         v-else>
-                                    {{ latestSubmissionGrade }}
-                                </b-badge>
-                            </div>
-
-                            <div>
-                                Latest submission
-                                <late-submission-icon v-if="latestSubmission"
-                                                      :submission="latestSubmission"
-                                                      :assignment="assignment" />
-                            </div>
-
-                            <div v-if="latestSubmission">
-                                Submitted <cg-relative-time :date="latestSubmission.createdAt" />
-                            </div>
-                        </div>
-                    </div>
-
-                    <div class="action-button m-2 m-md-3 rounded text-center"
-                         v-b-popover.top.hover="uploadDisabledMessage">
-                        <div class="content-wrapper border rounded p-3 pt-4"
-                             :class="{ disabled: uploadDisabledMessage }"
-                             @click.prevent="uploadDisabledMessage || openCategory('hand-in')">
-                            <div class="icon-wrapper mb-2">
-                                <icon name="file-o"
-                                      :scale="actionIconFactor * 6" />
-                                <icon name="plus"
-                                      :scale="actionIconFactor * 2"
-                                      class="center in-file" />
-                            </div>
-                            <p class="mb-0">Upload files</p>
-                        </div>
-                    </div>
-
-                    <div v-if="webhookUploadEnabled"
-                         class="action-button git m-2 m-md-3 border-0 p-0 rounded text-center"
-                         v-b-popover.top.hover="webhookDisabledMessage">
-                        <submit-button variant="secondary"
-                                       class="content-wrapper border rounded p-3 pt-4"
-                                       :disabled="webhookDisabledMessage.length > 0"
-                                       :submit="loadGitData"
-                                       @success="openCategory('git')">
-                            <div slot="pending-label">
-                                <div>
-                                    <loader :scale="3" :center="false" class="mb-2 p-0" />
-                                </div>
-                                Loading webhook data&#8230;
-                            </div>
-
-                            <div class="icon-wrapper mb-2">
-                                <icon name="code-fork" :scale="actionIconFactor * 6" />
-                            </div>
-                            <p class="mb-0">Set up Git</p>
-                        </submit-button>
-                    </div>
-=======
                     <cg-wizard-button
                         class="latest-submission"
-                        icon="history"
-                        is-file-icon
+                        :icon="latestSubmissionGrade == null ? 'history' : 'file-o'"
+                        :is-file-icon="latestSubmissionGrade == null"
                         :size="wizardButtonSize"
                         :variant="latestSubmissionAfterDeadline ? 'danger' : ''"
                         :disabled="!!latestSubmissionDisabled"
@@ -211,10 +137,17 @@
                             :assignment="assignment"
                             :submission="latestSubmission"/>
 
-                        <p class="text-muted mb-0 grade"
-                           v-if="latestSubmissionGrade != null">
-                            Grade: {{ latestSubmissionGrade }}
-                        </p>
+                        <div v-if="latestSubmission">
+                            Submitted <cg-relative-time :date="latestSubmission.createdAt" />
+                        </div>
+
+                        <b-badge v-if="latestSubmissionGrade != null"
+                                 class="center-in-file"
+                                 :variant="latestSubmissionAfterDeadline ? 'danger' : 'dark'"
+                                 style="font-size: 112.5%;"
+                                 title="Your grade for this assignment">
+                            {{ latestSubmissionGrade }}
+                        </b-badge>
                     </cg-wizard-button>
 
                     <cg-wizard-button
@@ -235,7 +168,6 @@
                         :disabled="!!webhookDisabledMessage"
                         :popover="webhookDisabledMessage"
                         @click="openCategory('git'); loadGitData()"/>
->>>>>>> 12d1ff73
                 </template>
 
                 <cg-wizard-button
@@ -407,6 +339,7 @@
 import 'vue-awesome/icons/code-fork';
 import 'vue-awesome/icons/envelope';
 import 'vue-awesome/icons/comments-o';
+import 'vue-awesome/icons/file-o';
 
 import { NONEXISTENT } from '@/constants';
 import { GradersStore } from '@/store/modules/graders';
@@ -1015,71 +948,6 @@
         align-content: flex-start;
         align-items: flex-start;
     }
-<<<<<<< HEAD
-}
-
-.action-button {
-    position: relative;
-    flex: 0 0 ~'calc(33.33% - 2rem)';
-    height: 12rem;
-
-    @media @media-no-large {
-        flex-basis: ~'calc(40% - 2rem)';
-        min-width: 14rem;
-    }
-
-    @media @media-small {
-        flex-basis: ~'calc(50% - 1rem)';
-        height: 10rem;
-        min-width: 10rem;
-    }
-
-    @media (max-width: 24rem) {
-        flex-grow: 1;
-    }
-
-    &.variant-danger {
-        color: @color-danger;
-        background-color: fade(@color-danger, 25%) !important;
-
-        .content-wrapper {
-            border-color: @color-danger !important;
-        }
-    }
-
-    .content-wrapper {
-        width: 100%;
-        height: 100%;
-        transition: background-color @transition-duration;
-
-        &:not(.disabled):hover {
-            cursor: pointer;
-            background-color: rgba(0, 0, 0, 0.125) !important;
-        }
-
-        &.disabled {
-            cursor: not-allowed !important;
-            opacity: 0.5;
-        }
-    }
-
-    .icon-wrapper {
-        position: relative;
-        display: inline-block;
-    }
-
-    .center {
-        position: absolute;
-        top: 50%;
-        left: 50%;
-        transform: translate(-50%, -50%);
-
-        &.in-file {
-            top: 60%;
-        }
-    }
-=======
->>>>>>> 12d1ff73
 
     .wizard-button-container {
         margin: 0.5rem;
