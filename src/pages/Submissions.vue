--- conflicted
+++ resolved
@@ -846,14 +846,11 @@
         SubmissionsExporter,
         WebhookInstructions,
         LateSubmissionIcon,
-<<<<<<< HEAD
         StudentContact,
-=======
         AnalyticsDashboard: () => ({
             component: import('@/components/AnalyticsDashboard'),
             loading: Loader,
         }),
->>>>>>> b9aec60a
     },
 };
 </script>
