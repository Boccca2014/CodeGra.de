--- conflicted
+++ resolved
@@ -143,92 +143,18 @@
                     jwt_token: this.$route.query.jwt,
                     blob_id: this.$route.query.blob_id,
                 })
-<<<<<<< HEAD
-                .then(
-                    async response => {
-                        const { data } = response;
-                        if (data.access_token) {
-                            await this.logout();
-                            disablePersistance();
-                            await this.updateAccessToken(data.access_token);
-                        } else {
-                            this.clearPlagiarismCases();
-                        }
-
-                        this.$utils.WarningHeader.fromResponse(response).messages.forEach(
-                            warning => {
-                                this.$bvToast.toast(warning.text, getToastOptions());
-                            },
-=======
                 .then(async response => {
                     this.$utils.WarningHeader.fromResponse(response).messages.forEach(warning => {
-                        this.$toasted.info(warning.text, getToastOptions());
+                        this.$bvToast.toast(warning.text, getToastOptions());
                     });
                     const { data } = response;
                     if (data.version !== 'v1_1' && data.version !== 'v1_3') {
                         return this.$utils.AssertionError.assertNever(
                             data.version,
                             `Unknown LTI version (${data.version}) encountered.`,
->>>>>>> 84f62a21
                         );
                     }
 
-<<<<<<< HEAD
-                        this.$ltiProvider = ltiProviders[data.custom_lms_name];
-
-                        // A new assignment was created so we should reload the
-                        // courses.
-                        if (!this.assignments[data.assignment.id]) {
-                            await this.reloadCourses();
-                        }
-                        this.$LTIAssignmentId = data.assignment.id;
-
-                        if (data.new_role_created) {
-                            this.$bvToast.toast(
-                                `You do not have any permissions yet, please ask your teacher to enable them for your role "${
-                                    data.new_role_created
-                                }".`,
-                                getToastOptions(),
-                            );
-                        }
-                        if (data.updated_email) {
-                            this.$bvToast.toast(
-                                `Your email was updated to "${
-                                    data.updated_email
-                                }" which is the email registered with your ${
-                                    data.custom_lms_name
-                                }.`,
-                                getToastOptions(),
-                            );
-                        }
-                        if (
-                            this.$route.query.redirect &&
-                            this.$route.query.redirect.startsWith('/')
-                        ) {
-                            this.$router.replace(this.$route.query.redirect);
-                        } else {
-                            this.$router.replace({
-                                name: 'assignment_submissions',
-                                params: {
-                                    courseId: data.assignment.course.id,
-                                    assignmentId: data.assignment.id,
-                                },
-                            });
-                        }
-                    },
-                    err => {
-                        this.error = true;
-                        if (err.response) {
-                            this.errorMsg = err.response.data.message;
-                            if (first && err.response.status === 401) {
-                                return this.logout().then(() => this.secondStep(false));
-                            }
-                        }
-                        return null;
-                    },
-                )
-                .catch(() => {
-=======
                     switch (data.data.type) {
                     case 'deep_link':
                         return this.handleLTIDeepLink(data.data);
@@ -247,7 +173,6 @@
                     }
                     this.errorMsg = this.$utils.getErrorMessage(err, null);
                     this.originalException = this.$utils.getProps(err, null, 'response', 'data', 'original_exception');
->>>>>>> 84f62a21
                     this.error = true;
 
                     return null;
@@ -277,7 +202,7 @@
             this.$LTIAssignmentId = data.assignment.id;
 
             if (data.new_role_created) {
-                this.$toasted.info(
+                this.$bvToast.toast(
                     `You do not have any permissions yet, please ask your teacher to enable them for your role "${
                         data.new_role_created
                     }".`,
@@ -286,7 +211,7 @@
             }
 
             if (data.updated_email) {
-                this.$toasted.info(
+                this.$bvToast.toast(
                     `Your email was updated to "${
                         data.updated_email
                     }" which is the email registered with your ${data.custom_lms_name}.`,
