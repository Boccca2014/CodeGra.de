--- conflicted
+++ resolved
@@ -22,7 +22,6 @@
             });
         });
     },
-<<<<<<< HEAD
     addSnippet({ commit }, val) {
         commit(types.NEW_SNIPPET, val);
     },
@@ -31,7 +30,8 @@
             commit(types.SNIPPETS, response.data);
         }).catch(() => {
             setTimeout(() => actions.refreshSnippets({ commit }), 1000 * 15);
-=======
+        });
+    },
     hasPermission({ commit, state }, perm) {
         return new Promise((resolve) => {
             const getPermission = () => {
@@ -60,7 +60,6 @@
                 }
                 resolve(checkPermission());
             }
->>>>>>> 6202ac7e
         });
     },
     logout({ commit }) {
@@ -90,10 +89,9 @@
         state.email = userdata.email;
         state.name = userdata.name;
     },
-<<<<<<< HEAD
     [types.SNIPPETS](state, snippets) {
         state.snippets = snippets;
-=======
+    },
     [types.PERMISSIONS](state, { response, perm }) {
         if (perm.course_id !== undefined) {
             if (!state.permissions) {
@@ -103,20 +101,16 @@
         } else {
             state.permissions = response;
         }
->>>>>>> 6202ac7e
     },
     [types.LOGOUT](state) {
         state.id = 0;
         state.email = '';
         state.name = '';
-<<<<<<< HEAD
         state.snippets = null;
+        state.permissions = null;
     },
     [types.NEW_SNIPPET](state, { key, value }) {
         state.snippets[key] = value;
-=======
-        state.permissions = null;
->>>>>>> 6202ac7e
     },
 };
 
@@ -126,11 +120,8 @@
         id: 0,
         email: '',
         name: '',
-<<<<<<< HEAD
         snippets: null,
-=======
         permissions: null,
->>>>>>> 6202ac7e
     },
     getters,
     actions,
