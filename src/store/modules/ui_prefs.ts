--- conflicted
+++ resolved
@@ -11,11 +11,7 @@
 const storeBuilder = getStoreBuilder<RootState>();
 
 export interface UIPrefsState {
-<<<<<<< HEAD
-    uiPrefs: models.UIPreferenceMap;
-=======
     uiPrefs: Partial<models.UIPreferenceMap>;
->>>>>>> d70e44a4
 }
 
 const makeInitialState = () => ({
@@ -27,29 +23,17 @@
 export namespace UIPrefsStore {
     export const getUIPref = moduleBuilder.read(
         state => (name: models.UIPreference) => {
-<<<<<<< HEAD
-            if (state.uiPrefs[name] == null) {
-                return utils.Nothing;
-            }
-            return state.uiPrefs[name];
-=======
             const pref = state.uiPrefs[name];
             if (pref == null) {
                 return utils.Nothing;
             }
             return pref;
->>>>>>> d70e44a4
         },
         'getUIPref',
     );
 
     export const commitUIPrefs = moduleBuilder.commit(
         (state, prefs: Partial<models.UIPreferenceMap>) => {
-<<<<<<< HEAD
-            // Still use `DefaultUIPrerenceMap` here so that if the server ever
-            // omits keys we don't crash.
-=======
->>>>>>> d70e44a4
             state.uiPrefs = { ...state.uiPrefs, ...prefs };
         },
         'commitUIPrefs',
