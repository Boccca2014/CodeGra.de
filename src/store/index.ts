/* SPDX-License-Identifier: AGPL-3.0-only */
import Vue from 'vue';
import Vuex, { Store } from 'vuex';

import { getStoreBuilder } from 'vuex-typex';

import user from './modules/user';
import pref from './modules/preference';
import rubrics from './modules/rubrics';
import autotest from './modules/autotest';
import analytics from './modules/analytics';
import plagiarism from './modules/plagiarism';
import submissions from './modules/submissions';
import code from './modules/code';
import users from './modules/users';
import fileTrees from './modules/file_trees';

import { RootState } from './state';

import { onDone as coursesOnDone } from './modules/courses';
import { onDone as uiPrefsOnDone } from './modules/ui_prefs';

export { NotificationStore } from './modules/notification';
export { FeedbackStore } from './modules/feedback';
export { PeerFeedbackStore } from './modules/peer_feedback';
export { AssignmentsStore } from './modules/assignments';
export { CoursesStore } from './modules/courses';
<<<<<<< HEAD
export { SiteSettingsStore } from './modules/siteSettings';
=======
export { UIPrefsStore } from './modules/ui_prefs';
>>>>>>> 797d1050

Vue.use(Vuex);

let disabledPersistance = false;
let localStorageError = false;
let toastMessage: string | null = null;
const useLocalStorage: () => boolean = () => !disabledPersistance && !localStorageError;

const pathsToPersist = [
    ['pref', 'fontSize'],
    ['pref', 'darkMode'],
    ['pref', 'contextAmount'],
    ['user', 'jwtToken'],
    ['user', 'id'],
] as const;

const makePersistanceKey = (ns: 'pref' | 'user', path: string) => `CG_PERSIST-${ns}|${path}`;

const enablePersistance = (store: Store<RootState>) => {
    pathsToPersist.forEach(([ns, path]) => {
        const key = makePersistanceKey(ns, path);
        store.watch(
            state => state[ns][path],
            value => {
                if (useLocalStorage()) {
                    window.localStorage.setItem(key, JSON.stringify(value));
                }
            },
        );
    });
};

try {
    window.localStorage.setItem('vuex', '""');
    window.localStorage.removeItem('vuex');
    window.localStorage.setItem('@@', '1');
    if (window.localStorage.getItem('@@') !== '1') {
        throw new Error('Localstorage did not save state');
    }
    window.localStorage.removeItem('@@');
} catch (e) {
    localStorageError = true;
    toastMessage = `Unable to persistently store user credentials, please check
        you browser privacy levels. You will not be logged-in in other tabs or
        when reloading.`;
}

const rootBuilder = getStoreBuilder<RootState>();

Object.entries({
    user,
    pref,
    rubrics,
    autotest,
    analytics,
    plagiarism,
    submissions,
    code,
    users,
    fileTrees,
}).forEach(([key, value]) => {
    const builder = rootBuilder.module(key);
    builder.vuexModule = () => value;
});

export const store = rootBuilder.vuexStore({ strict: !IS_PRODUCTION });

export function disablePersistance() {
    let error: Error | undefined;
    if (!useLocalStorage()) {
        disabledPersistance = true;
        return;
    }

    pathsToPersist.forEach(([ns, path]) => {
        const key = makePersistanceKey(ns, path);
        // Even on an error we try to clear all the remaining keys.
        try {
            window.localStorage.removeItem(key);
        } catch (e) {
            error = e;
        }
    });
    if (error != null) {
        throw error;
    }
    disabledPersistance = true;
}

export function onVueCreated($root: Vue) {
    // Do this in a timeout so that when we disable persistence when launching
    // in LTI we do not show this warning message as it makes no sense.
    setTimeout(() => {
        if (!disabledPersistance && toastMessage != null) {
            $root.$bvToast.toast(toastMessage, {
                title: 'Warning',
                variant: 'warning',
                toaster: 'b-toaster-top-right',
                noAutoHide: true,
                solid: true,
            });
        }
    }, 1000);
}

if (useLocalStorage()) {
    const newState = pathsToPersist.reduce((acc, [ns, path]) => {
        const key = makePersistanceKey(ns, path);
        const res = window.localStorage.getItem(key);
        if (res != null) {
            acc[ns] = Object.assign({}, acc[ns], { [path]: JSON.parse(res) });
        }
        return acc;
    }, Object.assign({}, store.state));

    store.replaceState(newState);
    enablePersistance(store);
}

coursesOnDone(store);
uiPrefsOnDone(store);<|MERGE_RESOLUTION|>--- conflicted
+++ resolved
@@ -25,11 +25,8 @@
 export { PeerFeedbackStore } from './modules/peer_feedback';
 export { AssignmentsStore } from './modules/assignments';
 export { CoursesStore } from './modules/courses';
-<<<<<<< HEAD
 export { SiteSettingsStore } from './modules/siteSettings';
-=======
 export { UIPrefsStore } from './modules/ui_prefs';
->>>>>>> 797d1050
 
 Vue.use(Vuex);
 
