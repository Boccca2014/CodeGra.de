"""This module implements all authorization functions used by :py:mod:`psef`.

SPDX-License-Identifier: AGPL-3.0-only
"""
import typing as t
from functools import wraps

import oauth2
import structlog
import sqlalchemy
import humanfriendly
import flask_jwt_extended as flask_jwt
from flask import _app_ctx_stack  # type: ignore
from sqlalchemy import sql
from werkzeug.local import LocalProxy
from mypy_extensions import NoReturn
from typing_extensions import Literal

import psef
from psef import features
from cg_dt_utils import DatetimeWithTimezone
from psef.helpers import readable_join
from psef.exceptions import APICodes, APIException, PermissionException

from . import helpers
from .permissions import CoursePermission as CPerm
from .permissions import GlobalPermission as GPerm

logger = structlog.get_logger()

jwt = flask_jwt.JWTManager()  # pylint: disable=invalid-name

T = t.TypeVar('T', bound=t.Callable)


def init_app(app: t.Any) -> None:
    """Initialize the app by initializing our jwt manager.

    :param app: The flask app to initialize.
    """
    jwt.init_app(app)


def _get_login_exception(
    desc: str = 'No user was logged in.'
) -> PermissionException:
    return PermissionException(
        'You need to be logged in to do this.', desc, APICodes.NOT_LOGGED_IN,
        401
    )


def _raise_login_exception(desc: str = 'No user was logged in.') -> NoReturn:
    raise _get_login_exception(desc)


@jwt.revoked_token_loader
@jwt.expired_token_loader
@jwt.invalid_token_loader
@jwt.needs_fresh_token_loader
def _handle_jwt_errors(reason: str = 'No user was logged in.') -> t.NoReturn:
    raise PermissionException(
        'You need to be logged in to do this.',
        reason,
        APICodes.NOT_LOGGED_IN,
        401,
    )


jwt.user_loader_error_loader(
    lambda id: _handle_jwt_errors(f'No user with id "{id}" was found.')
)


@jwt.user_loader_callback_loader
def _load_user(user_id: int) -> t.Optional['psef.models.User']:
    return psef.models.User.query.get(int(user_id))


<<<<<<< HEAD
@t.overload
def user_active(user: None) -> Literal[False]:
=======
def _resolve_user(user: t.Union[None, LocalProxy, 'psef.models.User']
                  ) -> t.Optional['psef.models.User']:
    if isinstance(user, LocalProxy):
        # pylint: disable=protected-access
        return user._get_current_object()
    return user


@t.overload
def user_active(user: None) -> Literal[False]:  # pylint: disable=missing-docstring
>>>>>>> 19363588
    ...


@t.overload
<<<<<<< HEAD
def user_active(user: t.Union[LocalProxy, 'psef.models.User']) -> bool:
=======
def user_active(user: t.Union[LocalProxy, 'psef.models.User']) -> bool:  # pylint: disable=missing-docstring
>>>>>>> 19363588
    ...


def user_active(user: t.Union[None, LocalProxy, 'psef.models.User']) -> bool:
    """Check if the given user is active.

    :returns: True if the given user is not ``None`` and active.
    """
<<<<<<< HEAD
    if isinstance(user, LocalProxy):
        user = user._get_current_object()
=======
    user = _resolve_user(user)
>>>>>>> 19363588

    return user is not None and user.is_active


def login_required(fun: T) -> T:
    """Make sure a valid user is logged in at this moment.

    :raises PermissionException: If no user was logged in.
    """

    @wraps(fun)
    def __wrapper(*args: t.Any, **kwargs: t.Any) -> t.Any:
        ensure_logged_in()
        return fun(*args, **kwargs)

    return t.cast(T, __wrapper)


@t.overload
def _get_cur_user(*,
                  allow_none: Literal[True]) -> t.Optional['psef.models.User']:
    # pylint: disable=missing-docstring
    ...


@t.overload
def _get_cur_user(*, allow_none: Literal[False] = False) -> 'psef.models.User':
    # pylint: disable=missing-docstring
    ...


def _get_cur_user(allow_none: bool = False) -> t.Optional['psef.models.User']:
    user = _resolve_user(psef.current_user)
    if not allow_none:
        ensure_logged_in()
        assert user is not None
    return user


def ensure_logged_in() -> None:
    """Make sure a user is currently logged in.

    :returns: Nothing.

    :raises PermissionException: If there is no logged in user. (NOT_LOGGED_IN)
    """
    if not user_active(psef.current_user):
        _raise_login_exception()


def ensure_enrolled(
    course_id: int, user: t.Optional['psef.models.User'] = None
) -> None:
    """Ensure that the given user is enrolled in the given course.

    :param course_id: The id of the course to check for.
    :param user: The user to check for. This defaults to the current user.

    :returns: Nothing.

    :raises PermissionException: If there is no logged in user. (NOT_LOGGED_IN)
    :raises PermissionException: If the user is not enrolled.
        (INCORRECT_PERMISSION)
    """
    if user is None:
        label = 'You are'
        ensure_logged_in()
        user = _get_cur_user()
    else:
        label = f'The user "{user.name}" is'

    if not user.is_enrolled(course_id):
        raise PermissionException(
            f'{label} not enrolled in this course.',
            f'The user "{user.id}" is not enrolled in course "{course_id}"',
            APICodes.INCORRECT_PERMISSION, 403
        )


def set_current_user(user: t.Union['psef.models.User', LocalProxy]) -> None:
    """Set the current user for this request.

    You probably never should use this method, it is only useful after logging
    in a user.

    :param user: The user that should become the current user.
    :returns: Nothing
    """
    # This prevents infinite recursion if the `user` is a `LocalProxy` by
    # making sure we always assign an actual User object.
    if isinstance(user, LocalProxy):
        # pylint: disable=protected-access
        user = user._get_current_object()
    # This sets the current user for flask jwt. See
    # https://github.com/vimalloc/flask-jwt-extended/issues/206 to make this
    # easier.
    _app_ctx_stack.top.jwt_user = user


def _ensure_submission_limits_not_exceeded(
    assig: 'psef.models.Assignment', author: 'psef.models.User',
    current_user: 'psef.models.User'
) -> None:
    if current_user.has_permission(
        CPerm.can_override_submission_limiting, assig.course_id
    ) or author.is_test_student:
        return
    elif (
        assig.max_submissions is None and
        assig.cool_off_period.total_seconds() == 0
    ):
        return

    # Create a lock for the current assignment and author combination so we
    # make sure that you cannot exceed the limits, even when submitting
    # concurrently.
    psef.models.db.session.execute(
        sqlalchemy.select(
            [sql.func.pg_advisory_xact_lock(assig.id, author.id)]
        )
    )

    Work = psef.models.Work
    base_sql = assig.get_not_deleted_submissions().filter(
        Work.user_id == author.id,
    )
    now = helpers.get_request_start_time()
    cool_off_cutoff = now - assig.cool_off_period

    if assig.max_submissions is None:
        query_amount: psef.models.DbColumn[int] = sql.literal(0).label(
            'amount'
        )
    else:
        query_amount = sql.func.count()

    if assig.cool_off_period.total_seconds() > 0:
        query_since_cool_off: psef.models.DbColumn[int] = sql.func.count(
            sqlalchemy.case(
                [(Work.created_at >= cool_off_cutoff, 1)],
                else_=None,
            )
        )
        query_oldest_in_period: psef.models.DbColumn[
            t.Optional[DatetimeWithTimezone]
        ] = base_sql.filter(Work.created_at >= cool_off_cutoff).with_entities(
            sql.func.min(Work.created_at)
        ).label('oldest')
    else:
        query_since_cool_off = sql.literal(0).label('since_cool_off')
        query_oldest_in_period = sql.literal(now).label('oldest')

    query = base_sql.with_entities(
        query_amount,
        query_since_cool_off,
        query_oldest_in_period,
    )
    amount_subs, since_cool_off, oldest_since_cool_off = query.one()

    logger.info(
        'Checking submission limits',
        cool_off_period=assig.cool_off_period.total_seconds(),
        amount_since_cool_off=since_cool_off,
        total_amount_submissions=amount_subs,
        oldest_since_cool_off=oldest_since_cool_off,
    )

    if (
        assig.max_submissions is not None and
        assig.max_submissions <= amount_subs
    ):
        if author.contains_user(current_user):
            you_text = 'Your group has' if author.group else 'You have'
        else:
            you_text = (
                f'The group "{author.group.name}"'
                if author.group else author.name
            ) + ' has'

        submissions_text = (
            'submissions' if assig.max_submissions > 1 else 'submission'
        )

        raise PermissionException(
            (
                f'{you_text} reached the maximum amount of'
                f' {assig.max_submissions} {submissions_text} for this'
                ' assignment.'
            ),
            (
                f'The user {author.id} has {amount_subs} which is too'
                f' much, as the limit is {assig.max_submissions}.'
            ),
            APICodes.TOO_MANY_SUBMISSIONS,
            403,
        )
    elif since_cool_off >= assig.amount_in_cool_off_period:
        # The name `oldest_since_cool_off` is `None` when there are no
        # submissions. However, in that case `since_cool_off` should also
        # always be 0. However, we limit `amount_in_cool_off_period` to be >=
        # 1, so the check never passes.
        if oldest_since_cool_off is None:  # pragma: no cover
            oldest_since_cool_off = now
        wait_time = assig.cool_off_period - (now - oldest_since_cool_off)
        raise PermissionException(
            (
                'You cannot submit again yet, you have to wait at least {}'
                ' before you can upload again'
            ).format(humanfriendly.format_timespan(wait_time)),
            f'The user {author.id} submitted too early to try again',
            APICodes.COOL_OFF_PERIOD_ACTIVE,
            403,
        )


def ensure_can_submit_work(
    assig: 'psef.models.Assignment',
    author: 'psef.models.User',
    *,
    for_user: 'psef.models.User',
    current_user: t.Optional['psef.models.User'] = None,
) -> None:
    """Check if the current user can submit for the given assignment as the given
    author.

    .. note::

        This function also checks if the assignment is a LTI assignment. If
        this is the case it makes sure the ``author`` can do grade passback.

    :param assig: The assignment that should be submitted to.
    :param author: The author of the submission.
    :param for_user: The user that is submitting, this should be equal to
        ``author``, except when ``author`` is a group, in that case it should
        be one of the members of that group. This should be a user of an actual
        person, it can for example not be a group.
    :param current_user: The current user, this is the user that should have
        the permission to hand-in. This default to the currently logged in
        user.

    :raises PermissionException: If the current user cannot submit for the
        given author.
    :raises APIException: If the LTI state if wrong.
    """
    assert author.contains_user(for_user)

    # The for_user argument should be the actual real-life user.
    assert for_user.group is None
    assert for_user.active
    assert not for_user.virtual

    if current_user is None:
        ensure_logged_in()
        current_user = _get_cur_user()

    # Group users aren't enrolled in a course.
    ensure_enrolled(assig.course_id, for_user)

    submit_self = author.contains_user(current_user)

    if submit_self:
        ensure_permission(
            CPerm.can_submit_own_work, assig.course_id, user=current_user
        )
    else:
        ensure_permission(
            CPerm.can_submit_others_work, assig.course_id, user=current_user
        )

    if assig.is_hidden:
        ensure_permission(
            CPerm.can_see_hidden_assignments,
            assig.course_id,
            user=current_user
        )

    if assig.deadline_expired:
        ensure_permission(
            CPerm.can_upload_after_deadline,
            assig.course_id,
            user=current_user
        )

    _ensure_submission_limits_not_exceeded(assig, author, current_user)

    # We do not passback test student grades, so we do not need them to
    # be present in the assignment_results
    if assig.is_lti and not author.is_test_student:
        if author.group is not None:
            members = author.group.members
        else:
            members = [author]

        if any(
            assig.id not in member.assignment_results for member in members
        ):
            # An assignment can never be an LTI assignment when the course is
            # not an LTI course.
            assert assig.course.lti_provider is not None
            lms = assig.course.lti_provider.lms_name

            if author.group:
                raise APIException(
                    f"Some authors haven't opened the assignment in {lms} yet",
                    (
                        'No assignment_results found for some authors in the'
                        ' group'
                    ),
                    APICodes.ASSIGNMENT_RESULT_GROUP_NOT_READY,
                    400,
                    group=author.group,
                    author=for_user,
                )

            raise APIException(
                (
                    f'This is a {lms} assignment and it seems we do not have'
                    ' the possibility to pass back the grade. Please {}visit'
                    f' the assignment again on {lms}. If this issue persists,'
                    ' please contact your system administrator.'
                ).format('ask the given author to ' if submit_self else ''),
                (
                    f'The assignment {assig.id} is not present in the '
                    f'user {author.id} `assignment_results`'
                ),
                APICodes.INVALID_STATE,
                400,
            )


@login_required
def ensure_can_see_grade(work: 'psef.models.Work') -> None:
    """Ensure the current user can see the grade of the given work.

    :param work: The work to check for.

    :returns: Nothing

    :raises PermissionException: If there is no logged in user. (NOT_LOGGED_IN)
    :raises PermissionException: If the user can not see the grade.
        (INCORRECT_PERMISSION)
    """
    user = _get_cur_user()
    course_id = work.assignment.course_id

    # Don't check for any state if we simply have all required
    # permissions. This makes this function about twice as fast.
    if (
        user.has_permission(CPerm.can_see_others_work, course_id) and
        user.has_permission(CPerm.can_see_grade_before_open, course_id)
    ):
        return

    if not work.has_as_author(user):
        ensure_permission(CPerm.can_see_others_work, course_id, user=user)

    if not work.assignment.is_done:
        ensure_permission(
            CPerm.can_see_grade_before_open, course_id, user=user
        )


@login_required
def ensure_can_see_user_feedback(work: 'psef.models.Work') -> None:
    """Ensure the current user can see the grade of the given work.

    :param work: The work to check for.

    :returns: Nothing

    :raises PermissionException: If there is no logged in user. (NOT_LOGGED_IN)
    :raises PermissionException: If the user can not see the grade.
        (INCORRECT_PERMISSION)
    """
    user = _get_cur_user()
    course_id = work.assignment.course_id

    # Don't check for any state if we simply have all required
    # permissions. This makes this function about twice as fast.
    if (
        user.has_permission(CPerm.can_see_others_work, course_id) and user.
        has_permission(CPerm.can_see_user_feedback_before_done, course_id)
    ):
        return

    if not work.has_as_author(user):
        ensure_permission(CPerm.can_see_others_work, course_id, user=user)

    if not work.assignment.is_done:
        ensure_permission(
            CPerm.can_see_user_feedback_before_done, course_id, user=user
        )


@login_required
@features.feature_required(features.Feature.LINTERS)
def ensure_can_see_linter_feedback(work: 'psef.models.Work') -> None:
    """Ensure the current user can see the grade of the given work.

    :param work: The work to check for.

    :returns: Nothing

    :raises PermissionException: If there is no logged in user. (NOT_LOGGED_IN)
    :raises PermissionException: If the user can not see the grade.
        (INCORRECT_PERMISSION)
    """
    if not work.has_as_author(_get_cur_user()):
        ensure_permission(CPerm.can_see_others_work, work.assignment.course_id)

    if not work.assignment.is_done:
        ensure_permission(
            CPerm.can_see_linter_feedback_before_done,
            work.assignment.course_id
        )


@login_required
def ensure_can_edit_work(work: 'psef.models.Work') -> None:
    """Make sure the current user can edit files in the given work.

    :param work: The work the given user should be able to see edit files in.
    :returns: Nothing.
    :raises PermissionException: If the user should not be able te edit these
        files.
    """
    if work.user_id == _get_cur_user().id:
        if work.assignment.is_open:
            ensure_permission(
                CPerm.can_submit_own_work, work.assignment.course_id
            )
        else:
            ensure_permission(
                CPerm.can_upload_after_deadline, work.assignment.course_id
            )
    else:
        if work.assignment.is_open:
            raise APIException(
                (
                    'You cannot edit work as teacher'
                    ' if the assignment is stil open!'
                ),
                f'The assignment "{work.assignment.id}" is still open.',
                APICodes.INCORRECT_PERMISSION,
                403,
            )
        ensure_permission(
            CPerm.can_edit_others_work, work.assignment.course_id
        )


@login_required
def ensure_can_see_plagiarims_case(
    case: 'psef.models.PlagiarismCase',
    assignments: bool = True,
    submissions: bool = True,
) -> None:
    """Make sure the current user can see the given plagiarism case.

    :param assignments: Make sure the user can see the assignments of these
        cases.
    :param submissions: Make sure the user can see the submissions of these
        cases.
    :returns: Nothing
    """
    ensure_permission(
        CPerm.can_view_plagiarism, case.plagiarism_run.assignment.course_id
    )

    if case.work1.assignment_id == case.work2.assignment_id:
        return

    other_work_index = (
        1
        if case.work1.assignment_id == case.plagiarism_run.assignment_id else 0
    )
    other_work = case.work1 if other_work_index == 0 else case.work2
    other_assignment = other_work.assignment
    other_course_id = other_work.assignment.course_id

    # You can see virtual data of virtual assignments
    if other_work.assignment.course.virtual:
        return

    # Different assignment but same course, so no troubles here.
    if other_course_id == case.plagiarism_run.assignment.course_id:
        return

    # If we have this permission in the external course we may also see al
    # the other information
    if _get_cur_user().has_permission(
        CPerm.can_view_plagiarism, other_course_id
    ):
        return

    # We probably don't have permission, however we could have the necessary
    # permissions for this information on the external course.
    if assignments:
        ensure_can_see_assignment(other_assignment)

    if submissions and not other_work.has_as_author(_get_cur_user()):
        ensure_permission(CPerm.can_see_others_work, other_course_id)


@login_required
def ensure_can_see_assignment(assignment: 'psef.models.Assignment') -> None:
    """Make sure the current user can see the given assignment.

    :param assignment: The assignment to check for.
    :returns: Nothing.
    """
    ensure_permission(CPerm.can_see_assignments, assignment.course_id)

    if assignment.is_hidden:
        ensure_permission(
            CPerm.can_see_hidden_assignments, assignment.course_id
        )


@login_required
def ensure_can_view_autotest_step_details(
    step: 'psef.models.AutoTestStepBase'
) -> None:
    """Check if the current user can see the detail of the given step.

    :param step: The step for which we have to check the permission.
    :returns: Nothing.
    """
    course_id = step.suite.auto_test_set.auto_test.assignment.course_id

    ensure_permission(CPerm.can_view_autotest_step_details, course_id)
    if step.hidden:
        ensure_permission(CPerm.can_view_hidden_autotest_steps, course_id)


@login_required
def ensure_can_view_autotest(auto_test: 'psef.models.AutoTest') -> None:
    """Make sure the current user may see the given AutoTest.

    :param auto_test: The AutoTest to check for.
    :returns: Nothing.
    """
    course_id = auto_test.assignment.course_id
    ensure_enrolled(course_id)

    if auto_test.run and auto_test.results_always_visible:
        return
    elif not auto_test.assignment.is_done:
        ensure_permission(CPerm.can_view_autotest_before_done, course_id)


@login_required
def ensure_can_view_autotest_result(
    result: 'psef.models.AutoTestResult'
) -> None:
    """Check if the current user can see the given result.

    :param result: The result to check.
    """
    run = result.run
    work = result.work
    course_id = run.auto_test.assignment.course_id
    ensure_enrolled(course_id)

    if run.auto_test.results_always_visible:
        if work.has_as_author(_get_cur_user()):
            return
        ensure_permission(CPerm.can_see_others_work, work.assignment.course_id)
    else:
        ensure_can_see_grade(work)


@login_required
def ensure_can_view_fixture(fixture: 'psef.models.AutoTestFixture') -> None:
    """Make sure the current user can see the contents of the given fixture.

    :param fixture: The fixture to check for.
    :returns: Nothing.
    """
    ensure_can_view_autotest(fixture.auto_test)

    course_id = fixture.auto_test.assignment.course_id
    ensure_permission(CPerm.can_view_autotest_fixture, course_id)

    if fixture.hidden:
        ensure_permission(CPerm.can_view_hidden_fixtures, course_id)


@login_required
def ensure_can_view_files(
    work: 'psef.models.Work', teacher_files: bool
) -> None:
    """Make sure the current user can see files in the given work.

    :param work: The work the given user should be able to see files in.
    :param teacher_files: Should the user be able to see teacher files.
    :returns: Nothing.
    :raises PermissionException: If the user should not be able te see these
        files.
    """
    try:
        if not work.has_as_author(_get_cur_user()):
            try:
                ensure_permission(
                    CPerm.can_see_others_work, work.assignment.course_id
                )
            except PermissionException:
                ensure_permission(
                    CPerm.can_view_plagiarism, work.assignment.course_id
                )

        if teacher_files:
            if (
                work.user_id == _get_cur_user().id and work.assignment.is_done
            ):
                ensure_permission(
                    CPerm.can_view_own_teacher_files, work.assignment.course_id
                )
            else:
                # If the assignment is not done you can only view teacher files
                # if you can edit somebodies work.
                ensure_permission(
                    CPerm.can_edit_others_work, work.assignment.course_id
                )
    except PermissionException:
        # A user can also view a file if there is a plagiarism case between
        # submission {A, B} where submission A is from a virtual course and the
        # user has the `can_view_plagiarism` permission on the course of
        # submission B.
        if not work.assignment.course.virtual:
            raise

        for case in psef.models.PlagiarismCase.query.filter(
            (psef.models.PlagiarismCase.work1_id == work.id)
            | (psef.models.PlagiarismCase.work2_id == work.id)
        ):
            other_work = case.work1 if case.work2_id == work.id else case.work2
            if _get_cur_user().has_permission(
                CPerm.can_view_plagiarism,
                course_id=other_work.assignment.course_id,
            ):
                return
        raise


@login_required
def ensure_can_view_group(group: 'psef.models.Group') -> None:
    """Make sure that the current user can view the given group.

    :param group: The group to check for.
    :returns: Nothing.
    :raises PermissionException: If the current user cannot view the given
        group.
    """
    if group.is_empty or group.has_as_member(_get_cur_user()):
        return

    ensure_permission(
        CPerm.can_view_others_groups,
        group.group_set.course_id,
    )


@login_required
def ensure_can_edit_members_of_group(
    group: 'psef.models.Group', members: t.List['psef.models.User']
) -> None:
    """Make sure that the current user can edit the given group.

    :param group: The group to check for.
    :param members: The members you want to add to the group.
    :returns: Nothing.
    :raises PermissionException: If the current user cannot edit the given
        group.
    """
    perms = []
    if all(member.id == _get_cur_user().id for member in members):
        perms.append(CPerm.can_edit_own_groups)
    perms.append(CPerm.can_edit_others_groups)
    ensure_any_of_permissions(
        perms,
        group.group_set.course_id,
    )

    for member in members:
        ensure_enrolled(group.group_set.course_id, member)
        if member.is_test_student:
            raise APIException(
                'You cannot add test students to groups',
                f'The user {member.id} is a test student',
                APICodes.INVALID_PARAM, 400
            )

    if group.has_a_submission:
        ensure_permission(
            CPerm.can_edit_groups_after_submission,
            group.group_set.course_id,
            extra_message=(
                # The leading space is needed as the message of the default
                # exception ends with a .
                " This is because you don't have the permission to"
                " change the users of a group after the group handed in a"
                " submission."
            )
        )


@login_required
def ensure_any_of_permissions(
    permissions: t.List[CPerm],
    course_id: int,
) -> None:
    """Make sure that the current user has at least one of the given
        permissions.

    :param permissions: The permissions to check for.
    :param course_id: The course id of the course that should be used to check
        for the given permissions.
    :returns: Nothing.
    :raises PermissionException: If the current user has none of the given
        permissions. This will always happen if the list of given permissions
        is empty.
    """
    for perm in permissions:
        try:
            ensure_permission(perm, course_id)
        except PermissionException:
            continue
        else:
            return
    # All checks raised a PermissionException.
    raise PermissionException(
        'You do not have permission to do this.',
        'None of the permissions "{}" are enabled for user "{}"'.format(
            readable_join([p.name for p in permissions]),
            _get_cur_user().id,
        ), APICodes.INCORRECT_PERMISSION, 403
    )


@t.overload
# pylint: disable=function-redefined,missing-docstring,unused-argument
def ensure_permission(
    permission: CPerm,
    course_id: int,
    *,
    user: t.Optional['psef.models.User'] = None,
    extra_message: str = '',
) -> None:
    ...  # pylint: disable=pointless-statement


@t.overload
# pylint: disable=function-redefined,missing-docstring,unused-argument
def ensure_permission(
    permission: GPerm,
    *,
    user: t.Optional['psef.models.User'] = None,
    extra_message: str = ''
) -> None:
    ...  # pylint: disable=pointless-statement


def ensure_permission(  # pylint: disable=function-redefined
    permission: t.Union[CPerm, GPerm], course_id: t.Optional[int] = None
        , *, user: t.Optional['psef.models.User'] = None,
        extra_message: str = '',
) -> None:
    """Ensure that the current user is logged and has the given permission.

    :param permission_name: The name of the permission to check for.
    :param course_id: The course id of the course that should be used for the
        course permission, if it is None a role permission is implied. If a
        course_id is supplied but the given permission is not a course
        permission (but a role permission) this function will **NEVER** grant
        the permission.
    :param user: The user to check for, defaults to current user when not
        provided.
    :param extra_message: Text that should be appended to the message provided
        in the raised :class:`.PermissionException` when the permission check
        fails.

    :returns: Nothing

    :raises PermissionException: If there is no logged in user. (NOT_LOGGED_IN)
    :raises PermissionException: If the permission is not enabled for the
                                 current user. (INCORRECT_PERMISSION)
    """
    user = _get_cur_user(allow_none=True) if user is None else user

<<<<<<< HEAD
    if user_active(user):
        if isinstance(permission,
                      CPerm) and course_id is not None and user.has_permission(
                          permission, course_id=course_id
                      ):
=======
    if user is not None and user_active(user):
        if (
            isinstance(permission, CPerm) and course_id is not None and
            user.has_permission(permission, course_id=course_id)
        ):
>>>>>>> 19363588
            return
        elif isinstance(
            permission, GPerm
        ) and course_id is None and user.has_permission(permission):
            return
        else:
            if _get_cur_user(allow_none=True) == user:
                you_do = 'You do'
            else:
                you_do = f'{user.name} does'

            msg = (
                '{you_do} not have the permission'
                ' to do this.{extra_msg}'
            ).format(
                you_do=you_do,
                extra_msg=extra_message,
            )
            raise PermissionException(
                msg,
                'The permission "{}" is not enabled for user "{}"'.format(
                    permission.name,
                    user.id,
                ),
                APICodes.INCORRECT_PERMISSION,
                403,
            )
    else:
        _raise_login_exception(
            (
                'The user was not logged in, ' +
                'so it did not have the permission "{}"'
            ).format(permission.name)
        )


def permission_required(permission: GPerm) -> t.Callable[[T], T]:
    """A decorator used to make sure the function decorated is only called with
    certain permissions.

    :param permission: The global permission to check for.

    :returns: The value of the decorated function if the current user has the
        required permission.

    :raises PermissionException: If the current user does not have the required
        permission, this is done in the same way as
        :py:func:`ensure_permission` does this.
    """

    def __decorator(f: T) -> T:
        @wraps(f)
        def __decorated_function(*args: t.Any, **kwargs: t.Any) -> t.Any:
            assert isinstance(permission, GPerm)
            ensure_permission(permission)
            return f(*args, **kwargs)

        return t.cast(T, __decorated_function)

    return __decorator


class RequestValidatorMixin:
    '''
    A 'mixin' for OAuth request validation.
    '''

    def __init__(self, key: str, secret: str) -> None:
        super(RequestValidatorMixin, self).__init__()
        self.consumer_key = key
        self.consumer_secret = secret

        self.oauth_server = oauth2.Server()
        signature_method = oauth2.SignatureMethod_HMAC_SHA1()
        self.oauth_server.add_signature_method(signature_method)
        self.oauth_consumer = oauth2.Consumer(
            self.consumer_key, self.consumer_secret
        )

    def is_valid_request(
        self,
        request: t.Any,
        parameters: t.Optional[t.MutableMapping[str, str]] = None,
        fake_method: t.Any = None,
        handle_error: bool = True
    ) -> bool:
        '''
        Validates an OAuth request using the python-oauth2 library:
            https://github.com/simplegeo/python-oauth2
        '''

        def __handle(err: oauth2.Error) -> bool:
            if handle_error:
                return False
            else:
                raise err
            # This is needed to please pylint
            raise RuntimeError()

        try:
            method, url, headers, parameters = self.parse_request(
                request, parameters, fake_method
            )

            oauth_request = oauth2.Request.from_request(
                method,
                url,
                headers=headers,
                parameters=parameters,
            )

            self.oauth_server.verify_request(
                oauth_request, self.oauth_consumer, {}
            )

        except (oauth2.Error, ValueError) as err:
            return __handle(err)
        # Signature was valid
        return True

    def parse_request(
        self,
        req: t.Any,
        parameters: t.Optional[t.MutableMapping[str, str]] = None,
        fake_method: t.Optional[t.Any] = None,
    ) -> t.Tuple[str, str, t.MutableMapping[str, str], t.
                 MutableMapping[str, str]]:  # pragma: no cover
        '''
        This must be implemented for the framework you're using
        Returns a tuple: (method, url, headers, parameters)
        method is the HTTP method: (GET, POST)
        url is the full absolute URL of the request
        headers is a dictionary of any headers sent in the request
        parameters are the parameters sent from the LMS

        :param object request: The request to be parsed.
        :param dict parameters: Extra parameters for the given request.
        :param object fake_method: The fake method to be used.
        :rtype: tuple[str, str, dict[str, str], dict[str, str]]
        :returns: A tuple of, respectively, the requets method, url, headers
            and form, where the last two are a key value mapping.
        '''
        raise NotImplementedError()


class _FlaskOAuthValidator(RequestValidatorMixin):
    def parse_request(
        self,
        req: 'flask.Request',
        parameters: t.MutableMapping[str, str] = None,
        fake_method: t.Any = None,
    ) -> t.Tuple[str, str, t.MutableMapping[str, str], t.
                 MutableMapping[str, str]]:
        '''
        Parse Flask request
        '''
        # base_url is used because of:
        # https://github.com/instructure/canvas-lms/issues/600
        return (req.method, req.base_url, dict(req.headers), req.form.copy())


def ensure_valid_oauth(
    key: str,
    secret: str,
    request: t.Any,
    parser_cls: t.Type = _FlaskOAuthValidator
) -> None:
    """Make sure the given oauth key and secret is valid for the given request.

    :param str key: The oauth key to be used for validating.
    :param str secret: The oauth secret to be used for validating.
    :param object request: The request that should be validated.
    :param RequestValidatorMixin parser_cls: The class used to parse the given
        ``request`` it should subclass :py:class:`RequestValidatorMixin` and
        should at least override the
        :func:`RequestValidatorMixin.parse_request` method.
    :returns: Nothing
    """
    validator = parser_cls(key, secret)
    if not validator.is_valid_request(request):
        raise PermissionException(
            'No valid oauth request could be found.',
            'The given request is not a valid oauth request.',
            APICodes.INVALID_OAUTH_REQUEST, 400
        )


if t.TYPE_CHECKING:  # pragma: no cover
    import flask  # pylint: disable=unused-import<|MERGE_RESOLUTION|>--- conflicted
+++ resolved
@@ -77,10 +77,6 @@
     return psef.models.User.query.get(int(user_id))
 
 
-<<<<<<< HEAD
-@t.overload
-def user_active(user: None) -> Literal[False]:
-=======
 def _resolve_user(user: t.Union[None, LocalProxy, 'psef.models.User']
                   ) -> t.Optional['psef.models.User']:
     if isinstance(user, LocalProxy):
@@ -91,16 +87,11 @@
 
 @t.overload
 def user_active(user: None) -> Literal[False]:  # pylint: disable=missing-docstring
->>>>>>> 19363588
     ...
 
 
 @t.overload
-<<<<<<< HEAD
-def user_active(user: t.Union[LocalProxy, 'psef.models.User']) -> bool:
-=======
 def user_active(user: t.Union[LocalProxy, 'psef.models.User']) -> bool:  # pylint: disable=missing-docstring
->>>>>>> 19363588
     ...
 
 
@@ -109,12 +100,7 @@
 
     :returns: True if the given user is not ``None`` and active.
     """
-<<<<<<< HEAD
-    if isinstance(user, LocalProxy):
-        user = user._get_current_object()
-=======
     user = _resolve_user(user)
->>>>>>> 19363588
 
     return user is not None and user.is_active
 
@@ -905,19 +891,11 @@
     """
     user = _get_cur_user(allow_none=True) if user is None else user
 
-<<<<<<< HEAD
-    if user_active(user):
-        if isinstance(permission,
-                      CPerm) and course_id is not None and user.has_permission(
-                          permission, course_id=course_id
-                      ):
-=======
     if user is not None and user_active(user):
         if (
             isinstance(permission, CPerm) and course_id is not None and
             user.has_permission(permission, course_id=course_id)
         ):
->>>>>>> 19363588
             return
         elif isinstance(
             permission, GPerm
