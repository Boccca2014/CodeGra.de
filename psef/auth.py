--- conflicted
+++ resolved
@@ -8,32 +8,25 @@
 import contextlib
 from functools import wraps, partial
 
+import psef
 import oauth2
 import structlog
 import sqlalchemy
 import humanfriendly
 import flask_jwt_extended as flask_jwt
 from flask import _app_ctx_stack  # type: ignore
+from cg_json import JSONResponse
+from cg_helpers import maybe_wrap_in_list
 from sqlalchemy import sql
+from psef.helpers import readable_join
 from werkzeug.local import LocalProxy
 from mypy_extensions import NoReturn
+from psef.exceptions import APICodes, APIException, PermissionException
 from typing_extensions import Final, Literal
-
-import psef
-from cg_json import JSONResponse
-from cg_helpers import maybe_wrap_in_list
-from psef.helpers import readable_join
-from psef.exceptions import APICodes, APIException, PermissionException
-<<<<<<< HEAD
 from cg_sqlalchemy_helpers import func as sql_func
 from cg_sqlalchemy_helpers import expression as sql_expression
 from cg_cache.intra_request import cache_within_request
-from cg_sqlalchemy_helpers.types import DbColumn, FilterColumn
-=======
-from cg_sqlalchemy_helpers import expression as sql_expression
-from cg_cache.intra_request import cache_within_request
 from cg_sqlalchemy_helpers.types import FilterColumn
->>>>>>> de93713f
 
 from . import helpers
 from .permissions import CoursePermission as CPerm
@@ -525,9 +518,10 @@
     cool_off_cutoff = now - assig.cool_off_period
 
     if assig.max_submissions is None:
-        query_amount: psef.models.DbColumn[int] = sql.literal(0).label(
+        query_amount = sql_expression.literal(0).label(
             'amount'
         )
+        reveal_type(query_amount)
     else:
         query_amount = sql.func.count()
 
@@ -1259,7 +1253,7 @@
             psef.models.CourseRole.course_id
         )
 
-        correct_state_filter: DbColumn[bool] = sql_expression.case(
+        correct_state_filter = sql_expression.case(
             [
                 (psef.models.Course.state.is_visible, True),
                 (
