--- conflicted
+++ resolved
@@ -1068,7 +1068,24 @@
         self._ensure_my_notification()
 
 
-<<<<<<< HEAD
+class AnalyticsWorkspacePermissions(CoursePermissionChecker):
+    """The permission checker for :class:`psef.models.AnalyticsWorkspace`.
+    """
+    __slots__ = ('workspace', )
+
+    def __init__(
+        self, analytics_workspace: 'psef.models.AnalyticsWorkspace'
+    ) -> None:
+        super().__init__(analytics_workspace.assignment.course_id)
+        self.workspace = analytics_workspace
+
+    @PermissionChecker.as_ensure_function
+    def ensure_may_see(self) -> None:
+        """Check if the current user has the permission to see analytics data.
+        """
+        self._ensure(CPerm.can_view_analytics)
+
+
 class TaskResultPermissions(PermissionChecker):
     def __init__(self, task_result: 'psef.models.TaskResult') -> None:
         self.task_result: Final = task_result
@@ -1082,24 +1099,6 @@
                     f' {self.user}.'
                 ), APICodes.INCORRECT_PERMISSION, 403
             )
-=======
-class AnalyticsWorkspacePermissions(PermissionChecker):
-    """The permission checker for :class:`psef.models.AnalyticsWorkspace`.
-    """
-    __slots__ = ('workspace', )
-
-    def __init__(
-        self, analytics_workspace: 'psef.models.AnalyticsWorkspace'
-    ) -> None:
-        super().__init__(analytics_workspace.assignment.course_id)
-        self.workspace = analytics_workspace
-
-    @PermissionChecker.as_ensure_function
-    def ensure_may_see(self) -> None:
-        """Check if the current user has the permission to see analytics data.
-        """
-        self._ensure(CPerm.can_view_analytics)
->>>>>>> b9aec60a
 
 
 @login_required
