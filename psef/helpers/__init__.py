--- conflicted
+++ resolved
@@ -906,9 +906,6 @@
     ) -> TTT:
         all_keys_requested.append(key)
         keys.append((key, typ))
-<<<<<<< HEAD
-        return t.cast(TT, mapping.get(key, _REQUIRED_BUT_MISSING))
-=======
         value: t.Union[TT, MissingType] = mapping.get(key, MISSING)
         if (
             isinstance(typ, type) and issubclass(typ, enum.Enum) and
@@ -920,7 +917,6 @@
             return transform(t.cast(TT, value))
 
         return t.cast(TTT, value)
->>>>>>> c030a3b3
 
     def optional_get(
         key: T,
@@ -1734,7 +1730,6 @@
     return False
 
 
-<<<<<<< HEAD
 def chunkify(it: t.Iterable[T], chunk_size: int) -> t.Iterable[t.List[T]]:
     """Chunkify the given iterable with chunks of size ``chunk_size``.
 
@@ -1757,7 +1752,8 @@
 
     if cur:
         yield cur
-=======
+
+
 def flatten(it_to_flatten: t.Iterable[t.Iterable[T]]) -> t.List[T]:
     """Flatten a given iterable of iterables to a list.
 
@@ -1774,5 +1770,4 @@
         completely.
     :returns: A fresh flattened list.
     """
-    return [x for wrap in it_to_flatten for x in wrap]
->>>>>>> c030a3b3
+    return [x for wrap in it_to_flatten for x in wrap]