import os
import enum
import datetime

from flask_login import UserMixin
from sqlalchemy_utils import PasswordType
from sqlalchemy.sql.expression import or_, null, false
from sqlalchemy.orm.collections import attribute_mapped_collection

from psef import db, login_manager

permissions = db.Table('roles-permissions',
                       db.Column('permission_id', db.Integer,
                                 db.ForeignKey(
                                     'Permission.id', ondelete='CASCADE')),
                       db.Column('role_id', db.Integer,
                                 db.ForeignKey('Role.id', ondelete='CASCADE')))

course_permissions = db.Table('course_roles-permissions',
                              db.Column('permission_id', db.Integer,
                                        db.ForeignKey(
                                            'Permission.id',
                                            ondelete='CASCADE')),
                              db.Column('course_role_id', db.Integer,
                                        db.ForeignKey(
                                            'Course_Role.id',
                                            ondelete='CASCADE')))

user_course = db.Table('users-courses',
                       db.Column('course_id', db.Integer,
                                 db.ForeignKey(
                                     'Course_Role.id', ondelete='CASCADE')),
                       db.Column('user_id', db.Integer,
                                 db.ForeignKey('User.id', ondelete='CASCADE')))


class Permission(db.Model):
    __tablename__ = 'Permission'
    id = db.Column('id', db.Integer, primary_key=True)
    name = db.Column('name', db.Unicode, unique=True, index=True)
    default_value = db.Column('default_value', db.Boolean, default=False)
    course_permission = db.Column('course_permission', db.Boolean, index=True)


class CourseRole(db.Model):
    __tablename__ = 'Course_Role'
    id = db.Column('id', db.Integer, primary_key=True)
    name = db.Column('name', db.Unicode)
    course_id = db.Column('Course_id', db.Integer, db.ForeignKey('Course.id'))
    _permissions = db.relationship(
        'Permission',
        collection_class=attribute_mapped_collection('name'),
        secondary=course_permissions)

    course = db.relationship('Course', foreign_keys=course_id)

    def has_permission(self, permission):
        if isinstance(permission, Permission):
            permission_name = permission.name
        else:
            permission_name = permission
        if permission_name in self._permissions:
            perm = self._permissions[permission_name]
            return perm.course_permission and not perm.default_value
        else:
            if not isinstance(permission, Permission):
                permission = Permission.query.filter_by(
                    name=permission).first()
            if permission is None:
                raise KeyError('The permission "{}" does not exist'.format(
                    permission_name))
            else:
                return (permission.default_value and
                        permission.course_permission)

    def get_all_permissions(self):
        """Get all course permissions for this course role.

        :returns: A name boolean mapping where the name is the name of the
                  permission and the value indicates if this user has this
                  permission.
        :rtype: dict[str, bool]
        """
        perms = Permission.query.filter_by(course_permission=True).all()
        result = {}
        for perm in perms:
            if perm.name in self._permissions:
                result[perm.name] = not perm.default_value
            else:
                result[perm.name] = perm.default_value
        return result


class Role(db.Model):
    __tablename__ = 'Role'
    id = db.Column('id', db.Integer, primary_key=True)
    name = db.Column('name', db.Unicode, unique=True)
    _permissions = db.relationship(
        'Permission',
        collection_class=attribute_mapped_collection('name'),
        secondary=permissions,
        backref=db.backref('roles', lazy='dynamic'))

    def has_permission(self, permission):
        if permission in self._permissions:
            return not self._permissions[permission].course_permission
        else:
            permission = Permission.query.filter_by(name=permission).first()
            if permission is None:
                raise KeyError(
                    'The permission "{}" does not exist'.format(permission))
            else:
                return (permission.default_value and
                        not permission.course_permission)

    def get_all_permissions(self):
        """Get all course permissions for this role.

        :returns: A name boolean mapping where the name is the name of the
                  permission and the value indicates if this user has this
                  permission.
        :rtype: dict[str, bool]
        """
        perms = Permission.query.filter_by(course_permission=False).all()
        result = {}
        for perm in perms:
            if perm.name in self._permissions:
                result[perm.name] = not perm.default_value
            else:
                result[perm.name] = perm.default_value
        return result


class User(db.Model, UserMixin):
    __tablename__ = "User"
    id = db.Column('id', db.Integer, primary_key=True)
    name = db.Column('name', db.Unicode)
    active = db.Column('active', db.Boolean, default=True)
    role_id = db.Column('Role_id', db.Integer, db.ForeignKey('Role.id'))
    courses = db.relationship(
        'CourseRole',
        collection_class=attribute_mapped_collection('course.id'),
        secondary=user_course,
        backref=db.backref('users', lazy='dynamic'))
    email = db.Column('email', db.Unicode, unique=True)
    password = db.Column(
        'password',
        PasswordType(schemes=[
            'pbkdf2_sha512',
        ], deprecated=[]),
        nullable=False)

    role = db.relationship('Role', foreign_keys=role_id)

    def has_permission(self, permission, course_id=None):
        if course_id is None:
            return self.role.has_permission(permission)
        else:
            if isinstance(course_id, Course):
                course_id = course_id.id
            return (course_id in self.courses and
                    self.courses[course_id].has_permission(permission))

    def get_all_permissions(self, course_id=None):
        if isinstance(course_id, Course):
            course_id = course_id.id

        if course_id is None:
            return self.role.get_all_permissions()
        elif course_id in self.courses:
            return self.courses[course_id].get_all_permissions()
        else:
            return {
                perm.name: False
                for perm in Permission.query.filter_by(course_permission=True)
                .all()
            }

    @property
    def is_active(self):
        return self.active

    @staticmethod
    @login_manager.user_loader
    def load_user(user_id):
        return User.query.get(int(user_id))


class Course(db.Model):
    __tablename__ = "Course"
    id = db.Column('id', db.Integer, primary_key=True)
    name = db.Column('name', db.Unicode)


class Work(db.Model):
    __tablename__ = "Work"
    id = db.Column('id', db.Integer, primary_key=True)
    assignment_id = db.Column('Assignment_id', db.Integer,
                              db.ForeignKey('Assignment.id'))
    user_id = db.Column('User_id', db.Integer,
                        db.ForeignKey('User.id', ondelete='CASCADE'))
    edit = db.Column('edit', db.Integer)
    grade = db.Column('grade', db.Float, default=None)
    comment = db.Column('comment', db.Unicode, default=None)
    created_at = db.Column(db.DateTime, default=datetime.datetime.utcnow)

    assignment = db.relationship('Assignment', foreign_keys=assignment_id)
    user = db.relationship('User', single_parent=True, foreign_keys=user_id)

    @property
    def is_graded(self):
        return self.state == WorkStateEnum.done

    def add_file_tree(self, session, tree):
        """Add the given tree to the given db.

        .. warning::
        The db session is not commited!

        :param db: The db object.
        :param tree: The file tree as described by
                     :py:func:`psef.files.rename_directory_structure`
        :returns: Nothing
        :rtype: None
        """
        assert isinstance(tree, dict)
        return self._add_file_tree(session, tree, None)

    def _add_file_tree(self, session, tree, top):
        def ensure_list(item):
            return item if isinstance(item, list) else [item]

        for new_top, children in tree.items():
            new_top = File(
                work=self,
                is_directory=True,
                name=new_top,
                extension=None,
                parent=top)
            session.add(new_top)
            for child in ensure_list(children):
                if isinstance(child, dict):
                    self._add_file_tree(session, child, new_top)
                    continue
                child, filename = child
                name, ext = os.path.splitext(child)
                ext = ext[1:]
                session.add(
                    File(
                        work=self,
                        extension=ext,
                        name=name,
                        filename=filename,
                        is_directory=False,
                        parent=new_top))


class File(db.Model):
    __tablename__ = "File"
    id = db.Column('id', db.Integer, primary_key=True)
    work_id = db.Column('Work_id', db.Integer, db.ForeignKey('Work.id'))
    extension = db.Column('extension', db.Unicode)
    name = db.Column('name', db.Unicode)
    filename = db.Column('path', db.Unicode)
    is_directory = db.Column('is_directory', db.Boolean)
    parent_id = db.Column(db.Integer, db.ForeignKey('File.id'))
    parent = db.relationship('File', remote_side=[id], backref='children')

    work = db.relationship('Work', foreign_keys=work_id)

    __table_args__ = (
        db.CheckConstraint(or_(is_directory == false(), extension == null())),
    )

    def get_filename(self):
        if self.extension != None and self.extension != "":
            return "{}.{}".format(self.name, self.extension)
        else:
            return self.name

    def list_contents(self):
        if self.is_directory == False:
            return {"name": self.get_filename(), "id": self.id}
        else:
            return {
                "name": self.get_filename(),
                "id": self.id,
                "entries": [child.list_contents() for child in self.children]
            }


class Comment(db.Model):
    __tablename__ = "Comment"
    file_id = db.Column('File_id', db.Integer, db.ForeignKey('File.id'))
    user_id=db.Column('User_id', db.Integer, db.ForeignKey('User.id'))
    line=db.Column('line', db.Integer)
    comment=db.Column('comment', db.Unicode)
    __table_args__=(db.PrimaryKeyConstraint(file_id, line), )

    file=db.relationship('File', foreign_keys=file_id)
    user=db.relationship('User', foreign_keys=user_id)


@enum.unique
class AssignmentStateEnum(enum.IntEnum):
    hidden = 0
    submitting = 1
    grading = 2
    done = 3


class Assignment(db.Model):
<<<<<<< HEAD
    __tablename__ = "Assignment"
    id = db.Column('id', db.Integer, primary_key=True)
    name = db.Column('name', db.Unicode)
    state = db.Column(
        'state',
        db.Enum(AssignmentStateEnum),
        default=AssignmentStateEnum.hidden,
        nullable=False)
    description = db.Column('description', db.Unicode, default='')
    course_id = db.Column('Course_id', db.Integer, db.ForeignKey('Course.id'))
=======
    __tablename__="Assignment"
    id=db.Column('id', db.Integer, primary_key=True)
    name=db.Column('name', db.Unicode)
    description=db.Column('description', db.Unicode, default='')
    course_id=db.Column('Course_id', db.Integer, db.ForeignKey('Course.id'))
>>>>>>> e5f0b78c

    course=db.relationship('Course', foreign_keys=course_id)


class Snippet(db.Model):
    __tablename__='Snippet'
    id=db.Column('id', db.Integer, primary_key=True)
    key=db.Column('key', db.Unicode)
    value=db.Column('value', db.Unicode)
    user_id=db.Column('User_id', db.Integer, db.ForeignKey('User.id'))

    user=db.relationship('User', foreign_keys=user_id)

    @classmethod
    def get_all_snippets(cls, user):
        return cls.query.filter_by(user_id=user.id).all()

    def to_dict(self):
        return {'key': self.key, 'value': self.value, 'id': self.id}<|MERGE_RESOLUTION|>--- conflicted
+++ resolved
@@ -292,13 +292,13 @@
 class Comment(db.Model):
     __tablename__ = "Comment"
     file_id = db.Column('File_id', db.Integer, db.ForeignKey('File.id'))
-    user_id=db.Column('User_id', db.Integer, db.ForeignKey('User.id'))
-    line=db.Column('line', db.Integer)
-    comment=db.Column('comment', db.Unicode)
-    __table_args__=(db.PrimaryKeyConstraint(file_id, line), )
-
-    file=db.relationship('File', foreign_keys=file_id)
-    user=db.relationship('User', foreign_keys=user_id)
+    user_id = db.Column('User_id', db.Integer, db.ForeignKey('User.id'))
+    line = db.Column('line', db.Integer)
+    comment = db.Column('comment', db.Unicode)
+    __table_args__ = (db.PrimaryKeyConstraint(file_id, line), )
+
+    file = db.relationship('File', foreign_keys=file_id)
+    user = db.relationship('User', foreign_keys=user_id)
 
 
 @enum.unique
@@ -310,36 +310,23 @@
 
 
 class Assignment(db.Model):
-<<<<<<< HEAD
     __tablename__ = "Assignment"
     id = db.Column('id', db.Integer, primary_key=True)
     name = db.Column('name', db.Unicode)
-    state = db.Column(
-        'state',
-        db.Enum(AssignmentStateEnum),
-        default=AssignmentStateEnum.hidden,
-        nullable=False)
     description = db.Column('description', db.Unicode, default='')
     course_id = db.Column('Course_id', db.Integer, db.ForeignKey('Course.id'))
-=======
-    __tablename__="Assignment"
-    id=db.Column('id', db.Integer, primary_key=True)
-    name=db.Column('name', db.Unicode)
-    description=db.Column('description', db.Unicode, default='')
-    course_id=db.Column('Course_id', db.Integer, db.ForeignKey('Course.id'))
->>>>>>> e5f0b78c
-
-    course=db.relationship('Course', foreign_keys=course_id)
+
+    course = db.relationship('Course', foreign_keys=course_id)
 
 
 class Snippet(db.Model):
-    __tablename__='Snippet'
-    id=db.Column('id', db.Integer, primary_key=True)
-    key=db.Column('key', db.Unicode)
-    value=db.Column('value', db.Unicode)
-    user_id=db.Column('User_id', db.Integer, db.ForeignKey('User.id'))
-
-    user=db.relationship('User', foreign_keys=user_id)
+    __tablename__ = 'Snippet'
+    id = db.Column('id', db.Integer, primary_key=True)
+    key = db.Column('key', db.Unicode)
+    value = db.Column('value', db.Unicode)
+    user_id = db.Column('User_id', db.Integer, db.ForeignKey('User.id'))
+
+    user = db.relationship('User', foreign_keys=user_id)
 
     @classmethod
     def get_all_snippets(cls, user):
