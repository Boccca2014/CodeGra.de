--- conflicted
+++ resolved
@@ -169,7 +169,6 @@
             return (course_id in self.courses and
                     self.courses[course_id].has_permission(permission))
 
-<<<<<<< HEAD
     def get_permission_in_courses(self, permission):
         if not isinstance(permission, Permission):
             permission = Permission.query.filter_by(name=permission).first()
@@ -191,7 +190,8 @@
             course_role.course_id:
             (course_role.id, ) in res != permission.default_value
             for course_role in self.courses.values()
-=======
+        }
+
     @property
     def can_see_hidden(self):
         return self.has_course_permission_once('can_see_hidden_assignments')
@@ -202,7 +202,6 @@
             "name": self.name,
             "email": self.email,
             "hidden": self.can_see_hidden,
->>>>>>> eae81d8e
         }
 
     def has_course_permission_once(self, permission):
