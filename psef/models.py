from flask_login import UserMixin
from sqlalchemy.orm.collections import attribute_mapped_collection

from psef import db, app, login_manager

<<<<<<< HEAD
class User (db.Model):
    __tablename__ = "User"
    id = db.Column('id', db.Integer, primary_key=True)
    name = db.Column('name', db.Unicode)
    role = db.Column('role', db.Integer)
=======
permissions = db.Table('roles-permissions',
                       db.Column('permission_id', db.Integer,
                                 db.ForeignKey('Permission.id')),
                       db.Column('role_id', db.Integer,
                                 db.ForeignKey('Role.id')))

course_permissions = db.Table('course_roles-permissions',
                              db.Column('permission_id', db.Integer,
                                        db.ForeignKey('Permission.id')),
                              db.Column('course_role_id', db.Integer,
                                        db.ForeignKey('Course_Role.id')))

user_course = db.Table('users-courses',
                       db.Column('course_id', db.Integer,
                                 db.ForeignKey('Course_Role.id')),
                       db.Column('user_id', db.Integer,
                                 db.ForeignKey('User.id')))


class Permission(db.Model):
    __tablename__ = 'Permission'
    id = db.Column('id', db.Integer, primary_key=True)
    name = db.Column('name', db.Unicode, unique=True)
    default_value = db.Column('default_value', db.Boolean, default=False)
    course_permission = db.Column('course_permission', db.Boolean)
>>>>>>> 279115db

    email = db.Column('email', db.String(100), unique=True, index=True)
    password = db.Column('password', db.String(32))
    registered_on = db.Column('registered_on', db.DateTime)


class CourseRole(db.Model):
    __tablename__ = 'Course_Role'
    id = db.Column('id', db.Integer, primary_key=True)
    name = db.Column('name', db.Unicode)
    course_id = db.Column('Course_id', db.Integer, db.ForeignKey('Course.id'))
    _permissions = db.relationship(
        'Permission',
        collection_class=attribute_mapped_collection('name'),
        secondary=course_permissions)

    course = db.relationship('Course', foreign_keys=course_id)

    def has_permission(self, permission):
        if permission in self._permissions:
            perm = self._permissions[permission]
            return perm.course_permission and not perm.default_value
        else:
            permission = Permission.query.filter_by(name=permission).first()
            if permission is None:
                raise KeyError(
                    'The permission "{}" does not exist'.format(permission))
            else:
                return (permission.default_value and
                        permission.course_permission)


class Role(db.Model):
    __tablename__ = 'Role'
    id = db.Column('id', db.Integer, primary_key=True)
    name = db.Column('name', db.Unicode)
    _permissions = db.relationship(
        'Permission',
        collection_class=attribute_mapped_collection('name'),
        secondary=permissions,
        backref=db.backref('roles', lazy='dynamic'))

    def has_permission(self, permission):
        if permission in self._permissions:
            return not self._permissions[permission].course_permission
        else:
            permission = Permission.query.filter_by(name=permission).first()
            if permission is None:
                raise KeyError(
                    'The permission "{}" does not exist'.format(permission))
            else:
                return (permission.default_value and
                        not permission.course_permission)


class User(db.Model, UserMixin):
    __tablename__ = "User"
    id = db.Column('id', db.Integer, primary_key=True)
    name = db.Column('name', db.Unicode)
    active = db.Column('active', db.Boolean, default=True)
    role_id = db.Column('Role_id', db.Integer, db.ForeignKey('Role.id'))
    courses = db.relationship(
        'CourseRole',
        collection_class=attribute_mapped_collection('course.id'),
        secondary=user_course,
        backref=db.backref('users', lazy='dynamic'))

    role = db.relationship('Role', foreign_keys=role_id)

    def has_permission(self, permission, course_id=None):
        if course_id is None:
            return self.role.has_permission(permission)
        else:
            return (course_id in self.courses and
                    self.courses[course_id].has_permission(permission))

    @property
    def is_active(self):
        return self.active

    @staticmethod
    @login_manager.user_loader
    def load_user(user_id):
        User.query.get(int(user_id))


class Course(db.Model):
    __tablename__ = "Course"
    id = db.Column('id', db.Integer, primary_key=True)
    name = db.Column('name', db.Unicode)


class Work(db.Model):
    __tablename__ = "Work"
    id = db.Column('id', db.Integer, primary_key=True)
<<<<<<< HEAD
    assignment_id = db.Column(
        'Assignment_id', db.Integer, db.ForeignKey('Assignment.id'))
=======
    assignment_id = db.Column('Assignment_id', db.Integer,
                              db.ForeignKey('Assignment.id'))
>>>>>>> 279115db
    user_id = db.Column('User_id', db.Integer, db.ForeignKey('User.id'))
    state = db.Column('state', db.Integer)
    edit = db.Column('edit', db.Integer)

    assignment = db.relationship('Assignment', foreign_keys=assignment_id)
    user = db.relationship('User', foreign_keys=user_id)


class File(db.Model):
    __tablename__ = "File"
    id = db.Column('id', db.Integer, primary_key=True)
    work_id = db.Column('Work_id', db.Integer, db.ForeignKey('Work.id'))
    extension = db.Column('extension', db.Unicode)
    description = db.Column('description', db.Unicode)

    work = db.relationship('Work', foreign_keys=work_id)


class Comment(db.Model):
    __tablename__ = "Comment"
    id = db.Column('id', db.Integer, primary_key=True)
    file_id = db.Column('File_id', db.Integer, db.ForeignKey('File.id'))
    user_id = db.Column('User_id', db.Integer, db.ForeignKey('User.id'))
    line = db.Column('line', db.Integer)
    comment = db.Column('comment', db.Unicode)

    file = db.relationship('File', foreign_keys=file_id)
    user = db.relationship('User', foreign_keys=user_id)


class Assignment(db.Model):
    __tablename__ = "Assignment"
    id = db.Column('id', db.Integer, primary_key=True)
    description = db.Column('description', db.Unicode)
    course_id = db.Column('Course_id', db.Integer, db.ForeignKey('Course.id'))

    course = db.relationship('Course', foreign_keys=course_id)<|MERGE_RESOLUTION|>--- conflicted
+++ resolved
@@ -3,13 +3,6 @@
 
 from psef import db, app, login_manager
 
-<<<<<<< HEAD
-class User (db.Model):
-    __tablename__ = "User"
-    id = db.Column('id', db.Integer, primary_key=True)
-    name = db.Column('name', db.Unicode)
-    role = db.Column('role', db.Integer)
-=======
 permissions = db.Table('roles-permissions',
                        db.Column('permission_id', db.Integer,
                                  db.ForeignKey('Permission.id')),
@@ -35,11 +28,6 @@
     name = db.Column('name', db.Unicode, unique=True)
     default_value = db.Column('default_value', db.Boolean, default=False)
     course_permission = db.Column('course_permission', db.Boolean)
->>>>>>> 279115db
-
-    email = db.Column('email', db.String(100), unique=True, index=True)
-    password = db.Column('password', db.String(32))
-    registered_on = db.Column('registered_on', db.DateTime)
 
 
 class CourseRole(db.Model):
@@ -131,13 +119,8 @@
 class Work(db.Model):
     __tablename__ = "Work"
     id = db.Column('id', db.Integer, primary_key=True)
-<<<<<<< HEAD
-    assignment_id = db.Column(
-        'Assignment_id', db.Integer, db.ForeignKey('Assignment.id'))
-=======
     assignment_id = db.Column('Assignment_id', db.Integer,
                               db.ForeignKey('Assignment.id'))
->>>>>>> 279115db
     user_id = db.Column('User_id', db.Integer, db.ForeignKey('User.id'))
     state = db.Column('state', db.Integer)
     edit = db.Column('edit', db.Integer)
