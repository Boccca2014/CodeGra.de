import tempfile
import zipfile
import os

from flask import jsonify, request, make_response, after_this_request, send_file
from flask_login import current_user, login_required

import psef.auth as auth
import psef.models as models
import psef.files
from psef import db, app
from psef.errors import APICodes, APIException

import os
import tempfile

from . import api


@api.route("/submissions/<int:submission_id>", methods=['GET'])
@login_required
def get_submission(submission_id):
    """
    Return submission X if the user permission is valid.

    Raises APIException:
        - If submission X was not found
    """
    work = db.session.query(models.Work).get(submission_id)

<<<<<<< HEAD
    if work:
        auth.ensure_can_see_grade(work)

        return jsonify({
            'id': work.id,
            'user_id': work.user_id,
            'user_name': work.user.name,
            'edit': work.edit,
            'grade': work.grade,
            'comment': work.comment,
            'created_at': work.created_at,
        })
    else:
=======
    if work is None:
>>>>>>> a6cdb517
        raise APIException(
            'Work submission not found',
            'The submission with code {} was not found'.format(submission_id),
            APICodes.OBJECT_ID_NOT_FOUND, 404)

    if 'type' in request.args and request.args['type'] == 'zip':
        return get_zip(work)

    auth.ensure_can_see_grade(work)

    if 'type' in request.args and request.args['type'] == 'feedback':
        return get_feedback(work)

    return jsonify({
        'id': work.id,
        'user_id': work.user_id,
        'edit': work.edit,
        'grade': work.grade,
        'comment': work.comment,
        'created_at': work.created_at,
    })


def get_feedback(work):
    """
    Get the feedback of work as a plain text file.
    """
    comments = models.Comment.query.filter(
        models.Comment.file.has(work=work)).order_by(
            models.Comment.file_id.asc(), models.Comment.line.asc())

    linter_comments = models.LinterComment.query.filter(
        models.LinterComment.file.has(work=work)).order_by(
            models.LinterComment.file_id.asc(),
            models.LinterComment.line.asc())

    filename = '{}-{}-feedback.txt'.format(work.assignment.name,
                                           work.user.name)

    fd, file = tempfile.mkstemp()
    with open(file, 'w') as fp:
        fp.write('Assignment: {}\n'
                 'Grade: {}\n'
                 'General feedback: \n{}\n\n'
                 'Comments:\n'.format(work.assignment.name, work.grade,
                                      work.comment))
        for comment in comments:
            fp.write('{}:{}:0: {}\n'.format(comment.file.get_filename(),
                                            comment.line, comment.comment))
        fp.write('\nLinter comments:\n')

        for lcomment in linter_comments:
            fp.write('{}:{}:0: ({} {}) {}\n'.format(
                lcomment.file.get_filename(), lcomment.line,
                lcomment.linter.tester.name, lcomment.linter_code, lcomment.comment))

    @after_this_request
    def remove_file(response):
        os.close(fd)
        os.remove(file)
        return response

    return send_file(file, attachment_filename=filename, as_attachment=True)


def get_zip(work):
    """
    Return a zip file of a submission.

    Raises APIException:
        - If the submission is None.
    """
    if (work.user.id != current_user.id):
        auth.ensure_permission('can_view_files', work.assignment.course.id)

    code = models.File.query.filter(models.File.work_id == work.id,
                                    models.File.parent_id == None).one()

    with tempfile.TemporaryFile(mode='w+b') as fp:
        with tempfile.TemporaryDirectory() as tmpdir:
            files = psef.files.restore_directory_structure(code, tmpdir)

            zipf = zipfile.ZipFile(fp, 'w', compression=zipfile.ZIP_DEFLATED)
            for root, dirs, files in os.walk(tmpdir):
                for file in files:
                    path = os.path.join(root, file)
                    zipf.write(path,  path[len(tmpdir):])
            zipf.close()
        fp.seek(0)

        response = make_response(fp.read())
        response.headers['Content-Type'] = 'application/zip'
        filename = 'CG_archive.zip'
        response.headers[
            'Content-Disposition'] = 'attachment; filename=' + filename
        return response


@api.route("/submissions/<int:submission_id>", methods=['PATCH'])
def patch_submission(submission_id):
    """
    Update submission X if it already exists and if the user permission is
    valid.

    Raises APIException:
        - If submission X was not found
        - request file does not contain grade and/or feedback
        - request file grade is not a float
    """
    work = db.session.query(models.Work).get(submission_id)
    content = request.get_json()

    if not work:
        raise APIException(
            'Submission not found',
            'The submission with code {} was not found'.format(submission_id),
            APICodes.OBJECT_ID_NOT_FOUND, 404)

    auth.ensure_permission('can_grade_work', work.assignment.course.id)
    if 'grade' not in content or 'feedback' not in content:
        raise APIException('Grade or feedback not provided',
                           'Grade and or feedback fields missing in sent JSON',
                           APICodes.MISSING_REQUIRED_PARAM, 400)

    if not isinstance(content['grade'], float):
        try:
            content['grade'] = float(content['grade'])
        except ValueError:
            raise APIException(
                'Grade submitted not a number',
                'Grade for work with id {} not a number'.format(submission_id),
                APICodes.INVALID_PARAM, 400)

    work.grade = content['grade']
    work.comment = content['feedback']
    db.session.commit()
    return ('', 204)


@api.route("/submissions/<int:submission_id>/files/", methods=['GET'])
def get_dir_contents(submission_id):
    """
    Return the object containing all the files of submission X

    Raises APIException:
        - If there are no files to be returned
        - If the submission id does not match the work id
        - If the file with code {} is not a directory
    """
    work = models.Work.query.get(submission_id)
    if work is None:
        raise APIException(
            'Submission not found',
            'The submission with code {} was not found'.format(submission_id),
            APICodes.OBJECT_ID_NOT_FOUND, 404)

    if (work.user.id != current_user.id):
        auth.ensure_permission('can_view_files', work.assignment.course.id)

    file_id = request.args.get('file_id')
    if file_id:
        file = models.File.query.get(file_id)
        if file is None:
            raise APIException(
                'File not found',
                'The file with code {} was not found'.format(file_id),
                APICodes.OBJECT_ID_NOT_FOUND, 404)
        if (file.work.id != submission_id):
            raise APIException(
                'Incorrect URL',
                'The identifiers in the URL do no match those related to the '
                'file with code {}'.format(file.id), APICodes.INVALID_URL, 400)
    else:
        file = models.File.query.filter(models.File.work_id == submission_id,
                                        models.File.parent_id == None).one()

    if not file.is_directory:
        raise APIException(
            'File is not a directory',
            'The file with code {} is not a directory'.format(file.id),
            APICodes.OBJECT_WRONG_TYPE, 400)

    dir_contents = jsonify(file.list_contents())

    return (dir_contents, 200)<|MERGE_RESOLUTION|>--- conflicted
+++ resolved
@@ -28,23 +28,7 @@
     """
     work = db.session.query(models.Work).get(submission_id)
 
-<<<<<<< HEAD
-    if work:
-        auth.ensure_can_see_grade(work)
-
-        return jsonify({
-            'id': work.id,
-            'user_id': work.user_id,
-            'user_name': work.user.name,
-            'edit': work.edit,
-            'grade': work.grade,
-            'comment': work.comment,
-            'created_at': work.created_at,
-        })
-    else:
-=======
     if work is None:
->>>>>>> a6cdb517
         raise APIException(
             'Work submission not found',
             'The submission with code {} was not found'.format(submission_id),
@@ -61,6 +45,7 @@
     return jsonify({
         'id': work.id,
         'user_id': work.user_id,
+        'user_name': work.user.name,
         'edit': work.edit,
         'grade': work.grade,
         'comment': work.comment,
