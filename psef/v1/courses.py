"""
This module defines all API routes with the main directory "courses". The APIs
are used to create courses and return information about courses.

SPDX-License-Identifier: AGPL-3.0-only
"""
import uuid
import typing as t

import flask_jwt_extended as flask_jwt
from flask import request
from sqlalchemy.orm import selectinload
from mypy_extensions import TypedDict
from flask_limiter.util import get_remote_address

import psef
import psef.auth as auth
import psef.models as models
import psef.helpers as helpers
from psef import limiter, current_user
from psef.models import db
from psef.helpers import (
    JSONResponse, EmptyResponse, ExtendedJSONResponse, jsonify,
    ensure_keys_in_dict, make_empty_response, get_from_map_transaction,
    get_json_dict_from_request
)

from . import api
from .. import helpers, limiter, parsers, features
from ..lti.v1_1 import LTICourseRole
from ..exceptions import (
    APICodes, APIWarnings, APIException, PermissionException
)
from ..permissions import CoursePermMap
from ..permissions import CoursePermission as CPerm
from ..permissions import GlobalPermission as GPerm

_UserCourse = TypedDict(  # pylint: disable=invalid-name
    '_UserCourse', {
        'User': models.User,
        'CourseRole': models.CourseRole
    }
)


@api.route('/courses/<int:course_id>/roles/<int:role_id>', methods=['DELETE'])
def delete_role(course_id: int, role_id: int) -> EmptyResponse:
    """Remove a :class:`.models.CourseRole` from the given
    :class:`.models.Course`.

    .. :quickref: Course; Delete a course role from a course.

    :param int course_id: The id of the course
    :returns: An empty response with return code 204

    :raises APIException: If the role with the given ids does not exist.
        (OBJECT_NOT_FOUND)
    :raises APIException: If there are still users with this role.
        (INVALID_PARAM)
    :raises PermissionException: If there is no logged in user. (NOT_LOGGED_IN)
    :raises PermissionException: If the user can not manage the course with the
        given id. (INCORRECT_PERMISSION)
    """
    auth.CoursePermissions(course_id=course_id).ensure_may_edit_roles()

    course = helpers.get_or_404(
        models.Course,
        course_id,
        also_error=lambda c: c.virtual,
    )
    role = helpers.filter_single_or_404(
        models.CourseRole,
        models.CourseRole.course_id == course_id,
        models.CourseRole.id == role_id,
        also_error=lambda r: r.hidden,
    )

    if course.lti_provider is not None:
        if LTICourseRole.codegrade_role_name_used(role.name):
            lms = course.lti_provider.lms_name
            raise APIException(
                f'You cannot delete default {lms} roles', (
                    'The course "{}" is an LTI course so it is impossible to '
                    'delete role {}'
                ).format(course.id, role.id), APICodes.INCORRECT_PERMISSION,
                403
            )

    users_with_role = db.session.query(
        models.user_course
    ).filter(models.user_course.c.course_id == role_id).exists()
    if db.session.query(users_with_role).scalar():
        raise APIException(
            'There are still users with this role',
            'There are still users with role {}'.format(role_id),
            APICodes.INVALID_PARAM, 400
        )
    links_with_role = db.session.query(
        models.CourseRegistrationLink
    ).filter_by(course_role_id=role_id).exists()
    if db.session.query(links_with_role).scalar():
        raise APIException(
            'There are still registration links with this role',
            f'The role "{role_id}" cannot be deleted as it is still in use',
            APICodes.INVALID_PARAM, 400
        )

    db.session.delete(role)
    db.session.commit()

    return make_empty_response()


@api.route('/courses/<int:course_id>/roles/', methods=['POST'])
def add_role(course_id: int) -> EmptyResponse:
    """Add a new :class:`.models.CourseRole` to the given
    :class:`.models.Course`.

    .. :quickref: Course; Add a new course role to a course.

    :param int course_id: The id of the course
    :returns: An empty response with return code 204.

    :<json str name: The name of the new course role.

    :raises APIException: If the name parameter was not in the request.
                          (MISSING_REQUIRED_PARAM)
    :raises APIException: If the course with the given id was not found.
                          (OBJECT_NOT_FOUND)
    :raises APIException: If the course already has a role with the submitted
                          name. (INVALID_PARAM)
    :raises PermissionException: If there is no logged in user. (NOT_LOGGED_IN)
    :raises PermissionException: If the user can not manage the course with the
                                 given id. (INCORRECT_PERMISSION)
    """
    auth.CoursePermissions(course_id=course_id).ensure_may_edit_roles()

    content = get_json_dict_from_request()

    ensure_keys_in_dict(content, [('name', str)])
    name = t.cast(str, content['name'])

    course = helpers.get_or_404(
        models.Course,
        course_id,
        also_error=lambda c: c.virtual,
    )

    if models.CourseRole.query.filter_by(
        name=name, course_id=course_id
    ).first() is not None:
        raise APIException(
            'This course already has a role with this name',
            'The course "{}" already has a role named "{}"'.format(
                course_id, name
            ), APICodes.INVALID_PARAM, 400
        )

    role = models.CourseRole(name=name, course=course, hidden=False)
    db.session.add(role)
    db.session.commit()

    return make_empty_response()


@api.route('/courses/<int:course_id>/roles/<int:role_id>', methods=['PATCH'])
def update_role(course_id: int, role_id: int) -> EmptyResponse:
    """Update the :class:`.models.Permission` of a given
    :class:`.models.CourseRole` in the given :class:`.models.Course`.

    .. :quickref: Course; Update a permission for a certain role.

    :param int course_id: The id of the course.
    :param int role_id: The id of the course role.
    :returns: An empty response with return code 204.

    :<json str permission: The name of the permission to change.
    :<json bool value: The value to set the permission to (``True`` means the
        specified role has the specified permission).

    :raises APIException: If the value or permission parameter are not in the
                          request. (MISSING_REQUIRED_PARAM)
    :raises APIException: If the role with the given id does not exist or the
                          permission with the given name does not exist.
                          (OBJECT_NOT_FOUND)
    :raises PermissionException: If there is no logged in user. (NOT_LOGGED_IN)
    :raises PermissionException: If the user can not manage the course with the
                                 given id. (INCORRECT_PERMISSION)
    """
    content = get_json_dict_from_request()

    auth.CoursePermissions(course_id=course_id).ensure_may_edit_roles()

    ensure_keys_in_dict(content, [('value', bool), ('permission', str)])
    value = t.cast(bool, content['value'])
    permission_name = t.cast(str, content['permission'])
    permission = CPerm.get_by_name(permission_name)

    role = helpers.filter_single_or_404(
        models.CourseRole,
        models.CourseRole.course_id == course_id,
        models.CourseRole.id == role_id,
        also_error=lambda r: r.hidden,
    )

    if (
        current_user.courses[course_id].id == role.id and
        permission == CPerm.can_edit_course_roles
    ):
        raise APIException(
            'You cannot remove this permission from your own role', (
                'The current user is in role {} which'
                ' cannot remove "can_edit_course_roles"'
            ).format(role.id), APICodes.INCORRECT_PERMISSION, 403
        )

    role.set_permission(permission, value)

    db.session.commit()

    return make_empty_response()


@api.route('/courses/<int:course_id>/roles/', methods=['GET'])
def get_all_course_roles(
    course_id: int
) -> JSONResponse[t.Union[t.Sequence[models.CourseRole], t.Sequence[
    t.MutableMapping[str, t.Union[t.Mapping[str, bool], bool]]]]]:
    """Get a list of all :class:`.models.CourseRole` objects of a given
    :class:`.models.Course`.

    .. :quickref: Course; Get all course roles for a single course.

    :param int course_id: The id of the course to get the roles for.
    :returns: An array of all course roles for the given course.

    :>jsonarr perms: All permissions this role has as returned
        by :py:meth:`.models.CourseRole.get_all_permissions`.
    :>jsonarrtype perms: :py:class:`t.Mapping[str, bool]`
    :>jsonarr bool own: True if the current course role is the current users
        course role.
    :>jsonarr ``**rest``: The course role as returned by
        :py:meth:`.models.CourseRole.__to_json__`

    :raises PermissionException: If there is no logged in user. (NOT_LOGGED_IN)
    :raises PermissionException: If the user can not manage the course with the
                                 given id. (INCORRECT_PERMISSION)
    """
    auth.CoursePermissions(course_id=course_id).ensure_may_see_roles()

    course_roles: t.Sequence[models.CourseRole]
    course_roles = models.CourseRole.query.filter_by(
        course_id=course_id, hidden=False
    ).order_by(models.CourseRole.name).all()

    if request.args.get('with_roles') == 'true':
        res = []
        for course_role in course_roles:
            json_course = course_role.__to_json__()
            json_course['perms'] = CPerm.create_map(
                course_role.get_all_permissions()
            )
            json_course['own'] = current_user.courses[course_role.course_id
                                                      ] == course_role
            res.append(json_course)
        return jsonify(res)
    return jsonify(course_roles)


@api.route('/courses/<int:course_id>/users/', methods=['PUT'])
def set_course_permission_user(
    course_id: int
) -> t.Union[EmptyResponse, JSONResponse[_UserCourse]]:
    """Set the :class:`.models.CourseRole` of a :class:`.models.User` in the
    given :class:`.models.Course`.

    .. :quickref: Course; Change the course role for a user.

    :param int course_id: The id of the course
    :returns: If the user_id parameter is set in the request the response will
              be empty with return code 204. Otherwise the response will
              contain the JSON serialized user and course role with return code
              201

    :raises APIException: If the parameter role_id or not at least one of
                          user_id and user_email are in the request.
                          (MISSING_REQUIRED_PARAM)
    :raises APIException: If no role with the given role_id or no user
                          with the supplied parameters exists.
                          (OBJECT_ID_NOT_FOUND)
    :raises APIException: If the user was selected by email and the user is
                          already in the course. (INVALID_PARAM)
    :raises PermissionException: If there is no logged in user. (NOT_LOGGED_IN)
    :raises PermissionException: If the user can not manage the course with the
                                 given id. (INCORRECT_PERMISSION)

    .. todo::
        This function should probability be splitted.
    """
    auth.CoursePermissions(course_id=course_id).ensure_may_edit_users()

    content = get_json_dict_from_request()
    ensure_keys_in_dict(content, [('role_id', int)])
    role_id = t.cast(int, content['role_id'])

    role = helpers.filter_single_or_404(
        models.CourseRole, models.CourseRole.id == role_id,
        models.CourseRole.course_id == course_id
    )

    res: t.Union[EmptyResponse, JSONResponse[_UserCourse]]

    if 'user_id' in content:
        with get_from_map_transaction(content) as [get, _]:
            user_id = get('user_id', int)

        user = helpers.get_or_404(models.User, user_id)

        if user.id == current_user.id:
            raise APIException(
                'You cannot change your own role',
                'The user requested and the current user are the same',
                APICodes.INCORRECT_PERMISSION, 403
            )

        res = make_empty_response()
    elif 'username' in content:
        with get_from_map_transaction(content) as [get, _]:
            username = get('username', str)

        user = helpers.filter_single_or_404(
            models.User, models.User.username == username
        )

        if course_id in user.courses:
            raise APIException(
                'The specified user is already in this course',
                'The user {} is in course {}'.format(user.id, course_id),
                APICodes.INVALID_PARAM, 400
            )

        res = jsonify({
            'User': user,
            'CourseRole': role,
        }, status_code=201)
    else:
        raise APIException(
            'None of the keys "user_id" or "role_id" were found', (
                'The given content ({})'
                ' does  not contain "user_id" or "user_email"'
            ).format(content), APICodes.MISSING_REQUIRED_PARAM, 400
        )

    if user.is_test_student:
        raise APIException(
            'You cannot change the role of a test student',
            f'The user {user.id} is a test student', APICodes.INVALID_PARAM,
            400
        )

    user.courses[role.course_id] = role
    db.session.commit()
    return res


@api.route('/courses/<int:course_id>/users/', methods=['GET'])
@auth.login_required
def get_all_course_users(
    course_id: int
) -> JSONResponse[t.Union[t.List[_UserCourse], t.List[models.User]]]:
    """Return a list of all :class:`.models.User` objects and their
    :class:`.models.CourseRole` in the given :class:`.models.Course`.

    .. :quickref: Course; Get all users for a single course.

    :param int course_id: The id of the course

    :query string q: Search for users matching this query string. This will
        change the output to a list of users.

    :returns: A response containing the JSON serialized users and course roles

    :>jsonarr User:  A member of the given course.
    :>jsonarrtype User: :py:class:`~.models.User`
    :>jsonarr CourseRole: The role that this user has.
    :>jsonarrtype CourseRole: :py:class:`~.models.CourseRole`
    """
    auth.CoursePermissions(course_id=course_id).ensure_may_see_users()
    course = helpers.get_or_404(models.Course, course_id)

    if 'q' in request.args:

        @limiter.limit('1 per second', key_func=lambda: str(current_user.id))
        def get_users_in_course() -> t.List[models.User]:
            query: str = request.args.get('q', '')
            base = course.get_all_users_in_course(include_test_students=False
                                                  ).from_self(models.User)
            return helpers.filter_users_by_name(query, base).all()

        return jsonify(get_users_in_course())

    users = course.get_all_users_in_course(include_test_students=False)

    user_course: t.List[_UserCourse]
    user_course = [
        {
            'User': user,
            'CourseRole': crole
        } for user, crole in users
    ]
    return jsonify(sorted(user_course, key=lambda item: item['User'].name))


@api.route('/courses/<int:course_id>/assignments/', methods=['GET'])
def get_all_course_assignments(
    course_id: int
) -> JSONResponse[t.Sequence[models.Assignment]]:
    """Get all :class:`.models.Assignment` objects of the given
    :class:`.models.Course`.

    .. :quickref: Course; Get all assignments for single course.

    The returned assignments are sorted by deadline.

    :param int course_id: The id of the course
    :returns: A response containing the JSON serialized assignments sorted by
        deadline of the assignment. See
        :py:func:`.models.Assignment.__to_json__` for the way assignments are
        given.

    :raises APIException: If there is no course with the given id.
                          (OBJECT_ID_NOT_FOUND)
    :raises PermissionException: If there is no logged in user. (NOT_LOGGED_IN)
    :raises PermissionException: If the user can not see assignments in the
                                 given course. (INCORRECT_PERMISSION)
    """
    auth.CoursePermissions(course_id=course_id).ensure_may_see()

    course = helpers.get_or_404(
        models.Course,
        course_id,
        also_error=lambda c: c.virtual,
    )

    return jsonify(course.get_all_visible_assignments())


@api.route('/courses/<int:course_id>/assignments/', methods=['POST'])
def create_new_assignment(course_id: int) -> JSONResponse[models.Assignment]:
    """Create a new course for the given assignment.

    .. :quickref: Course; Create a new assignment in a course.

    :param int course_id: The course to create an assignment in.

    :<json str name: The name of the new assignment.

    :returns: The newly created assignment.
    """
    with get_from_map_transaction(get_json_dict_from_request()) as [get, _]:
        name = get('name', str)

    course = helpers.get_or_404(
        models.Course,
        course_id,
        also_error=lambda c: c.virtual,
    )

    assig = models.Assignment(
        name=name,
        course=course,
        is_lti=False,
    )
    auth.AssignmentPermissions(assig).ensure_may_add()
    db.session.add(assig)
    db.session.commit()

    return jsonify(assig)


@api.route('/courses/', methods=['POST'])
@auth.permission_required(GPerm.can_create_courses)
def add_course() -> JSONResponse[models.Course]:
    """Add a new :class:`.models.Course`.

    .. :quickref: Course; Add a new course.

    :returns: A response containing the JSON serialization of the new course

    :raises PermissionException: If there is no logged in user. (NOT_LOGGED_IN)
    :raises PermissionException: If the user can not create courses.
                                 (INCORRECT_PERMISSION)
    :raises APIException: If the parameter "name" is not in the request.
        (MISSING_REQUIRED_PARAM)
    """
    content = get_json_dict_from_request()
    ensure_keys_in_dict(content, [('name', str)])
    name = t.cast(str, content['name'])

    new_course = models.Course.create_and_add(name)
    db.session.commit()

    role = models.CourseRole.get_initial_course_role(new_course)
    current_user.courses[new_course.id] = role
    db.session.commit()

    return jsonify(new_course)


@api.route('/courses/', methods=['GET'])
@auth.login_required
def get_courses() -> JSONResponse[t.Sequence[t.Mapping[str, t.Any]]]:
    """Return all :class:`.models.Course` objects the current user is a member
    of.

    .. :quickref: Course; Get all courses the current user is enrolled in.

    :returns: A response containing the JSON serialized courses

    :param str extended: If set to ``true``, ``1`` or the empty string all the
        assignments and group sets for each course are also included under the
        key ``assignments`` and ``group_sets`` respectively.

    :>jsonarr str role: The name of the role the current user has in this
        course.
    :>jsonarr ``**rest``: JSON serialization of :py:class:`psef.models.Course`.

    :raises PermissionException: If there is no logged in user. (NOT_LOGGED_IN)
    """

    def _get_rest(course: models.Course) -> t.Mapping[str, t.Any]:
        if helpers.extended_requested():
            snippets: t.Sequence[models.CourseSnippet] = []
            if (
                current_user.has_permission(GPerm.can_use_snippets) and
                current_user.has_permission(
                    CPerm.can_view_course_snippets, course_id=course.id
                )
            ):
                snippets = course.snippets

            return {
                'assignments': course.get_all_visible_assignments(),
                'group_sets': course.group_sets,
                'snippets': snippets,
                **course.__to_json__(),
            }
        return course.__to_json__()

    extra_loads: t.Optional[t.List[t.Any]] = None
    if helpers.extended_requested():
        load_assig = selectinload(models.Course.assignments)
        extra_loads = [
            selectinload(models.Course.assignments),
            selectinload(models.Course.snippets),
            selectinload(models.Course.group_sets),
            load_assig.selectinload(models.Assignment.analytics_workspaces),
            load_assig.selectinload(models.Assignment.rubric_rows),
            load_assig.selectinload(models.Assignment.group_set),
        ]

    # We don't use `helpers.get_or_404` here as preloading doesn't seem to work
    # when we do.
    user = models.User.query.filter_by(id=current_user.id).options(
        [
            selectinload(
                models.User.courses,
            ).selectinload(
                models.CourseRole._permissions,  # pylint: disable=protected-access
            ),
        ]
    ).one()

    return jsonify(
        [
            {
                'role': user.courses[c.id].name,
                **_get_rest(c),
            } for c in helpers.get_in_or_error(
                models.Course,
                models.Course.id,
                [cr.course_id for cr in user.courses.values()],
                extra_loads,
            ) if auth.CoursePermissions(c).ensure_may_see.as_bool()
        ]
    )


@api.route('/courses/<int:course_id>', methods=['GET'])
@auth.login_required
def get_course_data(course_id: int) -> JSONResponse[t.Mapping[str, t.Any]]:
    """Return course data for a given :class:`.models.Course`.

    .. :quickref: Course; Get data for a given course.

    :param int course_id: The id of the course

    :returns: A response containing the JSON serialized course

    :>json str role: The name of the role the current user has in this
        course.
    :>json ``**rest``: JSON serialization of :py:class:`psef.models.Course`.

    :raises APIException: If there is no course with the given id.
                          (OBJECT_ID_NOT_FOUND)
    :raises PermissionException: If there is no logged in user. (NOT_LOGGED_IN)
    """
    course = helpers.get_or_404(models.Course, course_id)
    auth.CoursePermissions(course).ensure_may_see()

    return jsonify(
        {
            'role': current_user.courses[course.id].name,
            **course.__to_json__(),
        }
    )


@api.route('/courses/<int:course_id>/permissions/', methods=['GET'])
@auth.login_required
def get_permissions_for_course(
    course_id: int,
) -> JSONResponse[CoursePermMap]:
    """Get all the course :class:`.models.Permission` of the currently logged
    in :class:`.models.User`

    .. :quickref: Course; Get all the course permissions for the current user.

    :param int course_id: The id of the course of which the permissions should
        be retrieved.
    :returns: A mapping between the permission name and a boolean indicating if
        the currently logged in user has this permission.
    """
    course = helpers.get_or_404(
        models.Course,
        course_id,
        also_error=lambda c: c.virtual,
    )
    return jsonify(CPerm.create_map(current_user.get_all_permissions(course)))


@api.route('/courses/<int:course_id>/group_sets/', methods=['GET'])
@features.feature_required(features.Feature.GROUPS)
@auth.login_required
def get_group_sets(course_id: int
                   ) -> JSONResponse[t.Sequence[models.GroupSet]]:
    """Get the all the :class:`.models.GroupSet` objects in the given course.

    .. :quickref: Course; Get all group sets in the course.

    :param int course_id: The id of the course of which the group sets should
        be retrieved.
    :returns: A list of group sets.
    """
    course = helpers.get_or_404(models.Course, course_id)
    auth.CoursePermissions(course).ensure_may_see()
    return jsonify(course.group_sets)


@api.route('/courses/<int:course_id>/group_sets/', methods=['PUT'])
@features.feature_required(features.Feature.GROUPS)
@auth.login_required
def create_group_set(course_id: int) -> JSONResponse[models.GroupSet]:
    """Create or update a :class:`.models.GroupSet` in the given course id.

    .. :quickref: Course; Create a new group set in the course.

    :>json int minimum_size: The minimum size attribute that the group set
        should have.
    :>json int maximum_size: The maximum size attribute that the group set
        should have.
    :>json int id: The id of the group to update.
    :param course_id: The id of the course in which the group set should be
        created or updated. The course id of a group set cannot change.
    :returns: The created or updated group.
    """
    course = helpers.get_or_404(models.Course, course_id)

    with helpers.get_from_request_transaction() as [get, opt_get]:
        min_size = get('minimum_size', int)
        max_size = get('maximum_size', int)
        old_id = opt_get('id', int)

    if old_id is helpers.MISSING:
        group_set = models.GroupSet(course_id=course.id)
        models.db.session.add(group_set)
        auth.GroupSetPermissions(group_set).ensure_may_add()
    else:
        group_set = helpers.get_or_404(models.GroupSet, old_id)
        auth.GroupSetPermissions(group_set).ensure_may_edit()

        if group_set.course_id != course.id:
            raise APIException(
                'You cannot change the course id of a group set', (
                    f'The group set {group_set.id} is '
                    f'not connected to course {course.id}'
                ), APICodes.INVALID_PARAM, 400
            )

    if min_size <= 0:
        raise APIException(
            'Minimum size should be larger than 0',
            f'Minimum size "{min_size}" is <= than 0', APICodes.INVALID_PARAM,
            400
        )
    elif max_size < min_size:
        raise APIException(
            'Maximum size is smaller than minimum size', (
                f'Maximum size "{max_size}" is smaller '
                f'than minimum size "{min_size}"'
            ), APICodes.INVALID_PARAM, 400
        )
    elif group_set.largest_group_size > max_size:
        raise APIException(
            'There are groups larger than the new maximum size',
            f'Some groups have more than {max_size} members',
            APICodes.INVALID_PARAM, 400
        )
    elif group_set.smallest_group_size < min_size:
        raise APIException(
            'There are groups smaller than the new minimum size',
            f'Some groups have less than {min_size} members',
            APICodes.INVALID_PARAM, 400
        )
    group_set.minimum_size = min_size
    group_set.maximum_size = max_size

    models.db.session.commit()

    return jsonify(group_set)


@api.route('/courses/<int:course_id>/snippets/', methods=['GET'])
@auth.permission_required(GPerm.can_use_snippets)
@auth.login_required
def get_course_snippets(course_id: int
                        ) -> JSONResponse[t.Sequence[models.CourseSnippet]]:
    """Get all snippets (:class:`.models.CourseSnippet`) of the given
    :class:`.models.Course`.

    .. :quickref: CourseSnippet; Get all snippets for the given course.

    :returns: An array containing all snippets for the given course.

    :raises PermissionException: If there is no logged in user. (NOT_LOGGED_IN)
    :raises PermissionException: If the user can not use snippets.
        (INCORRECT_PERMISSION)
    :raises PermissionException: If the user can not manage snippets for this
        course. (INCORRECT_PERMISSION)
    """
    auth.CoursePermissions(course_id=course_id).ensure_may_see_snippets()

    course = helpers.get_or_404(models.Course, course_id)
    return jsonify(course.snippets)


@api.route('/courses/<int:course_id>/snippet', methods=['PUT'])
@auth.permission_required(GPerm.can_use_snippets)
@auth.login_required
def create_course_snippet(course_id: int
                          ) -> JSONResponse[models.CourseSnippet]:
    """Add or modify a :class:`.models.CourseSnippet` by key.

    .. :quickref: CourseSnippet; Add or modify a course snippet.

    :returns: A response containing the JSON serialized snippet and return
              code 201.
    :<json str value: The new value of the snippet.
    :<json str key: The key of the new or existing snippet.

    :raises APIException: If the parameters "key", "value", and/or "course_id"
        were not in the request. (MISSING_REQUIRED_PARAM)
    :raises PermissionException: If there is no logged in user. (NOT_LOGGED_IN)
    :raises PermissionException: If the user can not use snippets
        (INCORRECT_PERMISSION)
    """
    auth.CoursePermissions(course_id=course_id).ensure_may_edit_snippets()

    content = get_json_dict_from_request()
    ensure_keys_in_dict(content, [('value', str), ('key', str)])
    key = t.cast(str, content['key'])
    value = t.cast(str, content['value'])

    course = helpers.get_or_404(
        models.Course,
        course_id,
        with_for_update=True,
        with_for_update_of=models.Course,
    )
    snippet = models.CourseSnippet.query.filter_by(
        course=course,
        key=key,
    ).one_or_none()

    if snippet is None:
        snippet = models.CourseSnippet(
            course=course,
            key=key,
            value=value,
        )
        db.session.add(snippet)
    else:
        snippet.value = value

    db.session.commit()

    return jsonify(snippet, status_code=201)


@api.route(
    '/courses/<int:course_id>/snippets/<int:snippet_id>', methods=['PATCH']
)
@auth.permission_required(GPerm.can_use_snippets)
@auth.login_required
def patch_course_snippet(course_id: int, snippet_id: int) -> EmptyResponse:
    """Modify the :class:`.models.CourseSnippet` with the given id.

    .. :quickref: CourseSnippet; Change a snippets key and value.

    :param int snippet_id: The id of the snippet to change.
    :returns: An empty response with return code 204.

    :<json str key: The new key of the snippet.
    :<json str value: The new value of the snippet.

    :raises APIException: If the parameters "key" and/or "value" were not in
        the request. (MISSING_REQUIRED_PARAM)
    :raises APIException: If the snippet does not belong to the current user.
        (INCORRECT_PERMISSION)
    :raises PermissionException: If there is no logged in user. (NOT_LOGGED_IN)
    :raises PermissionException: If the user can not use snippets.
        (INCORRECT_PERMISSION)
    :raises APIException: If another snippet with the same key already exists.
        (OBJECT_ALREADY_EXISTS)
    """
    auth.CoursePermissions(course_id=course_id).ensure_may_edit_snippets()

    content = get_json_dict_from_request()
    ensure_keys_in_dict(content, [('key', str), ('value', str)])
    key = t.cast(str, content['key'])
    value = t.cast(str, content['value'])

    course = helpers.get_or_404(
        models.Course,
        course_id,
        with_for_update=True,
        with_for_update_of=models.Course
    )
    snip = helpers.get_or_404(
        models.CourseSnippet,
        snippet_id,
        also_error=lambda snip: snip.course_id != course.id
    )

    other = models.CourseSnippet.query.filter_by(
        course=course,
        key=key,
    ).one_or_none()
    if other is not None and other.id != snippet_id:
        raise APIException(
            'A snippet with the same key already exists.',
            'A snippet with key "{}" already exists for course "{}"'.format(
                key, course_id
            ),
            APICodes.OBJECT_ALREADY_EXISTS,
            400,
        )

    snip.key = key
    snip.value = value
    db.session.commit()

    return make_empty_response()


@api.route(
    '/courses/<int:course_id>/snippets/<int:snippet_id>', methods=['DELETE']
)
@auth.permission_required(GPerm.can_use_snippets)
@auth.login_required
def delete_course_snippets(course_id: int, snippet_id: int) -> EmptyResponse:
    """Delete the :class:`.models.CourseSnippet` with the given id.

    .. :quickref: CourseSnippet; Delete a course snippet.

    :param int snippet_id: The id of the snippet
    :returns: An empty response with return code 204

    :raises APIException: If the snippet with the given id does not exist.
        (OBJECT_ID_NOT_FOUND)
    :raises APIException: If the snippet does not belong the current user.
        (INCORRECT_PERMISSION)
    :raises PermissionException: If there is no logged in user. (NOT_LOGGED_IN)
    :raises PermissionException: If the user can not use snippets.
        (INCORRECT_PERMISSION)
    """
    auth.CoursePermissions(course_id=course_id).ensure_may_edit_snippets()

    course = helpers.get_or_404(
        models.Course,
        course_id,
        with_for_update=True,
        with_for_update_of=models.Course
    )
    snip = helpers.get_or_404(
        models.CourseSnippet,
        snippet_id,
        also_error=lambda snip: snip.course_id != course.id
    )

    db.session.delete(snip)
    db.session.commit()
    return make_empty_response()


@api.route('/courses/<int:course_id>/registration_links/', methods=['GET'])
@features.feature_required(features.Feature.COURSE_REGISTER)
def get_registration_links(
    course_id: int
) -> JSONResponse[t.Sequence[models.CourseRegistrationLink]]:
    """Get the registration links for the given course.

    .. :quickref: Course; Get the registration links for this course.

    :param course_id: The course id for which to get the registration links.
    :returns: An array of registration links.
    """
    auth.CoursePermissions(course_id=course_id).ensure_may_edit_users()
    course = helpers.get_or_404(
        models.Course, course_id, also_error=lambda c: c.virtual
    )
    return jsonify(course.registration_links)


@api.route(
    '/courses/<int:course_id>/registration_links/<uuid:link_id>',
    methods=['DELETE']
)
@features.feature_required(features.Feature.COURSE_REGISTER)
def delete_registration_link(
    course_id: int, link_id: uuid.UUID
) -> EmptyResponse:
    """Delete the given registration link.

    .. :quickref: Course; The delete a registration link of the given course.

    :param course_id: The id of the course to which the registration link is
        connected.
    :param link_id: The id of the registration link.
    :returns: Nothing.
    """
    auth.CoursePermissions(course_id=course_id).ensure_may_edit_users()
    course = helpers.get_or_404(
        models.Course, course_id, also_error=lambda c: c.virtual
    )
    link = helpers.get_or_404(
        models.CourseRegistrationLink,
        link_id,
        also_error=lambda l: l.course_id != course.id
    )
    db.session.delete(link)
    db.session.commit()
    return make_empty_response()


@api.route('/courses/<int:course_id>/registration_links/', methods=['PUT'])
def create_or_edit_registration_link(
    course_id: int
) -> JSONResponse[models.CourseRegistrationLink]:
    """Create or edit a registration link.

    .. :quickref: Course; Create or edit a registration link for a course.

    :param course_id: The id of the course in which this link should enroll
        users.
    :>json id: The id of the link to edit, omit to create a new link.
    :>json role_id: The id of the role that users should get when registering
        with this link.
    :>json expiration_date: The date this link should stop working, this date
        should be in ISO8061 format without any timezone information, as it
        will be interpret as a UTC date.
    :returns: The created or edited link.
    """
    auth.CoursePermissions(course_id=course_id).ensure_may_edit_users()
    course = helpers.get_or_404(
        models.Course, course_id, also_error=lambda c: c.virtual
    )
<<<<<<< HEAD
=======
    if course.is_lti:
        raise APIException(
            'You cannot create course enroll links in LTI courses',
            f'The course {course.id} is an LTI course', APICodes.INVALID_PARAM,
            400
        )
    auth.ensure_permission(CPerm.can_edit_course_users, course_id)
>>>>>>> 4c3c1f6f

    with get_from_map_transaction(get_json_dict_from_request()) as [
        get, opt_get
    ]:
        expiration_date = get('expiration_date', str)
        role_id = get('role_id', int)
        link_id = opt_get('id', str, default=None)
        allow_register = opt_get('allow_register', bool, default=None)

    if link_id is None:
        link = models.CourseRegistrationLink(course=course)
        db.session.add(link)
    else:
        link = helpers.filter_single_or_404(
            models.CourseRegistrationLink,
            models.CourseRegistrationLink.id == uuid.UUID(link_id),
            also_error=lambda l: l.course_id != course.id
        )

    link.course_role = helpers.get_or_404(
        models.CourseRole,
        role_id,
        also_error=lambda r: r.course_id != course.id
    )
    if allow_register is not None:
        link.allow_register = allow_register
    link.expiration_date = parsers.parse_datetime(expiration_date)
    if link.expiration_date < helpers.get_request_start_time():
        helpers.add_warning(
            'The link has already expired.', APIWarnings.ALREADY_EXPIRED
        )

    if link.course_role.has_permission(CPerm.can_edit_course_roles):
        helpers.add_warning(
            (
                'Users that register with this link will have the permission'
                ' to give themselves more permissions.'
            ), APIWarnings.DANGEROUS_ROLE
        )

    db.session.commit()
    return jsonify(link)


def _get_non_expired_link(
    course_id: int, link_id: uuid.UUID
) -> models.CourseRegistrationLink:
    link = helpers.get_or_404(
        models.CourseRegistrationLink,
        link_id,
        also_error=lambda l: l.course_id != course_id or l.course.is_lti,
    )

    if link.expiration_date < helpers.get_request_start_time():
        raise APIException(
            'This registration link has expired.',
            f'The registration link {link.id} has expired',
            APICodes.OBJECT_EXPIRED, 409
        )

    return link


@api.route(
    '/courses/<int:course_id>/registration_links/<uuid:link_id>/join',
    methods=['POST']
)
@auth.login_required
def register_current_user_in_course(
    course_id: int, link_id: uuid.UUID
) -> EmptyResponse:
    """Join a course as the currently logged in user using a registration link.

    .. :quickref: Course; Enroll in this course.

    :param course_id: The id of the course in which you want to enroll.
    :param link_id: The id of the link you want to use to enroll.

    :returns: Nothing.
    """

    link = _get_non_expired_link(course_id, link_id)
    if current_user.is_enrolled(link.course):
        current_role = current_user.courses[link.course_id]
        if current_role.id == link.course_role_id:
            return EmptyResponse.make()

        raise APIException(
            'You are already enrolled in this course with a different role', (
                f'The user {current_user.id} is already enrolled in'
                f' {link.course_id}'
            ), APICodes.INVALID_STATE, 409
        )
    current_user.courses[link.course_id] = link.course_role
    db.session.commit()
    return EmptyResponse.make()


@api.route(
    '/courses/<int:course_id>/registration_links/<uuid:link_id>',
    methods=['GET']
)
def get_register_link(course_id: int, link_id: uuid.UUID
                      ) -> ExtendedJSONResponse[models.CourseRegistrationLink]:
    """Get a registration link.

    .. :quickref: Course; Get the data in a registration link.

    :param course_id: The id of the course to which the registration link is
        connected.
    :param link_id: The id of the registration link.

    :returns: The specified registration link.

    .. note::

        This route can be used without logging in, i.e. you don't have to be
        enrolled in the course to use this route. This route will not work for
        expired registration links.
    """
    link = _get_non_expired_link(course_id, link_id)

    return ExtendedJSONResponse.make(
        link, use_extended=models.CourseRegistrationLink
    )


@api.route(
    '/courses/<int:course_id>/registration_links/<uuid:link_id>/user',
    methods=['POST']
)
@features.feature_required(features.Feature.COURSE_REGISTER)
@limiter.limit('1 per second', key_func=get_remote_address)
def register_user_in_course(course_id: int, link_id: uuid.UUID
                            ) -> JSONResponse[t.Mapping[str, str]]:
    """Register as a new user, and directly enroll in a course.

    .. :quickref: Course; Register as a new user, and enroll in a course.

    :param course_id: The id of the course to which the registration link is
        connected.
    :param link_id: The id of the registration link.
    :>json access_token: The access token that the created user can use to
        login.
    """
    link = _get_non_expired_link(course_id, link_id)

    if not link.allow_register:
        raise PermissionException(
            'You are not allowed to register using this link',
            'This link does not support registration',
            APICodes.INCORRECT_PERMISSION, 403
        )

    with get_from_map_transaction(get_json_dict_from_request()) as [get, _]:
        username = get('username', str)
        password = get('password', str)
        email = get('email', str)
        name = get('name', str)

    user = models.User.register_new_user(
        username=username, password=password, email=email, name=name
    )
    user.courses[link.course_id] = link.course_role
    db.session.commit()

    return jsonify({'access_token': user.make_access_token()})


@api.route('/courses/<int:course_id>/email', methods=['POST'])
@limiter.limit('10 per 10 minutes', key_func=lambda: current_user.id)
@features.feature_required(features.Feature.EMAIL_STUDENTS)
def send_students_an_email(course_id: int) -> JSONResponse[models.TaskResult]:
    """Sent the authors in this course an email.

    .. :quickref: Course; Send users in this course an email.

    :>json subject: The subject of the email to send, should not be empty.
    :>json body: The body of the email to send, should not be empty.
    :>json email_all_users: If true all users are emailed, except for those in
        ``usernames``. If ``false`` no users are emailed except for those in
        ``usernames``.
    :>jsonarr usernames: The usernames of the users to which you want to send
        an email (or not if ``email_all_users`` is ``true``).
    :returns: A task result that will send these emails.
    """
    course = helpers.filter_single_or_404(
        models.Course,
        models.Course.id == course_id,
        also_error=lambda c: c.virtual,
    )
    auth.CoursePermissions(course).ensure_may_see()
    auth.ensure_permission(CPerm.can_email_students, course.id)

    with helpers.get_from_request_transaction() as [get, _]:
        subject = get('subject', str)
        body = get('body', str)
        email_all_users = get('email_all_users', bool)
        usernames: t.List[str] = get('usernames', list)

    if helpers.contains_duplicate(usernames):
        raise APIException(
            'The given exceptions list contains duplicates',
            'Each exception can only be mentioned once',
            APICodes.INVALID_PARAM, 400
        )

    exceptions = helpers.get_in_or_error(
        models.User,
        models.User.username,
        usernames,
        same_order_as_given=True,
    )

    if any(course_id not in u.courses for u in exceptions):
        raise APIException(
            'Not all given users are enrolled in this course',
            f'Some given users are not enrolled in course {course_id}',
            APICodes.INVALID_PARAM, 400
        )

    if not (subject and body):
        raise APIException(
            'Both a subject and body should be given', (
                f'One or both of the given subject ({subject}) or body'
                f' ({body}) is empty'
            ), APICodes.INVALID_PARAM, 400
        )

    if email_all_users:
        recipients = course.get_all_users_in_course(
            include_test_students=False
        ).filter(models.User.id.notin_([e.id for e in exceptions])
                 ).with_entities(models.User).all()
    else:
        recipients = exceptions
        # The test student cannot be a member of a group, so we do not need to
        # run this on the expanded group members, and we also do not want to
        # run it when `email_all_users` is true because in that case we let the
        # DB handle it for us.
        if any(r.is_test_student for r in recipients):
            raise APIException(
                'Cannot send an email to the test student',
                'Test student was selected', APICodes.INVALID_PARAM, 400
            )

    recipients = helpers.flatten(r.get_contained_users() for r in recipients)

    if not recipients:
        raise APIException(
            'At least one recipient should be given as recipient',
            'No recipients were selected', APICodes.INVALID_PARAM, 400
        )

    task_result = models.TaskResult(current_user)
    db.session.add(task_result)
    db.session.commit()

    psef.tasks.send_email_as_user(
        receiver_ids=[u.id for u in recipients],
        subject=subject,
        body=body,
        task_result_hex_id=task_result.id.hex,
        sender_id=current_user.id,
    )

    return JSONResponse.make(task_result)


@api.route(
    '/courses/<int:course_id>/users/<int:user_id>/submissions/',
    methods=['GET']
)
@auth.login_required
def get_user_submissions(
    course_id: int, user_id: int
) -> ExtendedJSONResponse[t.Mapping[int, t.Sequence[models.Work]]]:
    """Get all :class:`.models.Work`s by the given :class:`.models.User` in the
    given :class:`.models.Course`.

    .. :quickref: Course; Get submissions by user in a course.

    :qparam boolean latest_only: Only get the latest submission of a
        user. Please use this option if at all possible, as students have a
        tendency to submit many attempts and that can make this route quite
        slow.

    :param int course_id: The id of the course
    :param int user_id: The id of the user
    :returns: A response containing the JSON serialized submissions.

    :raises NotFoundException: If the course does not exist.
        (OBJECT_ID_NOT_FOUND)
    :raises NotFoundException: If the user does not exist.
        (OBJECT_ID_NOT_FOUND)
    :raises APIException: If the given user is not member of the course.
        (INVALID_PARAM)
    :raises PermissionException: If there is no logged in user. (NOT_LOGGED_IN)
    :raises PermissionException: If the given user is not the logged in user
        and the logged in user does not have the permission to see others work.
        (INCORRECT_PERMISSION)
    """
    auth.CoursePermissions(course_id=course_id).ensure_may_see()
    course = helpers.get_or_404(models.Course, course_id)
    assignments = course.get_all_visible_assignments()

    user = helpers.get_or_404(models.User, user_id)
    if any(not u.is_enrolled(course_id) for u in user.get_contained_users()):
        raise APIException(
            'User is not enrolled in this course',
            f'User {user_id} not enrolled in course {course_id}',
            APICodes.INVALID_PARAM, 400
        )
    elif not user.contains_user(current_user):
        auth.ensure_permission(CPerm.can_see_others_work, course.id)

    latest_only = helpers.request_arg_true('latest_only')

    def get_subs(query: models.MyQuery[models.Work]) -> t.List[models.Work]:
        return models.Work.update_query_for_extended_jsonify(
            query.filter(
                models.Work.user_submissions_filter(user),
            )
        ).all()

    if latest_only:
        subs = {}
        for assignment in assignments:
            subs[assignment.id] = get_subs(
                assignment.get_all_latest_submissions(),
            )
    else:
        query = models.Work.query.filter(
            models.Work.assignment_id.in_([a.id for a in assignments]),
            # Use _deleted because we already know the assignment exists.
            ~models.Work._deleted,  # pylint: disable=protected-access
        ).order_by(models.Work.created_at.asc())
        subs = {assig.id: [] for assig in assignments}
        for sub in get_subs(query):
            subs[sub.assignment_id].append(sub)

    return ExtendedJSONResponse.make(
        subs,
        use_extended=models.Work,
    )<|MERGE_RESOLUTION|>--- conflicted
+++ resolved
@@ -985,16 +985,12 @@
     course = helpers.get_or_404(
         models.Course, course_id, also_error=lambda c: c.virtual
     )
-<<<<<<< HEAD
-=======
     if course.is_lti:
         raise APIException(
             'You cannot create course enroll links in LTI courses',
             f'The course {course.id} is an LTI course', APICodes.INVALID_PARAM,
             400
         )
-    auth.ensure_permission(CPerm.can_edit_course_users, course_id)
->>>>>>> 4c3c1f6f
 
     with get_from_map_transaction(get_json_dict_from_request()) as [
         get, opt_get
