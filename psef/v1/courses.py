--- conflicted
+++ resolved
@@ -6,10 +6,6 @@
 """
 import uuid
 import typing as t
-
-from flask import request
-from mypy_extensions import TypedDict
-from flask_limiter.util import get_remote_address
 
 import psef
 import psef.auth as auth
@@ -17,11 +13,14 @@
 import psef.models as models
 import psef.helpers as helpers
 from psef import limiter, current_user
+from flask import request
 from psef.models import db
 from psef.helpers import (
     JSONResponse, EmptyResponse, ExtendedJSONResponse, jsonify,
     make_empty_response, get_from_map_transaction, get_json_dict_from_request
 )
+from mypy_extensions import TypedDict
+from flask_limiter.util import get_remote_address
 from cg_sqlalchemy_helpers import expression as sql_expression
 
 from . import api
@@ -516,7 +515,6 @@
         models.Course.query.filter(
             auth.CoursePermissions.ensure_may_see_filter()
         )
-<<<<<<< HEAD
     ).order_by(
         sql_expression.case(
             [
@@ -551,32 +549,6 @@
         )
         helpers.jsonify_options.get_options().add_role_to_course = True
 
-=======
-    ).order_by(models.Course.created_at.desc(), models.Course.name)
-
-    psef.current_user.load_all_permissions()
-
-    courses = helpers.maybe_apply_sql_slice(courses_query).all()
-    assignments = cg_helpers.flatten(c.assignments for c in courses)
-    assignment_ids = [a.id for a in assignments]
-    with_linter = set(
-        assignment_id for assignment_id, in
-        models.AssignmentLinter.get_whitespace_linter_query().filter(
-            models.AssignmentLinter.assignment_id.in_(assignment_ids)
-        ).with_entities(models.AssignmentLinter.assignment_id)
-    )
-    for assignment in assignments:
-        assignment.whitespace_linter_exists = assignment.id in with_linter
-
-    if not helpers.request_arg_true('no_role_name'):
-        helpers.add_deprecate_warning(
-            'Getting the role of the current user in the requested course is'
-            ' deprecated and will be removed in the next major version of'
-            ' CodeGrade'
-        )
-        helpers.jsonify_options.get_options().add_role_to_course = True
-
->>>>>>> de93713f
     if helpers.extended_requested():
         return ExtendedJSONResponse.make(courses, use_extended=models.Course)
     else:
@@ -619,7 +591,6 @@
         return ExtendedJSONResponse.make(course, use_extended=models.Course)
     else:
         return JSONResponse.make(course)
-<<<<<<< HEAD
 
 
 @api.route('/courses/<int:course_id>', methods=['PATCH'])
@@ -667,8 +638,6 @@
     db.session.commit()
 
     return ExtendedJSONResponse.make(course, use_extended=models.Course)
-=======
->>>>>>> de93713f
 
 
 @api.route('/courses/<int:course_id>/permissions/', methods=['GET'])
