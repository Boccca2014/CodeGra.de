--- conflicted
+++ resolved
@@ -8,11 +8,8 @@
 import typing as t
 
 from flask import request
-<<<<<<< HEAD
 from typing_extensions import TypedDict
-=======
 from flask_limiter.util import get_remote_address
->>>>>>> dab3a991
 
 from psef.exceptions import (
     APICodes, PermissionException, WeakPasswordException
@@ -30,15 +27,11 @@
 from ..permissions import GlobalPermission as GPerm
 
 
-<<<<<<< HEAD
 class LoginResponse(TypedDict):
     user: models.User
     access_token: str
 
 
-@api.route("/login", methods=["POST"])
-def login() -> ExtendedJSONResponse[LoginResponse]:
-=======
 def _login_rate_limit() -> t.Tuple[str, str]:
     try:
         username = request.get_json()['username'].lower()
@@ -52,9 +45,7 @@
 @limiter.limit(
     '5 per minute', key_func=_login_rate_limit, deduct_on_err_only=True
 )
-def login() -> ExtendedJSONResponse[
-    t.Mapping[str, t.Union[t.MutableMapping[str, t.Any], str]]]:
->>>>>>> dab3a991
+def login() -> ExtendedJSONResponse[LoginResponse]:
     """Login a :class:`.models.User` if the request is valid.
 
     .. :quickref: User; Login a given user.
