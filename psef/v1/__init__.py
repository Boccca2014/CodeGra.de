"""The module implementing version one of the codegra.de API.

SPDX-License-Identifier: AGPL-3.0-only
"""
import typing as t

from flask import Blueprint

api = Blueprint('api', __name__)  # pylint: disable=invalid-name


def init_app(app: t.Any) -> None:
    """Initialize app by registering this blueprint.

    :param app: The flask app to register.
    :returns: Nothing
    """
    # These imports are done for the side effect of registering routes, so they
    # are NOT unused.
    from . import (  # pylint: disable=unused-import, import-outside-toplevel
        code, login, courses, linters, snippets, assignments, permissions,
        submissions, files, about, roles, lti, users, plagiarism, groups,
<<<<<<< HEAD
        group_sets, auto_tests, webhooks, proxies, analytics
=======
        group_sets, auto_tests, webhooks, proxies, comments, notifications,
        user_settings
>>>>>>> fcdac479
    )
    app.register_blueprint(api, url_prefix='/api/v1')<|MERGE_RESOLUTION|>--- conflicted
+++ resolved
@@ -20,11 +20,7 @@
     from . import (  # pylint: disable=unused-import, import-outside-toplevel
         code, login, courses, linters, snippets, assignments, permissions,
         submissions, files, about, roles, lti, users, plagiarism, groups,
-<<<<<<< HEAD
-        group_sets, auto_tests, webhooks, proxies, analytics
-=======
-        group_sets, auto_tests, webhooks, proxies, comments, notifications,
-        user_settings
->>>>>>> fcdac479
+        group_sets, auto_tests, webhooks, proxies, analytics, comments,
+        notifications, user_settings
     )
     app.register_blueprint(api, url_prefix='/api/v1')