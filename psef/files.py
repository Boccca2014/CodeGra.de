"""
This module is used for file IO and handling and provides functions for
extracting and abstracting the structures of directories and archives.

SPDX-License-Identifier: AGPL-3.0-only
"""
import io
import os
import re
import sys
import copy
import uuid
import shutil
import typing as t
import tarfile
import zipfile
import tempfile
import dataclasses
from collections import defaultdict

import structlog
from werkzeug.utils import secure_filename
from typing_extensions import Protocol
from werkzeug.datastructures import FileStorage

import psef.models as models

from . import app, archive, helpers, blackboard
from .ignore import (
    DeletionType, FileDeletion, IgnoreHandling, SubmissionFilter,
    EmptySubmissionFilter
)
from .archive import limited_copy  # pylint: disable=unused-import
from .exceptions import APICodes, APIWarnings, APIException
from .extract_tree import (
    ExtractFileTree, ExtractFileTreeBase, ExtractFileTreeFile,
    ExtractFileTreeDirectory, ExtractFileTreeSpecialFile
)

logger = structlog.get_logger()

# Gestolen van Erik Kooistra
_BB_TXT_FORMAT = re.compile(
    r"(?P<assignment_name>.+)_(?P<student_id>.+?)_attempt_"
    r"(?P<datetime>\d{4}-\d{2}-\d{2}-\d{2}-\d{2}-\d{2}).txt"
)

SPECIAL_FILES = {
    '.cg-grade',
    '.cg-rubric.md',
    '.cg-feedback',
    '.cg-submission-id',
    '.cg-edit-rubric.md',
    '.cg-edit-rubric.help',
    '.cg-assignment-settings.ini',
    '.cg-assignment-id',
    '.api-socket',
    '.cg-mode',
    '.cg-members',
    '.cg-test-output',
    '.cg-assignee',
    '.cg-linter-feedback',
    '.cg-line-feedback',
    '.cg-overview.csv',
    '.cg-plagiarism',
    '.cg-diff',
    '.cg-student-diff',
    '.cg-teacher-diff',
    '.cg-grade-history',
    '.cg-review',
    '.cg-peer-review',
    '.cg-allesreiniger',
    'cg-size-limit-exceeded',
}

SPECIAL_FILENAMES = {
    '..',
    '.',
    *SPECIAL_FILES,
}


def init_app(_: t.Any) -> None:
    pass


def get_file_size(f: str) -> archive.FileSize:
    return archive.FileSize(max(1, os.path.getsize(f)))


def safe_join(parent: str, *children: str) -> str:
    """Safely join the children to the parent.

    This function makes sure the resulting directory is the parent or a
    subdirectory of the parent.
    """
    res = os.path.normpath(os.path.realpath(os.path.join(parent, *children)))
    assert res.startswith(parent)
    return res


class FileLike(Protocol):
    """This protocol represents some FileLike object with a name.
    """

    @property
    def name(self) -> str:
        """The name of the file.
        """
        raise NotImplementedError

    @name.setter
    def name(self, new_val: str) -> None:
        raise NotImplementedError


def fix_duplicate_filenames(
    files: t.Union[t.Sequence[FileLike], t.Sequence['models.FileMixin[T]']]
) -> t.List[t.Dict[str, str]]:
    """Fix duplicate files in a list of files.

    :param files: The files to check for.
    :returns: A list of renames, each rename is a dictionary with two keys:
        ``old_name``, indicating the old name of the file and ``new_name`` the
        new name of the file. The name property of the renamed file is also
        mutated in-place.
    """
    file_occurrence_lookup: t.Dict[str, t.Dict[str, int]] = defaultdict(
        lambda: {
            'amount': 0,
            'fixed': 0
        },
    )

    for f in files:
        file_occurrence_lookup[f.name]['amount'] += 1

    res = []

    if any(v['amount'] > 1 for v in file_occurrence_lookup.values()):
        for f in files:
            if file_occurrence_lookup[f.name]['fixed'] > 0:
                num = file_occurrence_lookup[f.name]['fixed']
                while f'{f.name} ({num})' in file_occurrence_lookup:
                    num += 1
                file_occurrence_lookup[f.name]['fixed'] = num
                old_name = f.name
                f.name = f'{f.name} ({num})'
                res.append({
                    'old_name': old_name,
                    'new_name': f.name,
                })
                # This isn't really needed (as num always is incremented
                # after this block). However, this is simply an extra
                # safety check.
                file_occurrence_lookup[f.name]['amount'] += 1
            file_occurrence_lookup[f.name]['fixed'] += 1

    return res


def escape_logical_filename(name: str) -> str:
    """Escape a logical filename

    If the name is a special file or the literal string '.' or '..' the string
    '-USER_PROVIDED' is appended to the name.

    .. note::

        A logical filename is the filename as stored in the database and
        displayed to the users, called ``name`` in the database. This is
        different from physical filenames which are the names of the files as
        stored on disk, called ``filename`` in the database.

    >>> logger.warning = lambda *_, **__: True
    >>> helpers.add_warning = lambda *_, **__: True
    >>> escape_logical_filename('.')
    '.-USER_PROVIDED'
    >>> escape_logical_filename('.cg-grade')
    '.cg-grade-USER_PROVIDED'
    >>> escape_logical_filename('.cg-grade-USER_PROVIDED')
    '.cg-grade-USER_PROVIDED-USER_PROVIDED'
    >>> escape_logical_filename('normal file')
    'normal file'
    >>> escape_logical_filename('.bashrc')
    '.bashrc'

    :param name: The original logical filename.
    :returns: An escaped logical filename.
    """
    # Use `startswith` to make sure no collisions can occur.
    if name.startswith(tuple(SPECIAL_FILES)) or name in SPECIAL_FILENAMES:
        new_name = name + '-USER_PROVIDED'
        logger.warning('Invalid filename found', original_filename=name)
        helpers.add_warning(
            f'Invalid filename "{name}" was renamed to "{new_name}"',
            APIWarnings.INVALID_FILENAME
        )
        name = new_name

    if '/' in name:
        name = split_path(name)[0][-1]

    return name


T = t.TypeVar('T')


@dataclasses.dataclass
class FileTree(t.Generic[T]):
    """A class representing a file tree as stored in the database.

    :param name: The logicial name of the file, this is not the name of the
        file on disk.
    :param id: The id of the file in the database.
    :param entries: If not ``None`` this file is a directory, and contains
        these files as direct children.
    """
    __slots__ = ('name', 'id', 'entries')
    name: str
    id: T
    entries: t.Optional[t.Sequence['FileTree[T]']]

    def __to_json__(
        self
    ) -> t.Mapping[str, t.Union[str, t.Sequence['FileTree[T]']]]:
        res: t.Dict[str, t.Union[str, t.Sequence['FileTree[T]']]] = {
            'name': self.name,
            'id': str(self.id)
        }
        if self.entries is not None:
            res['entries'] = self.entries
        return res


class IgnoredFilesException(APIException):
    """The exception used when a permission check fails.
    """

    def __init__(
        self,
        invalid_files: t.List[FileDeletion],
        filter_version: int,
        original_tree: ExtractFileTree,
        missing_files: t.List[t.Mapping[str, str]],
    ) -> None:
        self.invalid_files: t.List[FileDeletion] = invalid_files
        message = 'The archive contains files that are ignored'
        if missing_files:
            message += ' and it misses required files'
        super().__init__(
            message=f'{message}.',
            description='Some files in the archive matched the ignore file',
            api_code=APICodes.INVALID_FILE_IN_ARCHIVE,
            status_code=400,
            invalid_files=[
                [d.deleted_file.get_full_name(), d.reason]
                for d in self.invalid_files
                if d.deletion_type != DeletionType.leading_directory
            ],
            removed_files=self.invalid_files,
            original_tree=original_tree,
            filter_version=filter_version,
            missing_files=missing_files,
        )


def get_stat_information(file: models.NestedFileMixin[T]
                         ) -> t.Mapping[str, t.Union[bool, str, int]]:
    """Get stat information for a given :class:`.models.File`

    The resulting object will look like this:

    .. code:: python

        {
            'is_directory': bool, # Is the given file a directory
            'modification_date':  int, # When was the file last modified, as
                                       # unix timestamp in utc time.
            'size': int, # The size on disk of the file or 0 if the file is a
                         # directory.
            'id': str, # The id of the given file.
        }

    :param file: The file to get the stat information for.
    :returns: The information as described above.
    """
    mod_date = file.modification_date

    if file.is_directory:
        size = 0
    else:
        filename = file.get_diskname()
        size = os.stat(filename).st_size

    return {
        'is_directory': file.is_directory,
        'modification_date': round(mod_date.timestamp()),
        'size': size,
        'id': str(file.get_id()),
    }


def get_file_contents(code: models.FileMixin[T]) -> bytes:
    """Get the contents of the given :class:`.models.File`.

    :param code: The file object to read.
    :returns: The contents of the file with newlines.
    """
<<<<<<< HEAD
    with code.open() as codefile:
=======
    if code.is_directory:
        raise APIException(
            'Cannot display this file as it is a directory.',
            f'The selected file with id {code.get_id()} is a directory.',
            APICodes.OBJECT_WRONG_TYPE, 400
        )

    filename = code.get_diskname()
    if os.path.islink(filename):  # pragma: no cover
        # This should not be possible as we replace symlinks with regular
        # files on submission.
        logger.error(
            'Symlink found in uploads directory',
            filename=filename,
        )
        raise APIException(
            f'This file is a symlink to `{os.readlink(filename)}`.',
            f'The file {code.get_id()} is a symlink', APICodes.INVALID_STATE,
            410
        )
    with open(filename, 'rb') as codefile:
>>>>>>> 19363588
        return codefile.read()


def search_path_in_filetree(filetree: FileTree[T], path: str) -> T:
    """Search for a path in a filetree.

    >>> def to_ftree(dct):
    ...    entries = None
    ...    if 'entries' in dct:
    ...        entries = [to_ftree(entry) for entry in dct['entries']]
    ...    return FileTree(**{**dct, 'entries': entries})
    >>> filetree = {
    ...    "id": 1,
    ...    "name": "rootdir",
    ...    "entries": [
    ...        {
    ...            "id": 2,
    ...            "name": "file1.txt"
    ...        },
    ...        {
    ...            "id": 3,
    ...            "name": "subdir",
    ...            "entries": [
    ...                {
    ...                    "id": 4,
    ...                    "name": "file2.txt"
    ...                },
    ...                {
    ...                    "id": 5,
    ...                    "name": "file3.txt"
    ...                }
    ...            ],
    ...        },
    ...    ],
    ... }
    ...
    >>> filetree = to_ftree(filetree)
    >>> search_path_in_filetree(filetree, "file1.txt")
    2
    >>> search_path_in_filetree(filetree, "/subdir/")
    3
    >>> search_path_in_filetree(filetree, "/subdir//file2.txt")
    4
    >>> search_path_in_filetree(filetree, "Non existing/path")
    Traceback (most recent call last):
    ...
    KeyError: 'Path (Non existing/path) not in tree'

    :param filetree: The filetree to search.
    :param path: The path the search for.
    :returns: The id of the file associated with the path in the filetree.
    """
    cur = filetree
    for part in path.split('/'):
        if not part:
            continue
        for entry in (cur.entries or []):
            if entry.name == part:
                cur = entry
                break
        else:
            raise KeyError(f'Path ({path}) not in tree')
    return cur.id


def restore_directory_structure(
    work: models.Work,
    parent: str,
    exclude: models.FileOwner = models.FileOwner.teacher
) -> FileTree[int]:
    """Restores the directory structure recursively for a submission
    (a :class:`.models.Work`).

    The directory structure is returned like this:

    .. code:: python

       {
           "id": 1,
           "name": "rootdir"
           "entries": [
               {
                   "id": 2,
                   "name": "file1.txt"
               },
               {
                   "id": 3,
                   "name": "subdir"
                   "entries": [
                       {
                           "id": 4,
                           "name": "file2.txt."
                       },
                       {
                           "id": 5,
                           "name": "file3.txt"
                       }
                   ],
               },
           ],
       }

    :param work: A submissions.
    :param parent: Path to parent directory.
    :param exclude: The file owner to exclude.
    :returns: A tree as described.
    """
    code = helpers.filter_single_or_404(
        models.File,
        models.File.work_id == work.id,
        models.File.parent_id.is_(None),
        models.File.fileowner != exclude,
    )
    cache = work.get_file_children_mapping(exclude)
    return _restore_directory_structure(code, parent, cache)


def _restore_directory_structure(
    code: models.FileMixin[T],
    parent: str,
    cache: t.Mapping[t.Optional[T], t.Sequence[models.FileMixin[T]]],
) -> FileTree[T]:
    """Worker function for :py:func:`.restore_directory_structure`

    :param code: A file
    :param parent: Path to parent directory
    :param cache: The cache to use to get file children.
    :returns: A tree as described in :py:func:`.restore_directory_structure`
    """
    out = safe_join(parent, code.name)
    if code.is_directory:
        os.mkdir(out)

        subtree: t.List[FileTree] = [
            _restore_directory_structure(child, out, cache)
            for child in cache[code.get_id()]
        ]
        return FileTree(name=code.name, id=code.get_id(), entries=subtree)
    else:  # this is a file
        shutil.copyfile(code.get_diskname(), out, follow_symlinks=False)
        return FileTree(name=code.name, id=code.get_id(), entries=None)


def rename_directory_structure(
    rootdir: str, disk_limit: t.Optional[archive.FileSize] = None
) -> ExtractFileTreeDirectory:
    """Creates a nested dictionary that represents the folder structure of
    rootdir.

    A tree like:

    - dir1
        - dir 2
            - file 1
            - file 2
        - file 3

    will be moved to files given by :py:func:`random_file_path` and the object
    returned will represent the file structure, which will be something like
    this:

    .. code:: python

      {
          'dir1': {
              [
                  'dir 2':{
                      [
                          ('file 1', 'new_name'),
                          ('file 2', 'new_name2')
                      ]
                  },
                  ('file 3', 'new_name3')
              ]
          }
      }

    :param str rootdir: The root directory to rename, files will not be removed
    :returns: The tree as described above
    """
    directory: t.MutableMapping[str, t.Any] = {}

    rootdir = rootdir.rstrip(os.sep)
    start = rootdir.rfind(os.sep) + 1
    size_left: int = sys.maxsize if disk_limit is None else disk_limit

    for path, _, files in os.walk(rootdir):
        folders = path[start:].split(os.sep)
        subdir = dict.fromkeys(files)

        parent: t.MutableMapping[str, t.Any] = directory
        for folder in folders[:-1]:
            parent = parent[folder]
        parent[folders[-1]] = subdir

    def __to_lists(
        name: str,
        dirs: t.Mapping[str, t.Any],
    ) -> t.List[ExtractFileTreeBase]:
        nonlocal size_left
        res: t.List[ExtractFileTreeBase] = []

        # Sort to make sure we always process items in the same order, so we
        # always error at the same file.
        for key, value in sorted(dirs.items()):
            if value is None:
                path = safe_join(name, key)
                size = get_file_size(path)
                size_left -= size
                if size_left < 0:
                    logger.warning(
                        'File size exceeded',
                        size_left=size_left,
                        exceeding_path=path,
                        size_current_file=size,
                    )
                    break

                new_name, filename = random_file_path()
                shutil.move(path, new_name)
                res.append(
                    ExtractFileTreeFile(
                        name=key,
                        disk_name=filename,
                        parent=None,
                        size=size,
                    )
                )
            else:
                new_dir = ExtractFileTreeDirectory(
                    name=key, values=[], parent=None
                )
                for child in __to_lists(safe_join(name, key), value):
                    new_dir.add_child(child)
                res.append(new_dir)

                if size_left < 0:
                    break
        return res

    result_lists = __to_lists(rootdir[:start], directory)
    assert len(result_lists) == 1
    assert isinstance(result_lists[0], ExtractFileTreeDirectory)
    if size_left < 0:
        new_name, filename = random_file_path()
        with open(new_name, 'w') as f:
            f.write('Size limit was exceeded, so some files were not copied\n')
        result_lists[0].add_child(
            ExtractFileTreeSpecialFile(
                name='cg-size-limit-exceeded',
                disk_name=filename,
                parent=None,
                size=get_file_size(new_name),
            )
        )
    return result_lists[0]


def extract_to_temp(
    file: FileStorage,
    max_size: archive.FileSize,
    archive_name: str = 'archive',
    parent_result_dir: t.Optional[str] = None,
) -> t.Tuple[str, archive.FileSize]:
    """Extracts the contents of file into a temporary directory.

    :param file: The archive to extract.
    :param max_size: The maximum size the extracted archive may be.
    :param archive_name: The name used for the archive in error messages.
    :param parent_result_dir: The location the resulting directory should be
        placed in.
    :returns: The pathname of the new temporary directory.
    """
    tmpfd, tmparchive = tempfile.mkstemp()
    size: archive.FileSize
    tmpdir = None
    remove_tmpdir = True

    try:
        os.remove(tmparchive)
        tmparchive += '_archive_{}'.format(
            os.path.basename(secure_filename(file.filename))
        )
        tmpdir = tempfile.mkdtemp(dir=parent_result_dir)
        file.save(tmparchive)

        with archive.Archive.create_from_file(tmparchive) as arch:
            size = arch.extract(to_path=tmpdir, max_size=max_size)
    except (
        tarfile.ReadError, zipfile.BadZipFile,
        archive.UnrecognizedArchiveFormat
    ):
        raise APIException(
            f'The given {archive_name} could not be extracted',
            "The given archive doesn't seem to be an archive",
            APICodes.INVALID_ARCHIVE,
            400,
        )
    except (archive.ArchiveTooLarge, archive.FileTooLarge) as e:
        helpers.raise_file_too_big_exception(
            max_size, single_file=isinstance(e, archive.FileTooLarge)
        )
    except archive.UnsafeArchive as e:
        logger.warning('Unsafe archive submitted', exc_info=True)
        raise APIException(
            f'The given {archive_name} contains invalid or too many files',
            str(e), APICodes.UNSAFE_ARCHIVE, 400
        )
    else:
        remove_tmpdir = False
    finally:
        os.close(tmpfd)
        os.remove(tmparchive)
        if remove_tmpdir and tmpdir is not None:
            shutil.rmtree(tmpdir)

    return tmpdir, size


def extract(
    file: FileStorage,
    max_size: archive.FileSize,
) -> ExtractFileTree:
    """Extracts all files in archive with random name to uploads folder.

    .. warning::

        The returned ExtractFileTree may be empty, i.e. contain only
        directories and no files.

    :param file: The file to extract.
    :param max_size: The maximum size of the extracted archive.
    :returns: A file tree as generated by
        :py:func:`rename_directory_structure`.
    """
    tmpdir, _ = extract_to_temp(
        file=file,
        max_size=max_size,
    )

    try:
        res = rename_directory_structure(tmpdir).values
        for val in res:
            val.forget_parent()

        assert file.filename is not None
        new_parent = ExtractFileTree(
            name=file.filename,
            values=[],
            parent=None,
        )
        for val in res:
            new_parent.add_child(val)
        return new_parent
    finally:
        shutil.rmtree(tmpdir)


def random_file_path(use_mirror_dir: bool = False) -> t.Tuple[str, str]:
    """Generates a new random file path in the upload directory.

    :param use_mirror_dir: Use the mirror directory as the basedir of the
        random file path.
    :returns: The name of the new file and a path to that file
    """
    if use_mirror_dir:
        root = app.config['MIRROR_UPLOAD_DIR']
    else:
        root = app.config['UPLOAD_DIR']

    while True:
        name = str(uuid.uuid4())
        candidate = safe_join(root, name)
        if not os.path.exists(candidate):  # pragma: no cover
            break
    return candidate, name


def process_files(
    files: t.MutableSequence[FileStorage],
    max_size: archive.FileSize,
    force_txt: bool = False,
    ignore_filter: t.Optional[SubmissionFilter] = None,
    handle_ignore: IgnoreHandling = IgnoreHandling.keep,
) -> ExtractFileTree:
    """Process the given files by extracting, moving and saving their tree
    structure.

    :param files: The files to move and extract
    :param max_size: The maximum combined size of all extracted files.
    :param force_txt: Do not extract archive and force all files to be
        considered to be plain text.
    :param ignore_filter: The files and directories that should be ignored.
    :param handle_ignore: Determines how ignored files should be handled.
    :returns: The tree of the files as is described by
        :py:func:`rename_directory_structure`
    """
    if ignore_filter is None:
        ignore_filter = EmptySubmissionFilter()

    if (
        handle_ignore == IgnoreHandling.keep and
        not ignore_filter.can_override_ignore_filter
    ):
        raise APIException(
            'Overriding the ignore filter is not possible for this assignment',
            'The filter disallows overriding it', APICodes.INVALID_PARAM, 400
        )

    def consider_archive(f: FileStorage) -> bool:
        assert f.filename is not None
        return not force_txt and archive.Archive.is_archive(f.filename)

    if len(files) > 1 or not consider_archive(files[0]):
        tree = ExtractFileTree(name='top', values=[], parent=None)
        for file in files:
            assert file.filename is not None

            if consider_archive(file):
                tree.add_child(extract(
                    file,
                    max_size=max_size,
                ))
            else:
                new_file_name, filename = random_file_path()
                file.save(new_file_name)
                tree.add_child(
                    ExtractFileTreeFile(
                        name=file.filename,
                        disk_name=filename,
                        parent=None,
                        size=get_file_size(new_file_name),
                    )
                )
                if tree.get_size() > app.max_single_file_size:
                    helpers.raise_file_too_big_exception(
                        app.max_single_file_size, single_file=True
                    )

    else:
        tree = extract(
            files[0],
            max_size=max_size,
        )

    if not tree.contains_file:
        raise APIException(
            'No files found in archive',
            'No files were in the given archive.',
            APICodes.NO_FILES_SUBMITTED,
            400,
        )

    tree.fix_duplicate_filenames()
    original_tree = copy.deepcopy(tree)
    tree, total_changes, missing_files = ignore_filter.process_submission(
        tree, handle_ignore
    )
    actual_file_changes = any(
        c.deletion_type != DeletionType.leading_directory
        for c in total_changes
    )
    if missing_files or (
        handle_ignore == IgnoreHandling.error and actual_file_changes
    ):
        raise IgnoredFilesException(
            total_changes,
            ignore_filter.CGIGNORE_VERSION,
            original_tree=original_tree,
            missing_files=missing_files,
        )

    logger.info('Removing files', removed_files=total_changes)

    if actual_file_changes:
        # We need to do this again as moving files might have caused duplicate
        # filenames
        tree.fix_duplicate_filenames()

    # It did contain files before deleting, so the deletion caused the tree to
    # be empty.
    if not tree.contains_file:
        raise APIException(
            (
                "All files are ignored by a rule in the assignment's"
                ' ignore file'
            ),
            'No files were in the given archive after filtering.',
            APICodes.NO_FILES_SUBMITTED,
            400,
        )

    tree_size = tree.get_size()
    logger.info('Total size', total_size=tree_size, size=max_size)
    if tree_size > max_size:
        tree.delete(app.config['UPLOAD_DIR'])
        helpers.raise_file_too_big_exception(max_size, single_file=False)

    return tree


def process_blackboard_zip(
    blackboard_zip: FileStorage,
    max_size: archive.FileSize,
) -> t.MutableSequence[t.Tuple[blackboard.SubmissionInfo, ExtractFileTree]]:
    """Process the given :py:mod:`.blackboard` zip file.

    This is done by extracting, moving and saving the tree structure of each
    submission.

    :param file: The blackboard gradebook to import
    :returns: List of tuples (BBInfo, tree)
    """

    def __get_files(info: blackboard.SubmissionInfo) -> t.List[FileStorage]:
        files = []
        for blackboard_file in info.files:
            if isinstance(blackboard_file, blackboard.FileInfo):
                name = blackboard_file.original_name
                stream = open(
                    safe_join(tmpdir, blackboard_file.name), mode='rb'
                )
            else:
                name = blackboard_file[0]
                stream = io.BytesIO(blackboard_file[1])

            if name == '__WARNING__':
                name = '__WARNING__ (User)'

            files.append(FileStorage(stream=stream, filename=name))
        return files

    tmpdir, _ = extract_to_temp(
        blackboard_zip,
        max_size=max_size,
    )
    try:
        info_files = filter(
            None, (_BB_TXT_FORMAT.match(f) for f in os.listdir(tmpdir))
        )
        submissions = []
        for info_file in info_files:
            info = blackboard.parse_info_file(
                safe_join(tmpdir, info_file.string)
            )

            try:
                tree = process_files(
                    files=__get_files(info), max_size=max_size
                )
            # TODO: We catch all exceptions, this should probably be narrowed
            # down, however finding all exception types is difficult.
            except Exception:  # pylint: disable=broad-except
                files = __get_files(info)
                files.append(
                    FileStorage(
                        stream=io.BytesIO(
                            b'Some files could not be extracted!',
                        ),
                        filename='__WARNING__'
                    )
                )
                tree = process_files(
                    files=files, max_size=max_size, force_txt=True
                )

            submissions.append((info, tree))
        if not submissions:
            raise ValueError
    finally:
        shutil.rmtree(tmpdir)
    return submissions


def split_path(path: str) -> t.Tuple[t.Sequence[str], bool]:
    """Split a path into an array of parts of a path.

    This functions splits a forward slash separated path into an sequence of
    the directories of this path. If the given path ends with a '/' it returns
    that the given path ends with an directory, otherwise the last part is a
    file, this information is returned as the last part of the returned tuple.

    The given path may contain multiple consecutive forward slashes, these are
    interpreted as a single slash. A leading forward slash is also optional.

    :param path: The forward slash separated path to split.
    :returns: A tuple where the first item is the splitted path and the second
        item is a boolean indicating if the last item of the given path was a
        directory.
    """
    is_dir = path[-1] == '/'

    patharr = [item for item in path.split('/') if item]

    return patharr, is_dir


def check_dir(path: str) -> bool:
    '''Check if the path is a directory that is readable, writable, and
    executable for the current user.

    :param path: Path to check.
    :returns: ``True`` if path has the properties described above, ``False``
        otherwise.
    '''
    mode = os.R_OK | os.W_OK | os.X_OK
    return os.access(path, mode) and os.path.isdir(path)<|MERGE_RESOLUTION|>--- conflicted
+++ resolved
@@ -308,31 +308,7 @@
     :param code: The file object to read.
     :returns: The contents of the file with newlines.
     """
-<<<<<<< HEAD
     with code.open() as codefile:
-=======
-    if code.is_directory:
-        raise APIException(
-            'Cannot display this file as it is a directory.',
-            f'The selected file with id {code.get_id()} is a directory.',
-            APICodes.OBJECT_WRONG_TYPE, 400
-        )
-
-    filename = code.get_diskname()
-    if os.path.islink(filename):  # pragma: no cover
-        # This should not be possible as we replace symlinks with regular
-        # files on submission.
-        logger.error(
-            'Symlink found in uploads directory',
-            filename=filename,
-        )
-        raise APIException(
-            f'This file is a symlink to `{os.readlink(filename)}`.',
-            f'The file {code.get_id()} is a symlink', APICodes.INVALID_STATE,
-            410
-        )
-    with open(filename, 'rb') as codefile:
->>>>>>> 19363588
         return codefile.read()
 
 
