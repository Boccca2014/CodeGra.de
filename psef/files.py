--- conflicted
+++ resolved
@@ -16,12 +16,8 @@
 from collections import Counter, defaultdict
 
 import structlog
-<<<<<<< HEAD
 from werkzeug.utils import secure_filename
 from typing_extensions import Protocol, TypedDict
-=======
-from typing_extensions import Protocol
->>>>>>> da463cd0
 from werkzeug.datastructures import FileStorage
 
 import psef
