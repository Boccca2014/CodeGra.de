"""This module defines all LTI models and connections between LTI providers and
    courses.

SPDX-License-Identifier: AGPL-3.0-only
"""
import abc
import sys
import copy
import json
import uuid
import typing as t

import furl
import structlog
import sqlalchemy
import jwcrypto.jwk
import pylti1p3.grade
import pylti1p3.exception
import pylti1p3.names_roles
import pylti1p3.service_connector
from sqlalchemy.types import JSON
from sqlalchemy_utils import UUIDType
from typing_extensions import Final
from cryptography.hazmat.backends import default_backend
from cryptography.hazmat.primitives import serialization
from cryptography.hazmat.primitives.asymmetric import rsa

import psef
from cg_helpers import handle_none
from cg_dt_utils import DatetimeWithTimezone
from cg_sqlalchemy_helpers import hybrid_property
from cg_sqlalchemy_helpers.types import DbColumn, ColumnProxy
from cg_sqlalchemy_helpers.mixins import UUIDMixin, TimestampMixin

from . import UUID_LENGTH, Base, db
from . import user as user_models
from . import work as work_models
from . import course as course_models
from . import assignment as assignment_models
from .. import auth, signals, current_app
from ..lti import v1_3 as lti_v1_3
from ..lti.v1_3 import claims as ltiv1_3_claims
from ..registry import lti_provider_handlers, lti_1_3_lms_capabilities
from ..lti.v1_3.lms_capabilities import LMSCapabilities

logger = structlog.get_logger()

# This task acks late and retries on exceptions. For the exact meaning of these
# variables see the celery documentation. But basically ``acks_late`` means
# that a task will only be removed from the queue AFTER it has finished
# processing, if the worker dies during processing it will simply restart. The
# ``max_retry`` parameter means that if the worker throws an exception during
# processing the task will also be retried, with a maximum of 10. The
# ``reject_on_worker_lost`` means that if a worker suddenly dies while
# processing the task (if the machine fails, or if the main process is killed
# with the ``KILL`` signal) the task will also be retried.
_PASSBACK_CELERY_OPTS: Final = {
    'acks_late': True,
    'max_retries': 10,
    'reject_on_worker_lost': True,
    'autoretry_for': (Exception, ),
}

if t.TYPE_CHECKING:  # pragma: no cover
    # pylint: disable=unused-import, invalid-name
    from .work import Work
    from pylti1p3.names_roles import _NamesAndRolesData, _Member

_ALL_LTI_PROVIDERS = sorted(['lti1.1', 'lti1.3'])
lti_provider_handlers.set_possible_options(_ALL_LTI_PROVIDERS)

T_LTI_PROV = t.TypeVar('T_LTI_PROV', bound='LTIProviderBase')  # pylint: disable=invalid-name


class LTIProviderBase(Base, TimestampMixin):
    """This class defines a connection between CodeGrade and an LMS.

    This class not implement the logic for the handling for the LTI messages,
    but instead provides a place were to store data about the LMS and the
    handshake with CodeGrade.
    """
    __tablename__ = 'LTIProvider'
    _SIGNALS_SETUP = False

    id = db.Column(
        'id',
        db.String(UUID_LENGTH),
        primary_key=True,
        default=lambda: str(uuid.uuid4())
    )
    key = db.Column('key', db.Unicode, unique=False, nullable=False)

    # This is only really available for LTI1.3, however we need to define it
    # here to be able to create a unique constraint.
    if not t.TYPE_CHECKING:
        client_id = db.Column('client_id', db.Unicode)

    # The foreign key needs to be defined here for sqlalchemy, but the relation
    # is defined in the ``LTI1p3Provider`` model.
    _updates_lti1p1_id = db.Column(
        'updates_lti1p1_id',
        db.String(UUID_LENGTH),
        db.ForeignKey(id),
        nullable=True,
    )

    _lti_provider_version = db.Column(
        'lti_provider_version',
        db.Enum(*_ALL_LTI_PROVIDERS, name='ltiproviderversion'),
        nullable=False,
        server_default='lti1.1'
    )

    __mapper_args__ = {
        'polymorphic_on': _lti_provider_version,
        'polymorphic_identity': 'non_existing',
    }

    __table_args__ = (db.UniqueConstraint('client_id', key), )

    def find_user(self, lti_user_id: str) -> t.Optional['user_models.User']:
        """Find the user with the given ``lti_user_id`` in this provider.

        .. note::

            A ``lti_user_id`` is not globally unique!

        :param lti_user_id: The id to search for.
        :returns: A user that has the given lti user id for the connected LMS,
            ``None`` if no user could be found.
        """
        user_link = db.session.query(UserLTIProvider).filter(
            UserLTIProvider.lti_user_id == lti_user_id,
            UserLTIProvider.lti_provider_id == self.id,
        ).first()
        if user_link is None:
            return None

        return user_link.user

    @property
    def member_sourcedid_required(self) -> bool:
        """Is it required to have an entry in the
        :class:`.assignment_models.AssignmentResult` table for a user before a
        submission can be made?

        This should be ``True`` if this data is required for a grade passback.
        """
        raise NotImplementedError

    @classmethod
    def _signal_assignment_pre_check(
        cls, assig: 'assignment_models.Assignment'
    ) -> bool:
        if not assig.is_lti:
            return False
        elif not isinstance(assig.course.lti_provider, cls):
            return False
        return True

    @classmethod
    def _get_self_from_assignment_id(
        cls: t.Type[T_LTI_PROV],
        assignment_id: t.Optional[int],
        *,
        lock: bool = True
    ) -> t.Union[t.Tuple[None, None], t.Tuple['assignment_models.Assignment', t
                                              .Optional[T_LTI_PROV]]]:
        if assignment_id is None:
            return None, None

        query = assignment_models.Assignment.query.filter(
            assignment_models.Assignment.id == assignment_id,
            assignment_models.Assignment.is_visible,
        )
        if lock:
            query = query.with_for_update(
                read=True, of=assignment_models.Assignment
            )

        assig = query.one_or_none()

        if assig is None:
            logger.info('Assignment not found', assignment_id=assignment_id)
            return None, None
        elif not assig.is_lti:
            logger.info("Assignment isn't a LTI assignment", assignment=assig)
            return None, None

        return assig, cls._get_self_from_course(assig.course)

    @classmethod
    @t.overload
    def _get_self_from_course(
        cls,
        course: None,
    ) -> None:
        ...

    @classmethod
    @t.overload
    def _get_self_from_course(
        cls: t.Type[T_LTI_PROV],
        course: 'course_models.Course',
    ) -> t.Optional[T_LTI_PROV]:
        ...

    @classmethod
    def _get_self_from_course(
        cls: t.Type[T_LTI_PROV],
        course: t.Optional['course_models.Course'],
    ) -> t.Optional[T_LTI_PROV]:
        if course is None:
            logger.info('Course not found')
            return None
        elif course.lti_provider is None:
            logger.info('Course is not an LTI course', course=course)
            return None

        possible_self = course.lti_provider

        if not isinstance(possible_self, cls):
            logger.info(
                'Course does not belong to this LTI Provider',
                course=course,
                lti_provider_cls=cls.__name__,
            )
            return None
        return possible_self

    @property
    @abc.abstractmethod
    def lms_name(self) -> str:
        """The name of the LMS for this LTIProvider.

        :getter: Get the LMS name.
        """
        raise NotImplementedError

    @abc.abstractmethod
<<<<<<< HEAD
    def supports_setting_available_at(self) -> bool:
=======
    def supports_setting_state(self) -> bool:
>>>>>>> 3cf09eed
        """May users change the available at of the assignment within CodeGrade.
        """
        raise NotImplementedError

    @abc.abstractmethod
    def supports_setting_deadline(self) -> bool:
        """May users change the deadline of the assignment within CodeGrade.

        .. seealso::

            attribute :meth:`psef.lti.v1_3.lms_capabilities.LMSCapabilities.set_deadline`.
        """
        raise NotImplementedError

    @abc.abstractmethod
    def supports_max_points(self) -> bool:
        """May users set the ``Assignment._max_grade`` property?

        This effectively means if the LMS supports bonus points (i.e. a higher
        amount of points than the grade scale).
        """
        raise NotImplementedError

    def __structlog__(self) -> t.Mapping[str, str]:
        return {
            'type': self.__class__.__name__,
            'id': self.id,
        }

    @staticmethod
    def _update_history_sub(sub: 'work_models.Work'
                            ) -> t.Optional['work_models.GradeHistory']:
        newest_grade_history = db.session.query(
            work_models.GradeHistory,
        ).filter_by(work=sub).order_by(
            t.cast(
                DbColumn[DatetimeWithTimezone],
                work_models.GradeHistory.changed_at,
            ).desc(),
        ).limit(1).with_for_update().one_or_none()

        if newest_grade_history is None:
            logger.info('Could not find grade history item')
        else:
            newest_grade_history.passed_back = True

        return newest_grade_history

    def __to_json__(self) -> t.Mapping[str, object]:
        return {
            'id': str(self.id),
            'lms': self.lms_name,
            'version': self._lti_provider_version,
            'created_at': self.created_at.isoformat(),
        }


@lti_provider_handlers.register_table
class LTI1p1Provider(LTIProviderBase):
    """This class represents a connection between an LMS and CodeGrade using
        the LTI 1.1 protocol.

    .. seealso: module :mod:`psef.lti.v1_1` for the implementation of the LTI
        1.1 launches.
    """
    __mapper_args__ = {'polymorphic_identity': 'lti1.1'}

    upgraded_to_lti1p3 = db.relationship(
        lambda: LTI1p3Provider,
        back_populates='_updates_lti1p1',
        cascade='all,delete',
        uselist=False,
        lazy='select',
    )

    def __init__(self, key: str) -> None:
        super().__init__()
        self.key = key

    def find_course(self,
                    lti_course_id: str) -> t.Optional['CourseLTIProvider']:
        """Find a course with the given ``lti_course_id`` in this LTI
        connection.

        :param lti_course_id: The course that was present in the LTI launch.

        :returns: The connection object between the course and this LTI
                  provider if the course was found. If it was not found
                  ``None`` is returned.
        """
        return CourseLTIProvider.query.filter(
            CourseLTIProvider.lti_course_id == lti_course_id,
            CourseLTIProvider.lti_provider == self,
            ~CourseLTIProvider.old_connection,
        ).one_or_none()

    @property
    def member_sourcedid_required(self) -> bool:
        """We do need sourcedids to passback grades in the LTI 1.1 protocol.
        """
        return True

    @property
    def lms_name(self) -> str:
        """The name of the lms connected to this provider.
        """
        return self._lms_and_secrets[0]

    # The next methods all are handlers for signals we setup in `setup_signals`
    # at the end of the class

    @classmethod
    def _create_submission_in_lms(
        cls, work_assignment_id: t.Tuple[int, int]
    ) -> None:
        work_id, assignment_id = work_assignment_id

        _, self = cls._get_self_from_assignment_id(assignment_id)
        submission = work_models.Work.query.get(work_id)

        if self is not None and submission is not None:
            logger.info(
                'Creating submission in lms',
                submission=submission,
                lti_provider=self,
            )
            # pylint: disable=protected-access
            self._passback_grade(submission, initial=True)
            db.session.commit()

    @classmethod
    def _passback_grades(
        cls, work_assignment_ids: t.Tuple[t.List[int], int]
    ) -> None:
        submission_ids, assignment_id = work_assignment_ids

        assig, self = cls._get_self_from_assignment_id(assignment_id)

        if (
            self is None or assig is None or not assig.should_passback or
            not submission_ids
        ):
            return

        subs = assig.get_all_latest_submissions().filter(
            t.cast(DbColumn[int], work_models.Work.id).in_(submission_ids)
        ).all()

        logger.info(
            'Passback grades',
            gotten_submission=subs,
            wanted_submission=submission_ids,
            difference=set(s.id for s in subs) ^ set(submission_ids),
        )

        # pylint: disable=protected-access
        for sub in subs:
            self._passback_grade(sub, initial=False)
            self._update_history_sub(sub)

        db.session.commit()

    @classmethod
    def _delete_submission(cls, work_assignment_id: t.Tuple[int, int]) -> None:
        work_id, assignment_id = work_assignment_id

        assignment, self = cls._get_self_from_assignment_id(assignment_id)

        if self is None or assignment is None:
            return

        # TODO: This has a bug: if a user has a group submission, that is
        # already deleted, and now his/her latest personal submission is
        # deleted, this personal submission is not found, as we think the
        # deleted group submission (which we ignore) is the latest submission.

        # TODO: Another possible bug is that if a user has two submissions, and
        # the latest is already deleted, and now we delete the new latest this
        # is also not registered as the latest submission.  In other words:
        # this code works for common cases, but is hopelessly broken for all
        # other cases :(
        sub = assignment.get_all_latest_submissions(
            include_deleted=True
        ).filter(work_models.Work.id == work_id).one_or_none()

        if sub is None:
            logger.info('Could not find submission', work_id=work_id)
            return

        logger.info('Deleting grade for submission', work_id=sub.id)
        # pylint: disable=protected-access
        self._passback_grade(sub, initial=False)

    # End of all signal handlers.

    def _passback_grade(self, sub: 'Work', *, initial: bool) -> None:
        """Passback the grade for a given submission to this lti provider.

        :param sub: The submission to passback.
        :param initial: If true no grade will be send, this is to make sure the
            ``created_at`` date is correct in the LMS. Not all providers
            actually do a passback when this is set to ``True``.
        :returns: Nothing.
        """
        service_url = sub.assignment.lti_grade_service_data
        assert isinstance(
            service_url, str
        ), f'Service url has unexpected value: {service_url}'

        assig_results = sub.assignment.assignment_results
        for user in sub.get_all_authors():
            if user.is_test_student or user.id not in assig_results:  # pragma: no cover
                # We actually cover this line, but python optimizes it out:
                # https://github.com/nedbat/coveragepy/issues/198
                continue
            sourcedid = assig_results[user.id].sourcedid
            if sourcedid is None:  # pragma: no cover
                continue

            # Work around for https://github.com/python/mypy/issues/2608
            _sourcedid = sourcedid
            _service_url = service_url

            # We bind these values as kwargs so pylint doesn't complain about
            # using names bound in a loop in a closure (as python ) will reuse
            # the same name for every iteration, so:
            #
            # ```
            # cbs = []
            # for i in range(9): cbs.append(lambda: print(i))
            # [cb() for cb in cbs()]
            # ```
            #
            # Will print '9' nine times.
            def try_passback(
                secret: str,
                *,
                _sid: str = _sourcedid,
                _surl: str = _service_url
            ) -> None:
                self.lti_class.passback_grade(
                    key=self.key,
                    secret=secret,
                    grade=None if sub.deleted else sub.grade,
                    initial=initial,
                    service_url=_surl,
                    sourcedid=_sid,
                    lti_points_possible=sub.assignment.lti_points_possible,
                    submission=sub,
                    host=current_app.config['EXTERNAL_URL'],
                )

            # The newest secret should be placed last in this list
            psef.helpers.try_for_every(reversed(self.secrets), try_passback)

    @property
    def _lms_and_secrets(self) -> t.Tuple[str, t.List[str]]:
        """Return the OAuth consumer secret and the name of the LMS.
        """
        return current_app.config['LTI_CONSUMER_KEY_SECRETS'][self.key]

    @property
    def secrets(self) -> t.List[str]:
        """The OAuth consumer secret for this LTIProvider.

        :getter: Get the OAuth secret.
        :setter: Impossible as all secrets are fixed during startup of
            codegra.de
        """
        return self._lms_and_secrets[1]

    @property
    def lti_class(self) -> t.Type['psef.lti.v1_1.LTI']:
        """The name of the LTI class to be used for this LTIProvider.

        :getter: Get the LTI class name.
        :setter: Impossible as this is fixed during startup of CodeGrade.
        """
        lms = self.lms_name
        cls = psef.lti.v1_1.lti_classes.get(lms)
        if cls is None:
            raise psef.errors.APIException(
                'The requested LMS is not supported',
                f'The LMS "{lms}" is not supported',
                psef.errors.APICodes.INVALID_PARAM, 400
            )
        return cls

    def supports_setting_deadline(self) -> bool:
        """Only some LMSes pass the deadline in LTI launches.
        """
        return not self.lti_class.supports_deadline()

<<<<<<< HEAD
    def supports_setting_available_at(self) -> bool:
        """We never use the available at when launching in LTI 1.1.
        """
        return True
=======
    def supports_setting_state(self) -> bool:
        """We cannot set the state of the assignment when the LMS
            manages the state.
        """
        return not self.lti_class.supports_state_management()
>>>>>>> 3cf09eed

    def supports_max_points(self) -> bool:
        """Only some LMSes support bonus points using the LTI 1.1 standard.
        """
        return self.lti_class.supports_max_points()

    @classmethod
    def setup_signals(cls) -> None:
        """Setup the signals used by the LTI 1.1 providers.
        """
        if cls._SIGNALS_SETUP:  # pragma: no cover
            return
        cls._SIGNALS_SETUP = True

        pre_checker = cls._signal_assignment_pre_check

        signals.WORK_DELETED.connect_celery(
            pre_check=lambda wd: (
                wd.was_latest and wd.new_latest is not None and
                pre_checker(wd.assignment)
            ),
            converter=(
                lambda wd: (
                    # This stupid check is needed for mypy
                    [wd.new_latest.id] if wd.new_latest else [],
                    wd.assignment_id
                )
            ),
            task_args=_PASSBACK_CELERY_OPTS,
        )(cls._passback_grades)

        signals.WORK_DELETED.connect_celery(
            converter=lambda wd: (
                wd.deleted_work.id,
                wd.deleted_work.assignment_id,
            ),
            pre_check=lambda wd: (
                wd.was_latest and wd.new_latest is None and
                pre_checker(wd.assignment)
            ),
        )(cls._delete_submission)

        signals.GRADE_UPDATED.connect_celery(
            pre_check=lambda work: pre_checker(work.assignment),
            converter=lambda work: (
                [work.id],
                work.assignment_id,
            ),
            task_args=_PASSBACK_CELERY_OPTS,
        )(cls._passback_grades)

        signals.ASSIGNMENT_STATE_CHANGED.connect_celery(
            pre_check=pre_checker,
            converter=lambda a: (
                [w.id for w in a.get_all_latest_submissions()],
                a.id,
            ),
            task_args=_PASSBACK_CELERY_OPTS,
        )(cls._passback_grades)

        signals.WORK_CREATED.connect_celery(
            pre_check=lambda work: pre_checker(work.assignment),
            converter=lambda work: (work.id, work.assignment_id),
            task_args=_PASSBACK_CELERY_OPTS,
        )(cls._create_submission_in_lms)


LTI1p1Provider.setup_signals()


@lti_provider_handlers.register_table
class LTI1p3Provider(LTIProviderBase):
    """This class represents a connection between an LMS and CodeGrade using
        the LTI 1.3 protocol.

    .. seealso: module :mod:`psef.lti.v1_3` for the implementation of the LTI
        1.3 launches.
    """
    __mapper_args__ = {'polymorphic_identity': 'lti1.3'}

    if t.TYPE_CHECKING:  # pragma: no cover
        client_id = db.Column('client_id', db.Unicode)

    @property
    def lms_capabilities(self) -> LMSCapabilities:
        """The capabilities of the lms connect to this provider.
        """
        return lti_1_3_lms_capabilities[self.lms_name]

    def get_launch_url(self, goto_latest_sub: bool) -> furl.furl:
        """Get the launch url for this provider.

        :param goto_latest_sub: Get the url that navigates a user to the latest
            submission.
        :returns: The launch url for this provider.
        """
        base_url = furl.furl(current_app.config['EXTERNAL_URL'])

        to_add = ['api', 'v1', 'lti1.3']
        if goto_latest_sub:
            to_add.append('launch_to_latest_submission')
        else:
            to_add.append('launch')

        if self.lms_capabilities.use_id_in_urls:
            to_add.append(str(self.id))

        return base_url.add(path=to_add)

    _lms_name = db.Column(
        'lms_name',
        db.Enum(*lti_1_3_lms_capabilities.keys(), name='lti1p3lmsnames'),
    )
    _auth_login_url = db.Column('auth_login_url', db.Unicode)
    _auth_token_url = db.Column('auth_token_url', db.Unicode)
    _auth_audience = db.Column('auth_audience', db.Unicode)
    _key_set_url = db.Column('key_set_url', db.Unicode)

    _crypto_key = db.Column('crypto_key', db.LargeBinary)

    _finalized = db.Column(
        'finalized',
        db.Boolean,
        nullable=False,
        default=False,
        server_default='true'
    )

    _intended_use = db.Column(
        'intended_use',
        db.Unicode,
        nullable=False,
        default='',
        server_default='',
    )

    _edit_secret = db.Column(
        'edit_secret',
        UUIDType,
        default=uuid.uuid4,
        server_default=sqlalchemy.func.uuid_generate_v4(),
        nullable=False
    )

    _updates_lti1p1 = db.relationship(
        LTI1p1Provider,
        foreign_keys=LTIProviderBase._updates_lti1p1_id,
        remote_side=[LTIProviderBase.id],
        back_populates='upgraded_to_lti1p3',
        uselist=False,
    )

    @property
    def updates_lti1p1(self) -> t.Optional[LTI1p1Provider]:
        """The LTI 1.1 provider this provider updates.

        This allows us to reuse users from that provider, so we will not create
        duplicate users.
        """
        return self._updates_lti1p1

    @property
    def edit_secret(self) -> uuid.UUID:
        """The secret which you can use to edit this provider.
        """
        return self._edit_secret

    @property
    def member_sourcedid_required(self) -> bool:
        """Passback works using user ids, so no sourcedids required.
        """
        return False

    @property
    def lms_name(self) -> str:
        """The name of the lms of this provider.
        """
        assert self._lms_name is not None
        return self._lms_name

    @property
    def is_finalized(self) -> bool:
        """Is this provider finalized and ready for use.
        """
        return self._finalized

    @property
    def key_set_url(self) -> t.Optional[str]:
        """The location where you can find the public key of the LMS.
        """
        return self._key_set_url

    @property
    def auth_audience(self) -> t.Optional[str]:
        """The OAuth2 Audience for this provider.
        """
        return handle_none(self._auth_audience, self._auth_token_url)

    @property
    def auth_token_url(self) -> t.Optional[str]:
        """The url where you can get an access token.
        """
        return self._auth_token_url

    def update_registration(
        self,
        iss: t.Optional[str],
        auth_login_url: t.Optional[str],
        auth_token_url: t.Optional[str],
        client_id: t.Optional[str],
        key_set_url: t.Optional[str],
        auth_audience: t.Optional[str],
        finalize: t.Optional[bool],
    ) -> None:
        """Update this lti provider.

        :param auth_login_url: The new auth login url, pass ``None`` to keep
            the old one.
        :param auth_token_url: The new auth token url, pass ``None`` to keep
            the old one.
        :param client_id: The new client id, pass ``None`` to keep the old one.
        :param key_set_url: The new key set url, pass ``None`` to keep the old
            one.
        :param auth_audience: The new OAuth2 Audience this is not required for
            all LMSes. Pass ``None`` to keep the old value.
        :param finalize: Pass ``True`` to seal this provider, and make it ready
            for use.

        :returns: Nothing.
        """
        assert not self._finalized

        if iss is not None:
            self.key = iss
        if client_id is not None:
            self.client_id = client_id
        if auth_login_url is not None:
            self._auth_login_url = auth_login_url
        if auth_token_url is not None:
            self._auth_token_url = auth_token_url
        if key_set_url is not None:
            self._key_set_url = key_set_url
        if auth_audience is not None:
            self._auth_audience = auth_audience

        if finalize is True:
            all_opts = [
                self.client_id, self._auth_login_url, self._auth_token_url,
                self._key_set_url
            ]
            if self.lms_capabilities.auth_audience_required:
                all_opts.append(self._auth_audience)

            if any(opt is None for opt in all_opts):
                raise psef.errors.APIException(
                    (
                        'Cannot finalize registration as not all required'
                        ' options are set'
                    ), 'Some of the required options are not yet set',
                    psef.errors.APICodes.INVALID_STATE, 400
                )
            self._finalized = True

    @classmethod
    def create_and_generate_keys(
        cls,
        iss: str,
        lms_capabilities: LMSCapabilities,
        intended_use: str,
    ) -> 'LTI1p3Provider':
        """Create a new LTI1p3 provider with the given ``iss``.

        :param iss: The iss of the new provider.
        :param lms_capabilities: The capabilities of the new provider.
        :param intended_use: A string describing who will be using this
            provider, this is only for human consumption.
        :returns: The non finalized created provider.
        """
        key = rsa.generate_private_key(
            public_exponent=65537,
            key_size=4096,
            backend=default_backend(),
        )
        lms_name = lms_capabilities.lms
        assert lms_name in lti_1_3_lms_capabilities

        return cls(
            key=iss,
            _finalized=False,
            _lms_name=lms_name,
            _intended_use=intended_use,
            _crypto_key=key.private_bytes(
                encoding=serialization.Encoding.PEM,
                format=serialization.PrivateFormat.PKCS8,
                encryption_algorithm=serialization.NoEncryption(),
            )
        )

    def find_course(
        self, lti_course_id: str, deployment_id: str, old_lti_course_id: str
    ) -> t.Optional['CourseLTIProvider']:
        """Find a course in this LTI connection.

        This method will also upgrade an existing LTI 1.1 course to a LTI 1.3
        course if possible. In this case the database will be mutated.

        :param lti_course_id: The course id that was present in the LTI 1.3
            launch.
        :param deployment_id: The deployment id that was present in the LTI 1.3
            launch.
        :param old_lti_course_id: The old LTI 1.1 course id that we should use
            to find old LTI 1.1 courses. This is only used if this provider
            updates a LTI 1.1 provider.

        :returns: The connection object between the course and this LTI
                  provider if a course was found. If it was not found ``None``
                  is returned.
        """
        res = CourseLTIProvider.query.filter(
            CourseLTIProvider.deployment_id == deployment_id,
            CourseLTIProvider.lti_course_id == lti_course_id,
            CourseLTIProvider.lti_provider == self,
            ~CourseLTIProvider.old_connection,
        ).one_or_none()

        if res is None and self.updates_lti1p1 is not None:
            old_conn = self.updates_lti1p1.find_course(
                lti_course_id=old_lti_course_id
            )
            if old_conn is not None:
                old_conn.old_connection = True
                res = CourseLTIProvider.create_and_add(
                    course=old_conn.course,
                    lti_provider=self,
                    lti_context_id=lti_course_id,
                    deployment_id=deployment_id,
                )
                db.session.flush()

        return res

    def find_assignment(
        self,
        course: 'course_models.Course',
        resource_id: t.Optional[str],
        old_resource_id: t.Optional[str],
    ) -> t.Optional['assignment_models.Assignment']:
        """Find an assignment in this LTI connection.

        This method will also upgrade an existing LTI 1.1 assignment to a LTI
        1.3 assignment if possible. In this case the database will be mutated.

        :param course: The course in which we should find the assignment.
        :param resource_id: The assignment id that was present in the LTI 1.3
            launch.
        :param old_resource_id: The old LTI 1.1 assignment id that we should
            use to find old LTI 1.1 assignments. This is only used if this
            provider updates a LTI 1.1 provider.

        :returns: The found assignment or ``None`` if no assignment could be
                  found.
        """
        if resource_id is None:
            return None

        def find(lti_assid_id: t.Optional[str]
                 ) -> t.Optional['assignment_models.Assignment']:
            return course.get_assignments().filter(
                assignment_models.Assignment.lti_assignment_id == lti_assid_id,
                assignment_models.Assignment.lti_assignment_id.isnot(None),
                assignment_models.Assignment.is_lti,
            ).with_for_update(
                read=True, of=assignment_models.Assignment
            ).one_or_none()

        found_assig = find(resource_id)

        if found_assig is None and self.updates_lti1p1 is not None:
            if db.session.query(
                CourseLTIProvider.query.filter(
                    CourseLTIProvider.course == course,
                    CourseLTIProvider.lti_provider == self.updates_lti1p1,
                    CourseLTIProvider.old_connection,
                ).exists()
            ).scalar():
                found_assig = find(old_resource_id)

        if found_assig is not None:
            # Make sure we always upgrade this assignment to the latest lti 1.3
            # resource id.
            found_assig.lti_assignment_id = resource_id

        return found_assig

    @property
    def _private_key(self) -> rsa.RSAPrivateKeyWithSerialization:
        assert self._crypto_key is not None

        return serialization.load_pem_private_key(
            self._crypto_key, None, default_backend()
        )

    def get_public_key(self) -> str:
        """Get the public key that is associated with this LTIProvider.
        """
        key = self._private_key.public_key()
        return key.public_bytes(
            encoding=serialization.Encoding.PEM,
            format=serialization.PublicFormat.SubjectPublicKeyInfo,
        ).decode('utf8')

    def get_public_jwk(self) -> t.Mapping[str, str]:
        """Get the public part of key used to communicate with the LMS
            represented as jwk.
        """
        pub_key = self.get_public_key().encode('utf8')
        jwk = jwcrypto.jwk.JWK.from_pem(pub_key)
        assert not jwk.has_private

        # For Canvas, and maybe others too, we need to set the `alg` and `use`
        # field of the jwk, however the python library doesn't export this. We
        # now that for now this is always 'RS256' and 'sig'. This assertion is
        # simply to make sure we don't accidentally start creating these keys
        # differently without noticing.
        assert jwk.key_type == 'RSA'
        return {
            **json.loads(jwk.export_public()),
            'alg': 'RS256',
            'use': 'sig',
        }

    @hybrid_property
    def iss(self) -> str:
        """Get the ``iss`` of this lms.

        .. warning::

            DO NOT rely on this being unique, it is not! The tuple of the
            ``iss``, ``client_id`` is unique for each provider, but please
            simply use the id of this provider.
        """
        return self.key

    def get_registration(self) -> 'lti_v1_3.CGRegistration':
        """Get a registration object for this provider.
        """
        return lti_v1_3.CGRegistration(self)

    def get_service_connector(self) -> lti_v1_3.CGServiceConnector:
        """Get the connector to talk to the LMS with.
        """
        return lti_v1_3.CGServiceConnector(self)

    def supports_max_points(self) -> bool:
        """All LTI 1.3 providers support bonus points."""
        return True

    # The next methods all are handlers for signals we setup in `setup_signals`
    # at the end of the class

    @classmethod
    def _delete_submission(cls, work_id: int) -> None:
        work = work_models.Work.query.get(work_id)
        assig, self = cls._get_self_from_assignment_id(
            None if work is None else work.assignment_id
        )
        now = DatetimeWithTimezone.utcnow()

        if self is None or assig is None or work is None:
            return

        if not work.deleted:
            logger.info('Work was not deleted', work=work)
            return

        group_of_user = work.user.group
        for author in work.get_all_authors():
            # pylint: disable=protected-access
            latest_sub = assig.get_latest_submission_for_user(
                author, group_of_user=group_of_user
            ).one_or_none()

            if latest_sub is None:
                self._passback_grade(
                    user=author, assignment=assig, timestamp=now
                )
            else:
                self._passback_grade(
                    sub=latest_sub, assignment=assig, timestamp=now
                )

        db.session.commit()

    @classmethod
    def _passback_new_user(
        cls, user_course_id_tsp: t.Tuple[int, int, str]
    ) -> None:
        user_id, course_id, timestamp = user_course_id_tsp

        course = course_models.Course.query.get(course_id)
        user = user_models.User.query.get(user_id)
        self = cls._get_self_from_course(course)

        if (
            course is None or self is None or user is None or
            not user.is_enrolled(course)
        ):
            return

        for assig in course.get_assignments().filter(
            assignment_models.Assignment.is_lti,
            assignment_models.Assignment.is_visible,
        ):
            # pylint: disable=protected-access
            self._passback_grade(
                user=user,
                assignment=assig,
                # The user might already have a submission by the time this
                # passback is done, however this passback should be ignored in
                # that case as the timestamp should be older.
                timestamp=DatetimeWithTimezone.fromisoformat(timestamp),
            )

    @classmethod
    def _passback_submission(
        cls, work_assignment_id: t.Tuple[int, int]
    ) -> None:
        work_id, assignment_id = work_assignment_id
        assig, self = cls._get_self_from_assignment_id(assignment_id)
        now = DatetimeWithTimezone.utcnow()

        if self is None or assig is None:
            logger.info(
                'Could not find self or assignment',
                found_self=self,
                found_assignment=assig
            )
            return

        work = assig.get_all_latest_submissions().filter(
            work_models.Work.id == work_id
        ).one_or_none()
        if work is None:
            logger.info(
                'Submission is not the latest',
                assignment=assig,
                work_id=work_id
            )
            return

        # pylint: disable=protected-access
        self._passback_grade(
            sub=work,
            assignment=assig,
            timestamp=now,
        )
        db.session.commit()

    @classmethod
    def _passback_grades(cls, assignment_id: int) -> None:
        assig, self = cls._get_self_from_assignment_id(assignment_id)
        now = DatetimeWithTimezone.utcnow()

        if self is None or assig is None or not assig.should_passback:
            return

        subs = assig.get_all_latest_submissions().all()
        logger.info('Passback grades', gotten_submission=subs)
        found_user_ids = set(a.id for s in subs for a in s.get_all_authors())

        # pylint: disable=protected-access
        for sub in subs:
            self._passback_grade(sub=sub, assignment=assig, timestamp=now)

        for user, _ in assig.course.get_all_users_in_course(
            include_test_students=False
        ).filter(user_models.User.id.notin_(found_user_ids)):
            self._passback_grade(user=user, assignment=assig, timestamp=now)

        db.session.commit()

    @t.overload
    def _passback_grade(
        self,
        *,
        assignment: 'assignment_models.Assignment',
        user: 'user_models.User',
        timestamp: DatetimeWithTimezone,
    ) -> None:
        ...

    @t.overload
    def _passback_grade(
        self,
        *,
        assignment: 'assignment_models.Assignment',
        sub: 'Work',
        timestamp: DatetimeWithTimezone,
    ) -> t.Optional['work_models.GradeHistory']:
        ...

    def _passback_grade(
        self,
        *,
        assignment: 'assignment_models.Assignment',
        sub: t.Optional['Work'] = None,
        user: t.Optional['user_models.User'] = None,
        timestamp: DatetimeWithTimezone,
    ) -> t.Optional['work_models.GradeHistory']:
        assert (sub is None) ^ (user is None)

        if sub is not None and sub.deleted:
            logger.info('Submission is deleted, not passing back', work=sub)
            return None
        logger.info('Passing back submission', work=sub)

        grade = lti_v1_3.CGGrade(assignment, timestamp, self)

        if sub is None:
            grade.set_grading_progress('NotReady')
            grade.set_activity_progress('Initialized')
        elif assignment.should_passback and sub.grade is not None:
            grade.set_score_given(sub.grade)
            grade.set_grading_progress('FullyGraded')
            grade.set_activity_progress('Completed')
            grade.set_extra_claims(
                {
                    'https://canvas.instructure.com/lti/submission':
                        {
                            'submission_type': 'basic_lti_launch',
                            'submission_data':
                                str(self.get_launch_url(goto_latest_sub=True)),
                        }
                }
            )
            logger.info(
                'Setting extra claims', extra_claims=grade.get_extra_claims()
            )

        else:
            grade.set_grading_progress('Pending')
            # This is not really the case. Submitted means that a user is still
            # able to make more submissions, but if a user does not have the
            # permission to submit again this is not the case. In this case we
            # should use 'Completed'.
            grade.set_activity_progress('Submitted')

        service_connector = self.get_service_connector()
        grades_service = psef.lti.v1_3.CGAssignmentsGradesService(
            service_connector, assignment
        )

        if sub is None:
            # This is assured by the mypy overloads
            assert user is not None
            authors = [user]
        else:
            authors = sub.get_all_authors()

        author_lookup = dict(
            db.session.query(
                t.cast(DbColumn[int], UserLTIProvider.user_id),
                t.cast(DbColumn[str], UserLTIProvider.lti_user_id),
            ).filter(
                UserLTIProvider.lti_provider == self,
                UserLTIProvider.user_id.in_([a.id for a in authors]),
            ).all()
        )

        passed_back_once = False

        for author in authors:
            lti_user_id = author_lookup.get(author.id)
            if lti_user_id is None:
                logger.info(
                    'Author does not have an LTI user id',
                    author=author,
                    lti_provider=self,
                )
                continue

            grade.set_user_id(lti_user_id)
            try:
                # The ``grade`` is mutable, and we also mutate it in the
                # loop. The call ``put_grade`` shouldn't mutate ``grade`` and
                # it shouldn't keep a reference after the call, so not copying
                # should be safe. The advantage of copying is that in testing
                # it is easier with a copy to see for whom a grade was passed
                # back, furthermore it is also nice and defensive for if the
                # library ever changes its implementation.
                res = grades_service.put_grade(copy.copy(grade))
            except pylti1p3.exception.LtiException:
                logger.info(
                    'Passing back grade failed',
                    exc_info=True,
                    report_to_sentry=True,
                )
            else:
                logger.info(
                    'Successfully passed back grade',
                    work=sub,
                    passback_result=res
                )
                passed_back_once = True

        if (
            sub is not None and passed_back_once and
            grade.get_score_given() is not None
        ):
            return self._update_history_sub(sub)
        return None

    @classmethod
    def _retrieve_users_in_course(cls, course_id: int) -> None:
        course = course_models.Course.query.get(course_id)
        self = cls._get_self_from_course(course)

        if course is None or self is None:
            return
        course_lti_provider = course.course_lti_provider
        assert course_lti_provider is not None

        service_connector = self.get_service_connector()
        members = course_lti_provider.get_members(service_connector)
        logger.info('Got members', found_members=members)

        for member in members:
            logger.info('Got member', member=member)
            status = member.get('status', 'Active')
            if status not in {'Active', 'Inactive'}:  # pragma: no cover
                logger.info(
                    'Got unsupported status', member=member, status=status
                )
                continue

            # This is NOT a typo, the claim is really called 'message' and it
            # contains an array of messages. However, for some strange reason
            # some LMS (looking at you Blackboard) don't send an array, but
            # send a single object. So we wrap it in a list if this is the
            # case.
            messages = member.get('message', [])

            get_claim_data = psef.lti.v1_3.CGCustomClaims.get_custom_claim_data
            custom_claim = None
            for message in psef.helpers.maybe_wrap_in_list(messages):
                try:
                    custom_claim = get_claim_data(
                        t.cast(dict, message.get(ltiv1_3_claims.CUSTOM, {})),
                        base_data=member
                    )
                except:  # pylint: disable=bare-except
                    logger.info(
                        'Could not parse message',
                        exc_info=True,
                        message=message
                    )
                else:
                    break

            logger.info(
                'Adding member to course',
                member=member,
                custom_claim=custom_claim,
            )
            try:
                user, _ = UserLTIProvider.get_or_create_user(
                    lti_user_id=member['user_id'],
                    lti_provider=self,
                    wanted_username=psef.helpers.on_not_none(
                        custom_claim, lambda claim: claim.username
                    ),
                    email=lti_v1_3.get_email_for_user(member, self),
                    full_name=member['name'],
                    old_lti_user_id=member.get('lti11_legacy_user_id'),
                )
            except:  # pylint: disable=bare-except
                logger.info('Could not add new user', exc_info=True)
            else:
                course_lti_provider.maybe_add_user_to_course(
                    user,
                    member['roles'],
                )

        db.session.commit()

    # End of all signal handlers.

    def supports_setting_deadline(self) -> bool:
        """Does this lms supports setting deadline.

        .. seealso::

            class :class:`psef.lti.v1_3.lms_capabilities.LMSCapabilities`.
        """
        return self.lms_capabilities.set_deadline

<<<<<<< HEAD
    def supports_setting_available_at(self) -> bool:
=======
    def supports_setting_state(self) -> bool:
>>>>>>> 3cf09eed
        """Does the LMS support the available at.
        """
        return self.lms_capabilities.set_state

    @property
    def _custom_fields(self) -> t.Mapping[str, str]:
        return psef.lti.v1_3.CGCustomClaims.get_variable_claims_config(
            self.lms_capabilities
        )

    def get_json_config(self) -> t.Mapping[str, object]:
        """Get the config used by this lti provider for setup.
        """

        def get_url(*to_add: str) -> str:
            return furl.furl(current_app.config["EXTERNAL_URL"]
                             ).add(path=to_add).tostr()

        target_link_uri = self.get_launch_url(False).tostr()
        icon_url = get_url('/static/favicon/android-chrome-512x512.png')
        placement = {
            'text': 'Add CodeGrade assignment',
            'enabled': True,
            'placement': 'assignment_selection',
            'message_type': 'LtiDeepLinkingRequest',
            'target_link_uri': target_link_uri,
            'icon_url': icon_url,
        }
        return {
            'title': 'CodeGrade',
            'description': 'Deliver engaging feedback on code.',
            'oidc_initiation_url': get_url('api', 'v1', 'lti1.3', 'login'),
            'target_link_uri': target_link_uri,
            'scopes': psef.lti.v1_3.NEEDED_SCOPES,
            'extensions':
                [
                    {
                        'domain': get_url(),
                        'tool_id': str(self.id),
                        'platform': self.iss,
                        'privacy_level': 'public',
                        'settings':
                            {
                                'text': 'CodeGrade',
                                'icon_url': icon_url,
                                'placements': [placement],
                            }
                    }
                ],
            'public_jwk_url':
                get_url(
                    'api', 'v1', 'lti1.3', 'providers', str(self.id), 'jwks'
                ),
            'custom_fields': self._custom_fields,
        }

    def __to_json__(self) -> t.Mapping[str, object]:
        base = super().__to_json__()

        res = {
            **base,
            'finalized': self._finalized,
            'intended_use': self._intended_use,
            'capabilities': self.lms_capabilities,
            'edit_secret': None,
            'iss': self.iss,
        }

        if not self._finalized:
            if auth.LTI1p3ProviderPermissions(self).ensure_may_edit.as_bool():
                res['edit_secret'] = self.edit_secret
            res = {
                **res,
                'auth_login_url': self._auth_login_url,
                'auth_token_url': self._auth_token_url,
                'client_id': self.client_id,
                'key_set_url': self._key_set_url,
                'auth_audience': self._auth_audience,
                'custom_fields': self._custom_fields,
                'public_jwk': self.get_public_jwk(),
                'public_key': self.get_public_key(),
            }

        return res

    @classmethod
    def setup_signals(cls) -> None:
        """Setup the signals used by the LTI 1.3 providers.
        """
        if cls._SIGNALS_SETUP:  # pragma: no cover
            return
        cls._SIGNALS_SETUP = True

        pre_checker = cls._signal_assignment_pre_check

        signals.ASSIGNMENT_STATE_CHANGED.connect_celery(
            pre_check=pre_checker,
            converter=lambda a: a.id,
            task_args=_PASSBACK_CELERY_OPTS,
        )(cls._passback_grades)

        signals.WORK_DELETED.connect_celery(
            pre_check=lambda wd: (
                wd.was_latest and pre_checker(wd.deleted_work.assignment)
            ),  # yapf: disable
            converter=lambda wd: wd.deleted_work.id,
            task_args=_PASSBACK_CELERY_OPTS
        )(cls._delete_submission)

        signals.WORK_CREATED.connect_celery(
            pre_check=lambda work: pre_checker(work.assignment),
            converter=lambda work: (work.id, work.assignment_id),
            task_args=_PASSBACK_CELERY_OPTS,
        )(cls._passback_submission)

        signals.GRADE_UPDATED.connect_celery(
            pre_check=lambda work: pre_checker(work.assignment),
            converter=lambda work: (work.id, work.assignment_id),
            task_args=_PASSBACK_CELERY_OPTS,
        )(cls._passback_submission)

        signals.USER_ADDED_TO_COURSE.connect_celery(
            converter=lambda uc: (
                uc.user.id,
                uc.course_role.course_id,
                DatetimeWithTimezone.utcnow().isoformat(),
            ),
            pre_check=lambda uc: uc.course_role.course.is_lti,
            task_args=_PASSBACK_CELERY_OPTS,
            prevent_recursion=True,
        )(cls._passback_new_user)

        signals.USER_ADDED_TO_COURSE.connect_celery(
            converter=lambda uc: uc.course_role.course_id,
            pre_check=lambda uc: uc.course_role.course.is_lti,
            task_args=_PASSBACK_CELERY_OPTS,
            prevent_recursion=True,
        )(cls._retrieve_users_in_course)

        signals.ASSIGNMENT_CREATED.connect_celery(
            converter=lambda a: a.course_id,
            pre_check=pre_checker,
            task_args=_PASSBACK_CELERY_OPTS,
        )(cls._retrieve_users_in_course)


LTI1p3Provider.setup_signals()
lti_provider_handlers.freeze()

# Begin of classes that provide connections between other classes and the LTI
# classes.


class UserLTIProvider(Base, TimestampMixin):
    """This class connects a :class:`.user_models.User` to a
        :class:`.LTIProviderBase`.

    This class makes sure that it is possible to have two users with the same
    lti user id, but from different LMSes. Each user can be linked to at most
    one LTIProvider, and eacher ``lti_user_id`` has to be unique within the
    LMS.
    """
    __tablename__ = 'user_lti-provider'

    user_id = db.Column(
        'user_id', db.Integer, db.ForeignKey('User.id'), nullable=False
    )
    lti_provider_id = db.Column(
        'lti_provider_id',
        db.String(UUID_LENGTH),
        db.ForeignKey(LTIProviderBase.id),
        nullable=False
    )
    #: The id of the user given to us by the LMS. Not globally unique!
    lti_user_id = db.Column(
        'lti_user_id', db.Unicode, nullable=False, index=True
    )

    __table_args__ = (
        # A user can only be connected once to an LTI Provider
        db.PrimaryKeyConstraint(user_id, lti_provider_id),
        # LTI user ids should be unique for a single LTI provider, however they
        # are NOT (!) globally unique between LMSes.
        db.UniqueConstraint(lti_provider_id, lti_user_id),
    )

    lti_provider = db.relationship(
        LTIProviderBase,
        lazy='joined',
        foreign_keys=lti_provider_id,
    )

    user = db.relationship(
        lambda: user_models.User,
        lazy='joined',
        foreign_keys=user_id,
    )

    def __init__(
        self, user: 'user_models.User', lti_provider: LTIProviderBase,
        lti_user_id: str
    ) -> None:
        super().__init__()
        self.user_id = user.id
        self.user = user
        self.lti_provider = lti_provider
        self.lti_user_id = lti_user_id

    @classmethod
    def user_is_linked(cls, user: 'user_models.User') -> bool:
        """Is the given user known in any LTIProvider
        """
        return db.session.query(
            cls.query.filter(cls.user_id == user.id).exists()
        ).scalar()

    @classmethod
    def _create_user(
        cls,
        lti_user_id: str,
        lti_provider: LTIProviderBase,
        wanted_username: t.Optional[str],
        full_name: str,
        email: str,
    ) -> t.Tuple['user_models.User', t.Optional[str]]:
        logger.info(
            'Creating new user for lti user id',
            lti_user_id=lti_user_id,
            wanted_username=wanted_username
        )
        if wanted_username is None:
            raise psef.errors.APIException(
                (
                    'Cannot create new user as a username was not provided in'
                    ' the LTI launch. This probably occurred because the LTI'
                    ' provider was not configured correctly.'
                ), 'The LTI launch did not include a username',
                psef.errors.APICodes.MISSING_REQUIRED_PARAM, 400
            )

        # New LTI user id is found and no user is logged in or the current
        # user has a different LTI user id. A new user is created and
        # logged in.

        username = user_models.User.find_possible_username(wanted_username)

        user = user_models.User(
            name=full_name,
            email=email,
            active=True,
            password=None,
            username=username,
        )
        db.session.add(user)
        db.session.add(
            cls(
                user=user,
                lti_provider=lti_provider,
                lti_user_id=lti_user_id,
            )
        )
        db.session.flush()

        token = user.make_access_token()
        return user, token

    @classmethod
    def _maybe_migrate_lti1p1_user(
        cls, lti_1p3_user_id: str, lti_1p1_user_id: str,
        lti_provider: LTI1p3Provider
    ) -> t.Optional['user_models.User']:
        provider = lti_provider.updates_lti1p1
        if provider is None:
            return None

        lti_user = provider.find_user(lti_1p1_user_id)
        if lti_user is not None:
            db.session.add(
                cls(
                    user=lti_user,
                    lti_provider=lti_provider,
                    lti_user_id=lti_1p3_user_id,
                )
            )
            db.session.flush()

        return lti_user

    @t.overload
    @classmethod
    def get_or_create_user(
        cls,
        lti_user_id: str,
        lti_provider: LTI1p1Provider,
        wanted_username: t.Optional[str],
        full_name: str,
        email: str,
    ) -> t.Tuple['user_models.User', t.Optional[str]]:
        ...

    @t.overload
    @classmethod
    def get_or_create_user(
        cls,
        lti_user_id: str,
        lti_provider: LTI1p3Provider,
        wanted_username: t.Optional[str],
        full_name: str,
        email: str,
        *,
        old_lti_user_id: t.Optional[str],
    ) -> t.Tuple['user_models.User', t.Optional[str]]:
        ...

    @classmethod
    def get_or_create_user(
        cls,
        lti_user_id: str,
        lti_provider: LTIProviderBase,
        wanted_username: t.Optional[str],
        full_name: str,
        email: str,
        *,
        old_lti_user_id: t.Optional[str] = None,
    ) -> t.Tuple['user_models.User', t.Optional[str]]:
        """Get or create a new user for the given LTI Provider

        :param lti_user_id: The user id that we received from the LMS.
        :param lti_provider: The provider of the lauchn.
        :param wanted_username: The username the user wants if it is created.
        :param full_name: The full name of the launching user.
        :param email: The email of the user that does this launch.
        :returns: A tuple containing, in this order: the found or created user,
            optionally an access token to login the new user (this is only
            returned if the current user is not the resulting user).
        """
        current_user = psef.current_user
        is_logged_in = (
            auth.user_active(current_user) and
            # Never connect the global admin user to an LTI course
            not current_user.is_global_admin_user
        )
        token = None
        user = None

        lti_user = lti_provider.find_user(lti_user_id=lti_user_id)

        if lti_user is None and isinstance(lti_provider, LTI1p3Provider):
            lti_user = cls._maybe_migrate_lti1p1_user(
                lti_1p3_user_id=lti_user_id,
                # According to the spec the lti 1.1 user id should **not** be
                # specified if it is the same as the lti 1.3 user id.
                lti_1p1_user_id=handle_none(old_lti_user_id, lti_user_id),
                lti_provider=lti_provider,
            )

        if is_logged_in and lti_user is not None and current_user == lti_user:
            logger.info('Currently logged in user is user doing launch')
            # The currently logged in user is now using LTI
            user = current_user
        elif lti_user is not None:
            if is_logged_in:
                logger.warning(
                    'Found different LTI user than logged in user',
                    lti_user=lti_user
                )
            # LTI users are used before the current logged user.
            token = lti_user.make_access_token()
            user = lti_user
        elif is_logged_in and not cls.user_is_linked(current_user):
            # TODO show some sort of screen if this linking is wanted
            logger.info(
                'Found no LTI user, linking current user',
                lti_user_id=lti_user_id
            )
            db.session.add(
                cls(
                    user=current_user,
                    lti_provider=lti_provider,
                    lti_user_id=lti_user_id,
                )
            )
            user = current_user
        else:
            user, token = cls._create_user(
                lti_user_id, lti_provider, wanted_username, full_name, email
            )

        return user, token


class CourseLTIProvider(UUIDMixin, TimestampMixin, Base):
    """This models connects a :class:`.course_models.Course` to a
        :class:`.LTIProviderBase`.

    This class also makes sure that only course is created inside CodeGrade for
    each course inside the LMS, and it makes sure that courses from one LMS are
    not used as courses for another one. Please see the `__table_args__` unique
    constraints for more info.
    """
    course_id = db.Column(
        'course_id',
        db.Integer,
        db.ForeignKey('Course.id'),
        nullable=False,
    )

    lti_provider_id = db.Column(
        'lti_provider_id',
        db.String(UUID_LENGTH),
        db.ForeignKey(LTIProviderBase.id),
        nullable=False,
    )

    lti_course_id = db.Column(
        'lti_course_id',
        db.Unicode,
        nullable=False,
    )

    old_connection = db.Column(
        'old_connection',
        db.Boolean,
        default=False,
        server_default='false',
        nullable=False,
    )

    # For LTI1.1: the deployment_id is always the same as `lti_course_id`.
    deployment_id = db.Column(
        'deployment_id',
        db.Unicode,
        nullable=False,
    )

    last_names_roles_poll = db.Column(
        'last_names_roles_poll', db.TIMESTAMP(timezone=True), nullable=True
    )

    names_roles_claim: ColumnProxy[t.Optional['_NamesAndRolesData']
                                   ] = db.Column(
                                       'names_roles_claim',
                                       JSON,
                                       nullable=True
                                   )

    lti_provider = db.relationship(
        LTIProviderBase,
        lazy='joined',
        foreign_keys=lti_provider_id,
    )

    course = db.relationship(
        lambda: course_models.Course,
        lazy='joined',
        foreign_keys=course_id,
    )

    __table_args__ = (
        # For LTI1.1: the deployment_id is always the same as `lti_course_id`.

        # For LTI1.3: A lti_course_id (context_id in LTI terminology) is
        # locally (so for a single lti_provider (platform)) unique for a
        # deployment_id.
        db.UniqueConstraint(lti_provider_id, deployment_id, lti_course_id),
    )

    def __init__(
        self,
        lti_course_id: str,
        course: 'course_models.Course',
        lti_provider: LTIProviderBase,
        deployment_id: str,
    ) -> None:
        super().__init__(
            lti_course_id=lti_course_id,
            course=course,
            lti_provider=lti_provider,
            deployment_id=deployment_id,
            old_connection=False,
        )

    def can_poll_names_again(self) -> bool:
        """Check if we may poll the names again from the LMS.

        This method checks if the last poll was long enough ago to poll the
        names again.

        :returns: ``True`` if we can poll again.
        """
        if self.last_names_roles_poll is None:
            return True

        return (
            DatetimeWithTimezone.utcnow() - self.last_names_roles_poll
        ).total_seconds() > current_app.config['LTI1.3_MIN_POLL_INTERVAL']

    def get_members(
        self,
        service_connector: pylti1p3.service_connector.ServiceConnector,
        force: bool = False
    ) -> t.Sequence['_Member']:
        """Poll the LMS for the members in this course.

        :param service_connector: The connection to the LMS which we will use
            the poll the members.
        :param force: Always poll, even if
            :func:`CourseLTIProvider.can_poll_names_again` returns ``False``.

        :returns: The members as retrieved from the LMS.
        """
        if not force and not self.can_poll_names_again():
            logger.info(
                'Not polling again as last poll was a short while ago',
                last_names_roles_poll=self.last_names_roles_poll,
            )
            return []

        assert isinstance(self.names_roles_claim, dict)
        claim = copy.copy(self.names_roles_claim)
        rlid = self.course.get_assignments().filter(
            assignment_models.Assignment.lti_assignment_id.isnot(None),
            assignment_models.Assignment.is_visible,
        ).order_by(
            assignment_models.Assignment.created_at.desc(),
        ).with_entities(
            assignment_models.Assignment.lti_assignment_id,
        ).limit(1).scalar()

        mem_url_claim: Final = 'context_memberships_url'
        if rlid is not None and isinstance(claim[mem_url_claim], str):
            claim[mem_url_claim] = furl.furl(claim[mem_url_claim]).add(
                {'rlid': rlid}
            )
        else:  # pragma: no cover
            logger.warning(
                'No rlid found or claim is missing url',
                claim=claim,
                rlid=rlid,
                report_to_sentry=True,
            )
            return []

        res = pylti1p3.names_roles.NamesRolesProvisioningService(
            service_connector, claim
        ).get_members()
        self.last_names_roles_poll = DatetimeWithTimezone.utcnow()
        return res

    @classmethod
    def create_and_add(
        cls,
        *,
        course: 'course_models.Course',
        lti_provider: LTIProviderBase,
        lti_context_id: str,
        deployment_id: str,
    ) -> 'CourseLTIProvider':
        """Create a :class:`CourseLTIProvider` and add it to the current session.

        :param course: The course which has to be connected to the
            ``lti_provider``.
        :param lti_provder: The LTI provider in which this course is defined.
        :param lti_context_id: The LTI id of the course.
        :param deployment_id: The deployment id of the course. This is only
            defined for LTI1.3.
        :returns: The created object.
        """
        course_lti_provider = cls(
            lti_course_id=lti_context_id,
            course=course,
            lti_provider=lti_provider,
            deployment_id=deployment_id,
        )
        db.session.add(course_lti_provider)
        return course_lti_provider

    def maybe_add_user_to_course(
        self, user: 'user_models.User', roles_claim: t.List[str]
    ) -> t.Optional[str]:
        """Maybe add the given user to the course.

        This method adds the given user to the course, determining its role
        based on the given ``roles_claim``, if the user is not already enrolled
        in the course.

        .. todo::

            Move this method to the LTI 1.3 implementation, as this only makes
            sense when you have an LTI 1.3 roles claim.

        :param user: The user to possibly enrol in the course connected to this
            ``CourseLTIProvider``.
        :param roles_claim: The LTI1p3 roles claim that we should use to
            determine the role of the given user.
        """
        if user.is_enrolled(self.course):
            return None

        roles = psef.lti.v1_3.roles.ContextRole[str].parse_roles(roles_claim)
        logger.info(
            'Finding role for user',
            roles_claim=roles_claim,
            parsed_context_roles=roles,
        )
        if roles:
            user.enroll_in_course(
                course_role=psef.models.CourseRole.get_by_name(
                    self.course,
                    roles[0].codegrade_role_name,
                ).one()
            )
            return None

        unmapped_roles = psef.lti.v1_3.roles.ContextRole[
            None].get_unmapped_roles(roles_claim)

        if unmapped_roles:
            logger.info(
                'No mapped LTI roles found, searching for unmapped roles',
                unmapped_roles=unmapped_roles,
            )

            base = 'Unmapped LTI Role ({})'
            for unmapped_role in unmapped_roles:
                role = psef.models.CourseRole.get_by_name(
                    self.course, base.format(unmapped_role.stripped_name)
                ).one_or_none()
                if role:
                    user.enroll_in_course(course_role=role)
                    return None

            new_role_name = base.format(unmapped_roles[0].stripped_name)
        else:
            base = 'New LTI Role'
            for idx in range(sys.maxsize):
                if not db.session.query(
                    psef.models.CourseRole.get_by_name(
                        self.course, base.format(idx=idx), include_hidden=True
                    ).exists()
                ).scalar():
                    break
                base = 'New LTI Role ({idx})'
            new_role_name = base.format(idx=idx)

        logger.info('Creating new role', new_role_name=new_role_name)
        role = psef.models.CourseRole(
            course=self.course, name=new_role_name, hidden=False
        )
        db.session.add(role)
        db.session.flush()

        user.enroll_in_course(course_role=role)
        return role.name<|MERGE_RESOLUTION|>--- conflicted
+++ resolved
@@ -238,11 +238,7 @@
         raise NotImplementedError
 
     @abc.abstractmethod
-<<<<<<< HEAD
-    def supports_setting_available_at(self) -> bool:
-=======
     def supports_setting_state(self) -> bool:
->>>>>>> 3cf09eed
         """May users change the available at of the assignment within CodeGrade.
         """
         raise NotImplementedError
@@ -536,18 +532,11 @@
         """
         return not self.lti_class.supports_deadline()
 
-<<<<<<< HEAD
-    def supports_setting_available_at(self) -> bool:
-        """We never use the available at when launching in LTI 1.1.
-        """
-        return True
-=======
     def supports_setting_state(self) -> bool:
         """We cannot set the state of the assignment when the LMS
             manages the state.
         """
         return not self.lti_class.supports_state_management()
->>>>>>> 3cf09eed
 
     def supports_max_points(self) -> bool:
         """Only some LMSes support bonus points using the LTI 1.1 standard.
@@ -1344,11 +1333,7 @@
         """
         return self.lms_capabilities.set_deadline
 
-<<<<<<< HEAD
-    def supports_setting_available_at(self) -> bool:
-=======
     def supports_setting_state(self) -> bool:
->>>>>>> 3cf09eed
         """Does the LMS support the available at.
         """
         return self.lms_capabilities.set_state
