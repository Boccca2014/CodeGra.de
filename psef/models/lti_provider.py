--- conflicted
+++ resolved
@@ -86,7 +86,6 @@
     )
     key = db.Column('key', db.Unicode, unique=True, nullable=False)
 
-<<<<<<< HEAD
     # This is only really available for LTI1.3, however we need to define it
     # here to be able to create a unique constraint.
     if not t.TYPE_CHECKING:
@@ -200,21 +199,6 @@
         """The name of the LMS for this LTIProvider.
 
         :getter: Get the LMS name.
-=======
-    @staticmethod
-    def _get_sourcedids_to_passback(sub: 'Work') -> t.Iterable[str]:
-        for user in sub.get_all_authors():
-            # We do not need to passback grades for test students, as they are
-            # not of a real user.
-            if user.is_test_student:
-                continue
-            sourcedid = sub.assignment.assignment_results[user.id].sourcedid
-            if sourcedid is not None:
-                yield sourcedid
-
-    def delete_grade_for_submission(self, sub: 'Work') -> None:
-        """Delete the grade for the given submission.
->>>>>>> c030a3b3
         """
         raise NotImplementedError
 
@@ -279,7 +263,6 @@
         if self is None or submission is None:
             return
 
-<<<<<<< HEAD
         logger.info(
             'Creating submission in lms',
             submission=submission,
@@ -348,20 +331,6 @@
 
         logger.info('Deleting grade for submission', work_id=sub.id)
         self._passback_grade(sub, initial=False)
-=======
-        for sourcedid in self._get_sourcedids_to_passback(sub):
-            self.lti_class.passback_grade(
-                key=self.key,
-                secret=self.secret,
-                grade=None,
-                initial=False,
-                service_url=sub.assignment.lti_outcome_service_url,
-                sourcedid=sourcedid,
-                lti_points_possible=sub.assignment.lti_points_possible,
-                submission=sub,
-                host=current_app.config['EXTERNAL_URL'],
-            )
->>>>>>> c030a3b3
 
     def _passback_grade(self, sub: 'Work', *, initial: bool) -> None:
         """Passback the grade for a given submission to this lti provider.
@@ -376,10 +345,15 @@
         assert isinstance(
             service_url, str
         ), f'Service url has unexpected value: {service_url}'
-        if sub.user.is_test_student:
-            return
-
-        for sourcedid in self._get_sourcedids_to_passback(sub):
+
+        assig_results = sub.assignment.assignment_results
+        for user in sub.get_all_authors():
+            if user.is_test_student or user.id not in assig_results:
+                continue
+            sourcedid = assig_results[user.id].sourcedid
+            if sourcedid is None:  # pragma: no cover
+                continue
+
             self.lti_class.passback_grade(
                 key=self.key,
                 secret=self.secret,
