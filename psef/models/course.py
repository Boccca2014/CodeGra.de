--- conflicted
+++ resolved
@@ -20,14 +20,7 @@
 from . import user as user_models
 from . import work as work_models
 from .. import auth
-<<<<<<< HEAD
 from ..helpers import NotEqualMixin
-=======
-from .role import CourseRole
-from .user import User
-from .work import Work
-from ..helpers import NotEqualMixin, jsonify_options
->>>>>>> de93713f
 from .assignment import Assignment
 from .link_tables import user_course
 
