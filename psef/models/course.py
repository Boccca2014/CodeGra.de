--- conflicted
+++ resolved
@@ -7,13 +7,12 @@
 import uuid
 import typing as t
 
+import psef
+import cg_enum
 import structlog
+from cg_dt_utils import DatetimeWithTimezone
 from sqlalchemy.orm import selectinload
 from typing_extensions import TypedDict
-
-import psef
-import cg_enum
-from cg_dt_utils import DatetimeWithTimezone
 from cg_typing_extensions import make_typed_dict_extender
 from cg_sqlalchemy_helpers import mixins, expression
 
@@ -144,10 +143,6 @@
     :param lti_provider: The LTI provider
     """
     __tablename__ = "Course"
-<<<<<<< HEAD
-=======
-    id = db.Column('id', db.Integer, primary_key=True)
->>>>>>> de93713f
     name = db.Column('name', db.Unicode, nullable=False)
 
     state = db.Column(
@@ -233,11 +228,8 @@
         #: The lti provider that manages this course, if ``null`` this is not a
         #: LTI course.
         lti_provider: t.Optional['psef.models.LTIProviderBase']
-<<<<<<< HEAD
         #: The state this course is in.
         state: CourseState
-=======
->>>>>>> de93713f
 
     class AsExtendedJSON(AsJSON, total=True):
         """The way this class will be represented in extended JSON.
@@ -270,10 +262,7 @@
             'is_lti': self.is_lti,
             'virtual': self.virtual,
             'lti_provider': self.lti_provider,
-<<<<<<< HEAD
             'state': self.state,
-=======
->>>>>>> de93713f
         }
         if jsonify_options.get_options().add_role_to_course:
             user = psef.current_user
