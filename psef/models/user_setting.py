--- conflicted
+++ resolved
@@ -390,11 +390,7 @@
         user: User,
         pref: UIPreferenceName,
     ) -> t.Optional[bool]:
-<<<<<<< HEAD
-        """Get the ui preference mapping for a user.
-=======
         """Get the value of the given ui preference mapping for a user.
->>>>>>> d70e44a4
 
         :param user: User to get the preferences of.
         :param pref: The preference you want to get.
