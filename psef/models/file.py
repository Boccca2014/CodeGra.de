"""This module defines a File.

SPDX-License-Identifier: AGPL-3.0-only
"""
import os
import enum
import uuid
import typing as t
from abc import abstractmethod
from collections import defaultdict

import structlog
from sqlalchemy import event
from sqlalchemy_utils import UUIDType
<<<<<<< HEAD
from typing_extensions import TypedDict
=======
from typing_extensions import Literal
>>>>>>> da463cd0

import psef
import cg_maybe
import cg_flask_helpers
import cg_object_storage
from cg_enum import CGEnum
from cg_dt_utils import DatetimeWithTimezone
<<<<<<< HEAD
from cg_typing_extensions import make_typed_dict_extender
from cg_sqlalchemy_helpers import hybrid_property
=======
from cg_sqlalchemy_helpers import expression, hybrid_property
>>>>>>> da463cd0
from cg_sqlalchemy_helpers.types import (
    MyQuery, ColumnProxy, FilterColumn, ImmutableColumnProxy
)
from cg_sqlalchemy_helpers.mixins import TimestampMixin

from . import Base, db
from . import work as work_models
from .. import auth, helpers, current_app
from ..exceptions import APICodes, APIException
from ..permissions import CoursePermission

logger = structlog.get_logger()
T = t.TypeVar('T', covariant=True)


@enum.unique
class FileOwner(CGEnum):
    """Describes to which version of a submission (student's submission or
    teacher's revision) a file belongs. When a student adds or changes a file
    after the deadline for the assignment has passed, the original file's owner
    is set `teacher` and the new file's to `student`.

    :param student: The file is in the student's submission, but changed in the
        teacher's revision.
    :param teacher: The inverse of `student`. The file is added or changed in
        the teacher's revision.
    :param both: The file is not changed in the teacher's revision and belongs
        to both versions.
    """

    student = 1
    teacher = 2
    both = 3


class FileMixin(t.Generic[T]):
    """A mixin for representing a file in the database.
    """

    @t.overload
    def __init__(
        self,
        name: str,
        *,
        is_directory: Literal[True],
        backing_file: None = None,
        **extra_opts: object,
    ) -> None:
        ...

    @t.overload
    def __init__(
        self,
        name: str,
        backing_file: cg_object_storage.File,
        *,
        is_directory: Literal[False] = False,
        **extra_opts: object,
    ) -> None:
        ...

    def __init__(
        self,
        name: str,
        backing_file: t.Optional[cg_object_storage.File] = None,
        **kwargs: t.Any,
    ) -> None:
        filename = None
        if backing_file is not None:
            filename = backing_file.name

        super().__init__(  # type: ignore
            name=name,
            _filename=filename,
            **kwargs,
        )

    # The given name of the file.
    name = db.Column('name', db.Unicode, nullable=False)

    # This is the filename for the actual file on the disk. This is probably a
    # randomly generated uuid.
    _filename = db.Column('filename', db.Unicode, nullable=True)

    @abstractmethod
    def get_id(self) -> T:
        """Get the id of this file.
        """
        raise NotImplementedError

    is_directory: ImmutableColumnProxy[bool]

    @property
    def backing_file(self) -> cg_maybe.Maybe[cg_object_storage.File]:
        """Maybe get the backing file for this file.

        This will return ``Nothing`` for directories.
        """
        if self._filename is None or self.is_directory:
            return cg_maybe.Nothing
        return current_app.file_storage.get(self._filename)

    @property
    def unwrapped_backing_file(self) -> cg_object_storage.File:
        """Get the backing file, or raise an exception if it cannot be found.

        :raises APIException: If the ``backing_file`` is ``Nothing`` or if it
            no longer exists.
        """
        backing_file = self.backing_file
        if backing_file.is_nothing:
            raise APIException(
                'Cannot display this file as it is a directory.',
                f'The selected file with id {self.get_id()} is a directory.',
                APICodes.OBJECT_WRONG_TYPE, 400
            )

        return backing_file.value

    def update_backing_file(
        self, new_file: cg_object_storage.File, *, delete: bool = False
    ) -> None:
        """Replace the backing file of this ``File``.

        :param new_file: The new backing file for this row.
        :param delete: If ``True`` we will delete the old file at the end of
            the request.
        :raises AssertionError: When called on a directory.
        """
        if self.is_directory:  # pragma: no cover
            raise AssertionError('Cannot set file of directory')
        if delete:
            cg_flask_helpers.callback_after_this_request(self._get_deleter())

        self._filename = new_file.name

    def open(self) -> t.IO[bytes]:
        """Open this file.

        This file checks if this file can be opened.

        :returns: The contents of the file with newlines.
        """
        backing_file = self.unwrapped_backing_file

        return backing_file.open()

    def _get_deleter(self) -> t.Callable[[], None]:
        backing = self.backing_file

        def make_deleter(backing: cg_object_storage.File
                         ) -> t.Callable[[], None]:
            def callback() -> None:
                try:
                    backing.delete()
                except (AssertionError, FileNotFoundError):  # pragma: no cover
                    pass

            return callback

        return backing.map(make_deleter).or_default(lambda: None)

    def delete_from_disk(self) -> None:
        """Delete the file from disk if it is not a directory.

        :returns: Nothing.
        """
        self._get_deleter()()

    class AsJSON(TypedDict):
        #: The id of this file
        id: str
        #: The local name of this file, this does **not** include any parent
        #: directory names, nor does it include trailing slashes for directories.
        name: str

    def __to_json__(self) -> AsJSON:
        return {
            'id': str(self.get_id()),
            'name': self.name,
        }

    def _inner_list_contents(
        self,
        cache: t.Mapping[t.Optional[T], t.Sequence['FileMixin[T]']],
    ) -> 'psef.files.FileTree[T]':
        entries = None
        if self.is_directory:
            entries = [
                c._inner_list_contents(cache)  # pylint: disable=protected-access
                for c in cache[self.get_id()]
            ]
        return psef.files.FileTree(
            name=self.name, id=self.get_id(), entries=entries
        )


NFM_T = t.TypeVar('NFM_T', bound='NestedFileMixin')  # pylint: disable=invalid-name

LiteralTrue: Literal[True] = True
LiteralFalse: Literal[False] = False


class NestedFileMixin(FileMixin[T]):
    """A mixin representing nested files, i.e. a structure of directories where
    the children can be either normal files or directories again.

    This mixin should be used by database tables, not for intermediate
    representation of a directory.
    """
    modification_date = db.Column(
        'modification_date',
        db.TIMESTAMP(timezone=True),
        default=DatetimeWithTimezone.utcnow,
        nullable=False,
    )

    @abstractmethod
    def get_id(self) -> T:
        """Get the id of this file.
        """
        raise NotImplementedError

    @t.overload
    def __init__(
        self,
        name: str,
        parent: t.Optional['NestedFileMixin[T]'],
        is_directory: Literal[True],
        backing_file: None,
        **extra_opts: object,
    ) -> None:
        ...

    @t.overload
    def __init__(
        self: NFM_T,
        name: str,
        parent: NFM_T,
        is_directory: Literal[False],
        backing_file: cg_object_storage.File,
        **extra_opts: object,
    ) -> None:
        ...

    def __init__(
        self,
        name: str,
        parent: t.Any,
        is_directory: t.Any,
        backing_file: t.Any,
        **extra_opts: object,
    ) -> None:
        super().__init__(
            name=name,
            parent=parent,
            is_directory=is_directory,
            backing_file=backing_file,
            **extra_opts,
        )

    # The id of the parent.
    parent_id: ImmutableColumnProxy[t.Optional[T]]

    # The parent of this file. If ``None`` this file has no parent, i.e. it is
    # a toplevel directory/file.
    parent: ImmutableColumnProxy[t.Optional['NestedFileMixin[T]']]

    @classmethod
    def create_from_extract_directory(
        cls: 't.Type[NFM_T]',
        tree: 'psef.files.ExtractFileTreeDirectory',
        top: t.Optional['NFM_T'],
        creation_opts: t.Dict[str, t.Any],
    ) -> 'NFM_T':
        """Add the given tree to the session with top as parent.

        :param tree: The file tree as described by
                          :py:func:`psef.files.rename_directory_structure`
        :param top: The parent file
        :returns: Nothing
        """
        new_top: NFM_T = cls(  # type: ignore[abstract]
            name=tree.name,
            parent=top,
            is_directory=LiteralTrue,
            backing_file=None,
            **creation_opts,
        )

        for child in tree.values:
            if isinstance(child, psef.files.ExtractFileTreeDirectory):
                cls.create_from_extract_directory(
                    child, new_top, creation_opts
                )
            elif isinstance(child, psef.files.ExtractFileTreeFile):
                cls(  # type: ignore[abstract]
                    name=child.name,
                    backing_file=child.backing_file,
                    is_directory=LiteralFalse,
                    parent=new_top,
                    **creation_opts,
                )
            else:
                # The above checks are exhaustive, so this cannot happen
                assert False
        return new_top

    @classmethod
    def _make_cache(cls: t.Type['NFM_T'], query_filter: FilterColumn
                    ) -> t.Mapping[t.Optional[t.Any], t.Sequence['NFM_T']]:
        cache = defaultdict(list)
        query: MyQuery[NFM_T] = cls.query  # type: ignore[attr-defined]
        all_files = query.filter(query_filter).order_by(cls.name).all()
        # We sort in Python as this increases consistency between different
        # server platforms, Python also has better defaults.
        # TODO: Investigate if sorting in the database first and sorting in
        # Python after is faster, as sorting in the database should be faster
        # overal and sorting an already sorted list in Python is really fast.
        all_files.sort(key=lambda el: el.name.lower())
        for f in all_files:
            cache[f.parent_id].append(f)

        return cache

    @classmethod
    def restore_directory_structure(
        cls: t.Type['NestedFileMixin[T]'],
        parent: str,
        cache: t.Mapping[t.Optional[T], t.Sequence['NestedFileMixin[T]']],
    ) -> 'psef.files.FileTree[T]':
        """Restore the directory structure for this class.
        """
        return cache[None][0]._restore_directory_structure(parent, cache)  # pylint: disable=protected-access

    def _restore_directory_structure(
        self: 'NestedFileMixin[T]',
        parent: str,
        cache: t.Mapping[t.Optional[T], t.Sequence['NestedFileMixin[T]']],
    ) -> 'psef.files.FileTree[T]':
        FileTree = psef.files.FileTree

        out = psef.files.safe_join(parent, self.name)
        backing_file = self.backing_file
        if backing_file.is_nothing:
            assert self.is_directory
            os.mkdir(out)

            subtree = [
                child._restore_directory_structure(out, cache)  # pylint: disable=protected-access
                for child in cache[self.get_id()]
            ]
            return FileTree(name=self.name, id=self.get_id(), entries=subtree)
        else:  # this is a file
            backing_file.value.save_to_disk(out)
            return FileTree(name=self.name, id=self.get_id(), entries=None)


class File(NestedFileMixin[int], Base):
    """
    This object describes a file or directory that stored is stored on the
    server.

    Files are always connected to :class:`.work_models.Work` objects. A
    directory file does not physically exist but is stored only in the database
    to preserve the submitted work structure. Each submission should have a
    single top level file. Each other file in a submission should be directly
    or indirectly connected to this file via the parent attribute.
    """
    __tablename__ = "File"

    id = db.Column('id', db.Integer, primary_key=True)

    _deleted = db.Column(
        'deleted',
        db.Boolean,
        default=False,
        nullable=False,
        server_default='false'
    )

    def get_id(self) -> int:
        return self.id

    work_id = db.Column(
        'Work_id',
        db.Integer,
        db.ForeignKey('Work.id', ondelete='CASCADE'),
        nullable=False,
    )

    fileowner = db.Column(
        'fileowner',
        db.Enum(FileOwner),
        default=FileOwner.both,
        nullable=False
    )

    is_directory = db.Column('is_directory', db.Boolean, nullable=False)
    parent_id = db.Column('parent_id', db.Integer, db.ForeignKey('File.id'))

    # This variable is generated from the backref from the parent
    children: MyQuery["File"]

    parent = db.relationship(
        lambda: File,
        remote_side=[id],
        backref=db.backref('children', lazy='dynamic'),
    )

    work = db.relationship(
        lambda: work_models.Work,
        foreign_keys=work_id,
    )

    @property
    def deleted(self) -> bool:
        """Should this file be considered deleted.

        :returns: ``True`` if either this file is deleted, or if the
            :class:`.work_models.Work` of this file should be considered
            deleted.
        """
        return self._deleted or self.work.deleted

    @hybrid_property
    def self_deleted(self) -> bool:
        """Is this file deleted.

        .. warning::

            This only checks if this file is deleted, to check if the file
            should be considered as deleted, use the ``deleted`` property,
            which also checks if the :class:`.work_models.Work` of this file is
            deleted. Really you should only use this property in queries.
        """
        return self._deleted

    def delete(self) -> None:
        self._deleted = True

    @staticmethod
    def get_exclude_owner(owner: t.Optional[str], course_id: int) -> FileOwner:
        """Get the :class:`.FileOwner` the current user does not want to see
        files for.

        The result will be decided like this, if the given str is not
        `student`, `teacher` or `auto` the result will be `FileOwner.teacher`.
        If the str is `student`, the result will be `FileOwner.teacher`, vica
        versa for `teacher` as input. If the input is auto `student` will be
        returned if the currently logged in user is a teacher, otherwise it
        will be `student`.

        :param owner: The owner that was given in the `GET` paramater.
        :param course_id: The course for which the files are requested.
        :returns: The object determined as described above.
        """
        auth.ensure_logged_in()

        teacher, student = FileOwner.teacher, FileOwner.student
        if owner == 'student':
            return teacher
        elif owner == 'teacher':
            return student
        elif owner == 'auto':
            if psef.current_user.has_permission(
                CoursePermission.can_edit_others_work, course_id
            ):
                return student
            else:
                return teacher
        else:
            return teacher

    def get_path(self) -> str:
        return '/'.join(self.get_path_list())

    def get_path_list(self) -> t.List[str]:
        """Get the complete path of this file as a list.

        :returns: The path of the file as a list, without the topmost ancestor
            directory.
        """
        if self.parent is None:
            return []
        upper = self.parent.get_path_list()
        upper.append(self.name)
        return upper

    @classmethod
    def make_cache(
        cls,
        work: 'psef.models.Work',
        exclude: FileOwner = FileOwner.teacher,
    ) -> t.Mapping[t.Optional[int], t.Sequence['File']]:
        """Make a file cache object for the given work without files owned by
        ``exclude``.

        :param work: The work for which you want to create a cache object.
        :param exclude: Files with this value as owner will not be included in
            the resulting cache.
        """
        return cls._make_cache(
            expression.and_(
                cls.work == work,
                cls.fileowner != exclude,
                ~cls.self_deleted,
            )
        )

    def list_contents(self, exclude: FileOwner) -> 'psef.files.FileTree[int]':
        """List the basic file info and the info of its children.

        :param exclude: The file owner to exclude from the tree.

        :returns: A :class:`psef.files.FileTree` object where this file is the
                  root object.
        """
        cache = self.make_cache(self.work, exclude)
        return self._inner_list_contents(cache)

    def rename_code(
        self,
        new_name: str,
        new_parent: 'File',
        exclude_owner: FileOwner,
    ) -> None:
        """Rename the this file to the given new name.

        :param new_name: The new name to be given to the given file.
        :param new_parent: The new parent of this file.
        :param exclude_owner: The owner to exclude while searching for
            collisions.
        :returns: Nothing.

        :raises APIException: If renaming would result in a naming collision
            (INVALID_STATE).
        """
        if db.session.query(
            new_parent.children.filter_by(name=new_name).filter(
                File.fileowner != exclude_owner,
                ~File.self_deleted,
            ).exists(),
        ).scalar():
            raise APIException(
                'This file already exists within this directory',
                f'The file "{new_parent.id}" has '
                f'a child with the name "{new_name}"', APICodes.INVALID_STATE,
                400
            )

        self.name = new_name

    class AsJSON(FileMixin.AsJSON, TypedDict):
        #: Is this file a directory or a normal file.
        is_directory: bool

    AsJSON.__cg_extends__ = FileMixin.AsJSON  # type: ignore

    def __to_json__(self) -> AsJSON:
        """Creates a JSON serializable representation of this object.
        :returns: A object as described above.
        """
        return make_typed_dict_extender(super().__to_json__(), File.AsJSON)(
            is_directory=self.is_directory,
        )


class AutoTestFixture(FileMixin[int], TimestampMixin, Base):
    """This class represents a single fixture for an AutoTest configuration.
    """
    __tablename__ = 'AutoTestFixture'

    id = db.Column('id', db.Integer, primary_key=True)

    def get_id(self) -> int:
        return self.id

    auto_test_id = db.Column(
        'auto_test_id',
        db.Integer,
        db.ForeignKey('AutoTest.id', ondelete='CASCADE'),
        nullable=False,
    )

    def delete_fixture(self) -> None:
        """Delete the this fixture.

        This function deletes the fixture from the database and after the
        request the saved file is also deleted.
        """
        db.session.delete(self)
        psef.helpers.callback_after_this_request(self.delete_from_disk)

    @hybrid_property
    def is_directory(self) -> bool:  # pylint: disable=no-self-use
        """An AutoTest fixture is never a directory, as we only allow file
            uploads.
        """
        return False

    hidden = db.Column('hidden', db.Boolean, nullable=False, default=True)

    auto_test = db.relationship(
        lambda: psef.models.AutoTest,
        foreign_keys=auto_test_id,
        back_populates='fixtures',
        lazy='joined',
        innerjoin=True,
    )

    class AsJSON(FileMixin.AsJSON, TypedDict):
        #: Is this fixture hidden.
        hidden: bool

    AsJSON.__cg_extends__ = FileMixin.AsJSON  # type: ignore

    def __to_json__(self) -> AsJSON:
        return make_typed_dict_extender(
            super().__to_json__(), AutoTestFixture.AsJSON
        )(hidden=self.hidden)

    def copy(self, putter: cg_object_storage.Putter) -> 'AutoTestFixture':
        """Copy this AutoTest fixture.

        :param putter: The putter used to copy the underlying file.
        :returns: The copied AutoTest fixture.
        """
        new_file = self.unwrapped_backing_file.copy(putter)

        return AutoTestFixture(
            hidden=self.hidden,
            name=self.name,
            backing_file=new_file,
        )


class AutoTestOutputFile(NestedFileMixin[uuid.UUID], TimestampMixin, Base):
    """This class represents an output file from an AutoTest run.

    The output files are connected to both a
    :class:`.psef.models.AutoTestResult` and a
    :class:`.psef.models.AutoTestSuite`.
    """

    id = db.Column('id', UUIDType, primary_key=True, default=uuid.uuid4)

    def get_id(self) -> T:
        return self.id

    is_directory = db.Column('is_directory', db.Boolean, nullable=False)
    parent_id: ColumnProxy[t.Optional[uuid.UUID]] = db.Column(
        'parent_id', UUIDType, db.ForeignKey('auto_test_output_file.id')
    )

    auto_test_result_id = db.Column(
        'auto_test_result_id',
        db.Integer,
        db.ForeignKey('AutoTestResult.id'),
        nullable=False,
    )

    result = db.relationship(
        lambda: psef.models.AutoTestResult,
        foreign_keys=auto_test_result_id,
        innerjoin=True,
        backref=db.backref('files', lazy='dynamic', cascade='all,delete')
    )

    auto_test_suite_id = db.Column(
        'auto_test_suite_id',
        db.Integer,
        db.ForeignKey('AutoTestSuite.id'),
        nullable=False
    )

    suite = db.relationship(
        lambda: psef.models.AutoTestSuite,
        foreign_keys=auto_test_suite_id,
        innerjoin=True,
    )

    # This variable is generated from the backref from the parent
    children: MyQuery["AutoTestOutputFile"]

    parent = db.relationship(
        lambda: psef.models.AutoTestOutputFile,
        remote_side=[id],
        backref=db.backref('children', lazy='dynamic')
    )

    def list_contents(self) -> 'psef.files.FileTree[uuid.UUID]':
        """List the basic file info and the info of its children.
        """
        cls = type(self)
        cache = self._make_cache(
            expression.and_(
                cls.auto_test_result_id == self.auto_test_result_id,
                cls.auto_test_suite_id == self.auto_test_suite_id
            )
        )

        return self._inner_list_contents(cache)


@event.listens_for(AutoTestOutputFile, 'after_delete')
def _receive_after_delete(
    _: object, __: object, target: AutoTestOutputFile
) -> None:
    """Listen for the 'after_delete' event"""
    helpers.callback_after_this_request(target.delete_from_disk)


class PlagiarismBaseCodeFile(NestedFileMixin[uuid.UUID], Base, TimestampMixin):
    """This object describes a file or directory that stored is stored as base
    code for a plagiarism run.
    """
    id = db.Column('id', UUIDType, primary_key=True, default=uuid.uuid4)

    def get_id(self) -> uuid.UUID:
        return self.id

    plagiarism_run_id = db.Column(
        'plagiarism_run_id',
        db.Integer,
        db.ForeignKey('PlagiarismRun.id', ondelete='CASCADE'),
        nullable=False,
    )

    is_directory = db.Column('is_directory', db.Boolean, nullable=False)
    parent_id = db.Column(
        'parent_id', UUIDType, db.ForeignKey('plagiarism_base_code_file.id')
    )

    # This variable is generated from the backref from the parent
    children: MyQuery["File"]

    parent = db.relationship(
        lambda: PlagiarismBaseCodeFile,
        remote_side=[id],
        backref=db.backref('children', lazy='dynamic'),
    )

    plagiarism_run = db.relationship(
        lambda: psef.models.PlagiarismRun,
        foreign_keys=plagiarism_run_id,
    )

    @classmethod
    def make_cache(cls, plagiarism_run: 'psef.models.PlagiarismRun'
                   ) -> t.Mapping[t.Optional[uuid.UUID], t.
                                  Sequence['PlagiarismBaseCodeFile']]:
        """Make a file cache object for the given plagiarism run.

        :param plagiarism_run: The run for which you want to get the cache.
        """
        return cls._make_cache(cls.plagiarism_run == plagiarism_run)<|MERGE_RESOLUTION|>--- conflicted
+++ resolved
@@ -12,11 +12,7 @@
 import structlog
 from sqlalchemy import event
 from sqlalchemy_utils import UUIDType
-<<<<<<< HEAD
-from typing_extensions import TypedDict
-=======
-from typing_extensions import Literal
->>>>>>> da463cd0
+from typing_extensions import Literal, TypedDict
 
 import psef
 import cg_maybe
@@ -24,12 +20,8 @@
 import cg_object_storage
 from cg_enum import CGEnum
 from cg_dt_utils import DatetimeWithTimezone
-<<<<<<< HEAD
 from cg_typing_extensions import make_typed_dict_extender
-from cg_sqlalchemy_helpers import hybrid_property
-=======
 from cg_sqlalchemy_helpers import expression, hybrid_property
->>>>>>> da463cd0
 from cg_sqlalchemy_helpers.types import (
     MyQuery, ColumnProxy, FilterColumn, ImmutableColumnProxy
 )
