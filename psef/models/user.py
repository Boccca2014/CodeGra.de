"""This module defines a User.

SPDX-License-Identifier: AGPL-3.0-only
"""
import uuid
import typing as t
import functools
from datetime import timedelta
from collections import defaultdict

import structlog
import flask_jwt_extended
from flask import current_app
from itsdangerous import BadSignature, URLSafeTimedSerializer
from werkzeug.local import LocalProxy
from sqlalchemy_utils import PasswordType
from typing_extensions import Literal, TypedDict
from sqlalchemy.sql.expression import false
from sqlalchemy.orm.collections import attribute_mapped_collection

import psef
from cg_dt_utils import DatetimeWithTimezone
from cg_sqlalchemy_helpers import CIText, hybrid_property

from . import UUID_LENGTH, Base, DbColumn, db
from . import course as course_models
from .. import auth, signals, db_locks
from .role import Role, CourseRole
from ..helpers import (
    NotEqualMixin, validate, handle_none, jsonify_options, maybe_unwrap_proxy,
    get_request_start_time
)
from .permission import Permission
from ..exceptions import APICodes, APIException, PermissionException
from .link_tables import user_course, course_permissions
from ..permissions import CoursePermission, GlobalPermission

if t.TYPE_CHECKING and not getattr(t, 'SPHINX', False):  # pragma: no cover
    # pylint: disable=unused-import,invalid-name
    from .assignment import AssignmentResult, AssignmentAssignedGrader

logger = structlog.get_logger()


@functools.total_ordering
class User(NotEqualMixin, Base):
    """This class describes a user of the system.

    >>> u1 = User('', '', '', '')
    >>> u1.id = 5
    >>> u1.id
    5
    >>> u1.id = 6
    Traceback (most recent call last):
    ...
    AssertionError

    :ivar ~.User.lti_user_id: The id of this user in a LTI consumer.
    :ivar ~.User.name: The name of this user.
    :ivar ~.User.role_id: The id of the role this user has.
    :ivar ~.User.courses: A mapping between course_id and course-role for all
        courses this user is currently enrolled.
    :ivar ~.User.email: The e-mail of this user.
    :ivar ~.User.virtual: Is this user an actual user of the site, or is it a
        virtual user.
    :ivar ~.User.password: The password of this user, it is automatically
        hashed.
    :ivar ~.User.assignment_results: The way this user can do LTI grade
        passback.
    :ivar ~.User.assignments_assigned: A mapping between assignment_ids and
        :py:class:`.AssignmentAssignedGrader` objects.
    :ivar reset_email_on_lti: Determines if the email should be reset on the
        next LTI launch.
    """

    class LoginResponse(TypedDict):
<<<<<<< HEAD
        """When logging this object will be given.
=======
        """When logging in this object will be given.
>>>>>>> 99b3d7ea
        """
        #: The user that was logged in.
        user: 'User'
        #: A JWT token that can be used to do authenticated requests.
        access_token: str

    @t.overload
    def make_access_token(
        self,
        *,
        expires_in: t.Optional[timedelta] = None,
    ) -> str:
        ...

    @t.overload
    def make_access_token(
        self,
        *,
        expires_at: DatetimeWithTimezone,
        for_course: 'course_models.Course',
    ) -> str:
        ...

    def make_access_token(
        self,
        *,
        expires_at: t.Optional[DatetimeWithTimezone] = None,
        expires_in: t.Optional[timedelta] = None,
        for_course: t.Optional['course_models.Course'] = None
    ) -> str:
        """Make an access token for this user.

        :param expires_at: The date when this token expires. Cannot be given
            when ``expires_in`` is not ``None``.
        :param expires_in: The amount of time after which the token should
            expire. Cannot be given when ``expires_at`` is not ``None``.
        :param for_course: If given the token can only be used for requests in
            this course.

        :returns: A JWT token encoded as a string.
        """
        assert self.id is not None
        if expires_at is not None:
            assert expires_in is None, (
                'Cannot provide expires_in and expires_at'
            )
            now = get_request_start_time()
            expires_in = expires_at - now

        return flask_jwt_extended.create_access_token(
            identity=self.id,
            fresh=True,
            expires_delta=expires_in,
            user_claims={
                'for_course': None if for_course is None else for_course.id,
            }
        )

    @classmethod
    def resolve(
        cls: t.Type['User'], possible_user: t.Union['User', LocalProxy]
    ) -> 'User':
        """Unwrap the possible local proxy to a user.

        :param possible_user: The user we should unwrap.
        :returns: If the given argument was a LocalProxy
            `_get_current_object()` is called and the return value is returned,
            otherwise the given argument is returned.
        :raises AssertionError: If the given argument was not a user after
            unwrapping.
        """
        return maybe_unwrap_proxy(possible_user, cls, check=True)

    __tablename__ = "User"

    _id = db.Column('id', db.Integer, primary_key=True)

    def __init__(
        self,
        name: str,
        email: str,
        password: t.Optional[str],
        username: str,
        active: Literal[True] = True,
        virtual: bool = False,
        role: t.Optional[Role] = None,
        is_test_student: bool = False,
        courses: t.Mapping[int, CourseRole] = None,
    ) -> None:
        super().__init__(
            name=name,
            email=email,
            password=password,
            username=username,
            active=active,
            role=role,
            is_test_student=is_test_student,
            virtual=virtual,
            courses=handle_none(courses, {}),
        )

    @classmethod
    def find_possible_username(cls, wanted_username: str) -> str:
        """Find a possible username for a new user starting with
        ``wanted_username``.

        :param wanted_username: The username the new user should have in the
            ideal case. If not available we will try to find a username looking
            like ``$wanted_username ($number)``.

        :returns: A username that looks like ``wanted_username`` that is still
                  available.
        """
        i = 0

        def _get_username() -> str:
            return f'{wanted_username} ({i})' if i > 0 else wanted_username

        # Make sure we cannot have collisions, so simply lock this username for
        # the users while searching.
        db_locks.acquire_lock(db_locks.LockNamespaces.user, wanted_username)

        while db.session.query(
            cls.query.filter_by(username=_get_username()).exists()
        ).scalar():  # pragma: no cover
            i += 1

        return _get_username()

    def _get_id(self) -> int:
        """The id of the user
        """
        return self._id

    def _set_id(self, n_id: int) -> None:
        assert not hasattr(self, '_id') or self._id is None
        self._id = n_id

    id = hybrid_property(_get_id, _set_id)

    name = db.Column('name', db.Unicode, nullable=False)
    active = db.Column('active', db.Boolean, default=True, nullable=False)
    virtual = db.Column(
        'virtual', db.Boolean, default=False, nullable=False, index=True
    )
    is_test_student = db.Column(
        'is_test_student',
        db.Boolean,
        default=False,
        nullable=False,
        index=True
    )

    role_id = db.Column('Role_id', db.Integer, db.ForeignKey('Role.id'))
    courses: t.MutableMapping[int, CourseRole] = db.relationship(
        'CourseRole',
        collection_class=attribute_mapped_collection('course_id'),
        secondary=user_course,
        backref=db.backref('users', lazy='dynamic')
    )
    _username = db.Column(
        'username',
        CIText,
        unique=True,
        nullable=False,
        index=True,
    )

    def load_all_permissions(self) -> None:
        """Eagerly load all the permissions of this user object.

        :returns: Nothing
        """
        # This query seems to do nothing, but it updates the existing
        # ``CourseRole`` objects in memory with all permissions.
        db.session.query(CourseRole).filter(
            CourseRole.id.in_([cr.id for cr in self.courses.values()])
        ).options(CourseRole.eager_load_permissions()).all()

    def get_readable_name(self) -> str:
        """Get the readable name of this user.

        :returns: If this is a normal user this method simply returns the name
            of the user. If this user is the virtual user of a group a nicely
            formatted group name is returned.
        """
        if self.group:
            return f'group "{self.group.name}"'
        else:
            return self.name

    def _get_username(self) -> str:
        """The username of the user
        """
        return self._username

    def _set_username(self, username: str) -> None:
        assert not hasattr(self, '_username') or self._username is None
        self._username = username

    username = hybrid_property(_get_username, _set_username)

    reset_token = db.Column(
        'reset_token', db.String(UUID_LENGTH), nullable=True
    )
    reset_email_on_lti = db.Column(
        'reset_email_on_lti',
        db.Boolean,
        server_default=false(),
        default=False,
        nullable=False,
    )

    email = db.Column('email', db.Unicode, unique=False, nullable=False)
    password = db.Column(
        'password',
        PasswordType(schemes=[
            'pbkdf2_sha512',
        ], deprecated=[]),
        nullable=True,
    )

    assignments_assigned: t.MutableMapping[
        int, 'AssignmentAssignedGrader'] = db.relationship(
            'AssignmentAssignedGrader',
            collection_class=attribute_mapped_collection('assignment_id'),
            backref=db.backref('user', lazy='select')
        )

    assignment_results: t.MutableMapping[
        int, 'AssignmentResult'] = db.relationship(
            'AssignmentResult',
            collection_class=attribute_mapped_collection('assignment_id'),
            backref=db.backref('user', lazy='select')
        )

    group = db.relationship(
        lambda: psef.models.Group,
        back_populates='virtual_user',
        lazy='selectin',
        uselist=False,
    )

    role = db.relationship(lambda: Role, foreign_keys=role_id, lazy='select')

    def __structlog__(self) -> t.Mapping[str, t.Union[str, int]]:
        return {
            'type': self.__class__.__name__,
            'id': self.id,
        }

    def __eq__(self, other: object) -> bool:
        if not isinstance(other, User):
            return NotImplemented
        return self.id == other.id

    def __lt__(self, other: 'User') -> bool:
        return self.username < other.username

    def __hash__(self) -> int:
        return hash(self.id)

    def is_enrolled(
        self, course: t.Union[int, 'course_models.Course']
    ) -> bool:
        """Check if a user is enrolled in the given course.

        :param course: The course to in which the user might be enrolled. This
            can also be a course id for efficiency purposes (so you don't have
            to load the entire course object).

        :returns: If the user is enrolled in the given course. This is always
                  ``False`` if this user is virtual.
        """
        if self.virtual:
            return False
        course_id = (
            course.id if isinstance(course, course_models.Course) else course
        )
        return course_id in self.courses

    def enroll_in_course(self, *, course_role: CourseRole) -> None:
        """Enroll this user in a course with the given ``course_role``.

        :param course_role: The role the user should get in the new course.
            This object already contains the information about the course, so
            the user will be enrolled in the course connected to this role.

        :returns: Nothing.
        :raises AssertionError: If the user is already enrolled in the course.
        """
        assert not self.is_enrolled(
            course_role.course_id,
        ), 'User is already enrolled in the given course'

        self.courses[course_role.course_id] = course_role
        signals.USER_ADDED_TO_COURSE.send(
            signals.UserToCourseData(user=self, course_role=course_role)
        )

    def contains_user(self, possible_member: 'User') -> bool:
        """Check if given user is part of this user.

        A user ``A`` is part of a user ``B`` if either ``A == B`` or
        ``B.is_group and B.group.has_as_member(A)``

        :param possible_member: The user to check for if it is part of
            ``self``.
        :return: A bool indicating if ``self`` contains ``possible_member``.
        """
        if self.group is None:
            return self == possible_member
        else:
            return self.group.has_as_member(possible_member)

    def get_contained_users(self) -> t.Sequence['User']:
        """Get all contained users of this user.

        :returns: If this user is the virtual user of this group a list of
            members of the group, otherwise the user itself is wrapped in a
            list and returned.
        """
        if self.group is None:
            return [self]
        return self.group.members

    @classmethod
    def create_new_test_student(cls) -> 'User':
        """Create a new test student.

        :return: A newly created test student user named
            'TEST_STUDENT' followed by a random string.
        """

        return cls(
            name='Test Student',
            username=f'TEST_STUDENT__{uuid.uuid4()}',
            is_test_student=True,
            email='',
            password=None,
        )

    @classmethod
    def create_virtual_user(cls: t.Type['User'], name: str) -> 'User':
        """Create a virtual user with the given name.

        :return: A newly created virtual user with the given name prepended
            with 'Virtual - ' and a random username.
        """
        return cls(
            name=f'Virtual - {name}',
            username=f'VIRTUAL_USER__{uuid.uuid4()}',
            virtual=True,
            email='',
            password=None,
        )

    @t.overload
    def has_permission(  # pylint: disable=function-redefined,missing-docstring,unused-argument,no-self-use
        self, permission: CoursePermission, course_id: t.Union[int, 'course_models.Course']
    ) -> bool:
        ...  # pylint: disable=pointless-statement

    @t.overload
    def has_permission(  # pylint: disable=function-redefined,missing-docstring,unused-argument,no-self-use
        self,
        permission: GlobalPermission,
    ) -> bool:
        ...  # pylint: disable=pointless-statement

    def has_permission(  # pylint: disable=function-redefined
        self,
        permission: t.Union[GlobalPermission, CoursePermission],
        course_id: t.Union['course_models.Course', int, None] = None
    ) -> bool:
        """Check whether this user has the specified global or course
            :class:`.Permission`.

        To check a course permission the course_id has to be set.

        :param permission: The permission or permission name
        :param course_id: The course or course id

        :returns: Whether the role has the permission or not

        :raises KeyError: If the permission parameter is a string and no
            permission with this name exists.
        """
        if not self.active or self.virtual or self.is_test_student:
            return False

        if course_id is None:
            assert isinstance(permission, GlobalPermission)
            if self.role is None:
                return False
            return self.role.has_permission(permission)
        else:
            assert isinstance(permission, CoursePermission)

            if isinstance(course_id, course_models.Course):
                course_id = course_id.id

            if course_id in self.courses:
                return self.courses[course_id].has_permission(permission)
            return False

    def get_all_permissions_in_courses(
        self,
    ) -> t.Mapping[int, t.Mapping[CoursePermission, bool]]:
        """Get all permissions for all courses the current user is enrolled in

        :returns: A mapping from course id to a mapping from
            :py:class:`.CoursePermission` to a boolean indicating if the
            current user has this permission.
        """
        permission_links = db.session.query(
            user_course.c.course_id, Permission.get_name_column()
        ).join(User, User.id == user_course.c.user_id).filter(
            user_course.c.user_id == self.id
        ).join(
            course_permissions,
            course_permissions.c.course_role_id == user_course.c.course_id
        ).join(
            Permission,
            course_permissions.c.permission_id == Permission.id,
            isouter=True
        )
        lookup: t.Mapping[int, t.Set[str]] = defaultdict(set)
        for course_role_id, perm_name in permission_links:
            lookup[course_role_id].add(perm_name)

        out: t.MutableMapping[int, t.Mapping[CoursePermission, bool]] = {}
        for course_id, course_role in self.courses.items():
            perms = lookup[course_role.id]
            out[course_id] = {
                p: (p.name in perms) ^ p.value.default_value
                for p in CoursePermission
            }
        return out

    def get_permissions_in_courses(
        self,
        wanted_perms: t.Sequence[CoursePermission],
    ) -> t.Mapping[int, t.Mapping[CoursePermission, bool]]:
        """Check for specific :class:`.Permission`s in all courses
        (:class:`.course_models.Course`) the user is enrolled in.

        Please note that passing an empty ``perms`` object is
        supported. However the resulting mapping will be empty.

        >>> User('', '', '', '').get_permissions_in_courses([])
        {}

        :param wanted_perms: The permissions names to check for.
        :returns: A mapping where the first keys indicate the course id,
            the values at this are a mapping between the given permission names
            and a boolean indicating if the current user has this permission
            for the course with this course id.
        """
        assert not self.virtual

        if not wanted_perms:
            return {}

        perms: t.Sequence[Permission[CoursePermission]]
        perms = Permission.get_all_permissions_from_list(wanted_perms)

        course_roles = db.session.query(
            user_course.c.course_id
        ).join(User, User.id == user_course.c.user_id).filter(
            User.id == self.id
        ).subquery('course_roles')

        crp = db.session.query(
            course_permissions.c.course_role_id,
            t.cast(DbColumn[int], Permission.id),
        ).join(
            Permission,
            course_permissions.c.permission_id == Permission.id,
        ).filter(
            t.cast(DbColumn[int], Permission.id).in_([p.id for p in perms])
        ).subquery('crp')

        res: t.Sequence[t.Tuple[int, int]]
        res = db.session.query(course_roles.c.course_id, crp.c.id).join(
            crp,
            course_roles.c.course_id == crp.c.course_role_id,
            isouter=False,
        ).all()

        lookup: t.Mapping[int, t.Set[int]] = defaultdict(set)
        for course_role_id, permission_id in res:
            lookup[permission_id].add(course_role_id)

        out: t.MutableMapping[int, t.Mapping[CoursePermission, bool]] = {}
        for course_id, course_role in self.courses.items():
            out[course_id] = {
                p.value: (course_role.id in lookup[p.id]) != p.default_value
                for p in perms
            }

        return out

    @property
    def can_see_hidden(self) -> bool:
        """Can the user see hidden assignments.
        """
        return self.has_course_permission_once(
            CoursePermission.can_see_hidden_assignments
        )

    def __to_json__(self) -> t.Dict[str, t.Any]:
        """Creates a JSON serializable representation of this object.

        This object will look like this:

        .. code:: python

            {
                'id':    int, # The id of this user.
                'name':  str, # The full name of this user.
                'username': str, # The username of this user.
                'group': t.Optional[Group], # The group that this user
                                            # represents.
            }

        :returns: An object as described above.
        """
        return {
            'id': self.id,
            'name': self.name,
            'username': self.username,
            'group': self.group,
            'is_test_student': self.is_test_student,
        }

    def __extended_to_json__(self) -> t.MutableMapping[str, t.Any]:
        """Create a extended JSON serializable representation of this object.

        This object will look like this:

        .. code:: python

            {
                'email': str, # The email of this user.
                'hidden': bool, # indicating if this user can once
                                # see hidden assignments.
                **self.__to_json__()
            }

        :returns: A object as described above.
        """
        is_self = psef.current_user and psef.current_user.id == self.id
        res = {
            'email': self.email if is_self else '<REDACTED>',
            "hidden": self.can_see_hidden,
            **self.__to_json__(),
        }
        if jsonify_options.get_options().add_permissions_to_user == self:
            res['permissions'] = GlobalPermission.create_map(
                self.get_all_permissions()
            )
        return res

    def has_course_permission_once(self, perm: CoursePermission) -> bool:
        """Check whether this user has the specified course
            :class:`.Permission` in at least one enrolled
            :class:`.course_models.Course`.

        :param perm: The permission or permission name

        :returns: True if the user has the permission once
        """
        assert not self.virtual
        return any(
            crole.has_permission(perm) for crole in self.courses.values()
        )

    @t.overload
    def get_all_permissions(self) -> t.Mapping[GlobalPermission, bool]:  # pylint: disable=function-redefined,missing-docstring,no-self-use
        ...  # pylint: disable=pointless-statement

    @t.overload
    def get_all_permissions(  # pylint: disable=function-redefined,missing-docstring,no-self-use,unused-argument
        self,
        course_id: t.Union['course_models.Course', int],
    ) -> t.Mapping[CoursePermission, bool]:
        ...  # pylint: disable=pointless-statement

    def get_all_permissions(  # pylint: disable=function-redefined
        self, course_id: t.Union['course_models.Course', int, None] = None
    ) -> t.Union[t.Mapping[CoursePermission, bool], t.
                 Mapping[GlobalPermission, bool]]:
        """Get all global permissions (:class:`.Permission`) of this user or
            all course permissions of the user in a specific
            :class:`.course_models.Course`.

        :param course: The course or course id

        :returns: A name boolean mapping where the name is the name of the
                  permission and the value indicates if this user has this
                  permission.
        """
        assert not self.virtual

        if course_id is None:
            if self.role is None:
                return {perm: False for perm in GlobalPermission}
            else:
                return self.role.get_all_permissions()
        else:
            if isinstance(course_id, course_models.Course):
                course_id = course_id.id

            if auth.CoursePermissions(course_id=course_id
                                      ).ensure_may_see.as_bool():
                return self.courses[course_id].get_all_permissions()
            else:
                return {perm: False for perm in CoursePermission}

    def get_reset_token(self) -> str:
        """Get a token which a user can use to reset his password.

        :returns: A token that can be used in :py:meth:`User.reset_password` to
            reset the password of a user.
        """
        timed_serializer = URLSafeTimedSerializer(
            current_app.config['SECRET_KEY']
        )
        self.reset_token = str(uuid.uuid4())
        return str(
            timed_serializer.dumps(self.username, salt=self.reset_token)
        )

    def reset_password(self, token: str, new_password: str) -> None:
        """Reset a users password by using a token.

        .. note:: Don't forget to commit the database.

        :param token: A token as generated by :py:meth:`User.get_reset_token`.
        :param new_password: The new password to set.
        :returns: Nothing.

        :raises PermissionException: If something was wrong with the
            given token.
        """
        assert not self.virtual

        timed_serializer = URLSafeTimedSerializer(
            current_app.config['SECRET_KEY']
        )
        try:
            username = timed_serializer.loads(
                token,
                max_age=current_app.config['RESET_TOKEN_TIME'],
                salt=self.reset_token
            )
        except BadSignature:
            logger.warning(
                'Invalid password reset token encountered',
                token=token,
                exc_info=True,
            )
            raise PermissionException(
                'The given token is not valid',
                f'The given token {token} is not valid.',
                APICodes.INVALID_CREDENTIALS, 403
            )

        # This should never happen but better safe than sorry.
        if (
            username != self.username or self.reset_token is None
        ):  # pragma: no cover
            raise PermissionException(
                'The given token is not valid for this user',
                f'The given token {token} is not valid for user "{self.id}".',
                APICodes.INVALID_CREDENTIALS, 403
            )

        self.password = new_password
        self.reset_token = None

    @property
    def is_global_admin_user(self) -> bool:
        """Is this the global administrator of the site.

        This can only ever be ``True`` for users flushed to the database.
        """
        if self.id is None:
            return False  # type: ignore[unreachable]
        global_admin_username = psef.app.config['ADMIN_USER']
        return (
            bool(global_admin_username) and
            (self.username == global_admin_username)
        )

    @property
    def is_active(self) -> bool:
        """Is the current user an active user.

        .. todo::

            Remove this property

        :returns: If the user is active.
        """
        return self.active

    @classmethod
    def register_new_user(
        cls, *, username: str, password: str, email: str, name: str
    ) -> 'User':
        """Register a new user with the given data.

        :param username: The username of the new user, if a user already exists
            with this username an :class:`.APIException` is raised.
        :param password: The password of the new user, if the password is not
            strong enough an :class:`.APIException` is raised.
        :param email: The email of the new user, if not valid an
            :class:`.APIException` is raised.
        :name: The name of the new user.
        :returns: The created user, already added (but not committed) to the
            database.
        """
        if not all([username, email, name]):
            raise APIException(
                'All fields should contain at least one character',
                (
                    'The lengths of the given password, username and '
                    'email were not all larger than 1'
                ),
                APICodes.INVALID_PARAM,
                400,
            )
        validate.ensure_valid_password(
            password, username=username, email=email, name=name
        )
        validate.ensure_valid_email(email)

        db_locks.acquire_lock(db_locks.LockNamespaces.user, username)
        if db.session.query(
            cls.query.filter(cls.username == username).exists()
        ).scalar():
            raise APIException(
                'The given username is already in use',
                f'The username "{username}" is taken',
                APICodes.OBJECT_ALREADY_EXISTS,
                400,
            )

        role = Role.query.filter_by(name=current_app.config['DEFAULT_ROLE']
                                    ).one()
        self = cls(
            username=username,
            password=password,
            email=email,
            name=name,
            role=role,
            active=True,
        )

        db.session.add(self)
        db.session.flush()

        return self<|MERGE_RESOLUTION|>--- conflicted
+++ resolved
@@ -74,11 +74,7 @@
     """
 
     class LoginResponse(TypedDict):
-<<<<<<< HEAD
-        """When logging this object will be given.
-=======
         """When logging in this object will be given.
->>>>>>> 99b3d7ea
         """
         #: The user that was logged in.
         user: 'User'
