"""
This module defines all the objects in the database in their relation.

``psef.models.assignment``
~~~~~~~~~~~~~~~~~~~~~~~~~~~~~~~~
.. automodule:: psef.models.assignment
    :members:
    :show-inheritance:

``psef.models.comment``
~~~~~~~~~~~~~~~~~~~~~~~~~~~~~~~~
.. automodule:: psef.models.comment
    :members:
    :show-inheritance:

``psef.models.course``
~~~~~~~~~~~~~~~~~~~~~~~~~~~~~~~~
.. automodule:: psef.models.course
    :members:
    :show-inheritance:

``psef.models.file``
~~~~~~~~~~~~~~~~~~~~~~~~~~~~~~~~
.. automodule:: psef.models.file
    :members:
    :show-inheritance:

``psef.models.group``
~~~~~~~~~~~~~~~~~~~~~~~~~~~~~~~~
.. automodule:: psef.models.group
    :members:
    :show-inheritance:

``psef.models.link_tables``
~~~~~~~~~~~~~~~~~~~~~~~~~~~~~~~~
.. automodule:: psef.models.link_tables
    :members:
    :show-inheritance:

``psef.models.linter``
~~~~~~~~~~~~~~~~~~~~~~~~~~~~~~~~
.. automodule:: psef.models.linter
    :members:
    :show-inheritance:

``psef.models.lti_provider``
~~~~~~~~~~~~~~~~~~~~~~~~~~~~~~~~
.. automodule:: psef.models.lti_provider
    :members:
    :show-inheritance:

``psef.models.permission``
~~~~~~~~~~~~~~~~~~~~~~~~~~~~~~~~
.. automodule:: psef.models.permission
    :members:
    :show-inheritance:

``psef.models.plagiarism``
~~~~~~~~~~~~~~~~~~~~~~~~~~~~~~~~
.. automodule:: psef.models.plagiarism
    :members:
    :show-inheritance:

``psef.models.role``
~~~~~~~~~~~~~~~~~~~~~~~~~~~~~~~~
.. automodule:: psef.models.role
    :members:
    :show-inheritance:

``psef.models.rubric``
~~~~~~~~~~~~~~~~~~~~~~~~~~~~~~~~
.. automodule:: psef.models.rubric
    :members:
    :show-inheritance:

``psef.models.snippet``
~~~~~~~~~~~~~~~~~~~~~~~~~~~~~~~~
.. automodule:: psef.models.snippet
    :members:
    :show-inheritance:

``psef.models.user``
~~~~~~~~~~~~~~~~~~~~~~~~~~~~~~~~
.. automodule:: psef.models.user
    :members:
    :show-inheritance:

``psef.models.work``
~~~~~~~~~~~~~~~~~~~~~~~~~~~~~~~~
.. automodule:: psef.models.work
    :members:
    :show-inheritance:

``psef.models.auto_test``
~~~~~~~~~~~~~~~~~~~~~~~~~~~~~~~~
.. automodule:: psef.models.auto_test
    :members:
    :show-inheritance:

``psef.models.auto_test_step``
~~~~~~~~~~~~~~~~~~~~~~~~~~~~~~~~
.. automodule:: psef.models.auto_test_step
    :members:
    :show-inheritance:

``psef.models.user_setting``
~~~~~~~~~~~~~~~~~~~~~~~~~~~~~~~~
.. automodule:: psef.models.user_setting
    :members:
    :show-inheritance:

``psef.models.notification``
~~~~~~~~~~~~~~~~~~~~~~~~~~~~~~~~
.. automodule:: psef.models.notification
    :members:
    :show-inheritance:

``psef.models.task_result``
~~~~~~~~~~~~~~~~~~~~~~~~~~~~~~~~
.. automodule:: psef.models.task_result
    :members:
    :show-inheritance:

SPDX-License-Identifier: AGPL-3.0-only
"""

import typing as t

import cg_sqlalchemy_helpers
import cg_sqlalchemy_helpers.validation
from cg_sqlalchemy_helpers import UUID_LENGTH
from cg_cache.intra_request import cache_within_request
from cg_sqlalchemy_helpers.types import (  # pylint: disable=unused-import
    MyDb, MyQuery, DbColumn, _MyQuery
)

from .. import PsefFlask, signals

db: MyDb = cg_sqlalchemy_helpers.make_db()  # pylint: disable=invalid-name

validator: cg_sqlalchemy_helpers.validation.Validator
validator = cg_sqlalchemy_helpers.validation.Validator(db.session)

signals.FINALIZE_APP.connect_immediate(lambda _: validator.finalize())


def init_app(app: PsefFlask) -> None:
    """Initialize the database connections and set some listeners.

    :param app: The flask app to initialize for.
    :returns: Nothing
    """
    cg_sqlalchemy_helpers.init_app(db, app)


if t.TYPE_CHECKING:  # pragma: no cover
    from cg_sqlalchemy_helpers.types import Base
else:
    Base = db.Model  # pylint: disable=invalid-name

if True:  # pylint: disable=using-constant-test
    from .file import (
        File, FileMixin, FileOwner, AutoTestFixture, NestedFileMixin,
        AutoTestOutputFile, PlagiarismBaseCodeFile
    )
    from .role import Role, CourseRole, AbstractRole
    from .user import User
    from .work import Work, WorkOrigin, GradeOrigin, GradeHistory
    from .group import Group, GroupSet
    from .proxy import Proxy, ProxyState
    from .course import (
        Course, CourseState, CourseSnippet, CourseRegistrationLink
    )
    from .linter import LinterState, LinterComment, LinterInstance
    from .rubric import RubricItem
    from .rubric import RubricRowBase as RubricRow
    from .rubric import WorkRubricItem
    from .comment import (
        CommentBase, CommentType, CommentReply, CommentReplyEdit,
        CommentReplyType
    )
    from .snippet import Snippet
    from .webhook import WebhookBase, GitCloneData
    from .analytics import BaseDataSource, AnalyticsWorkspace
    from .auto_test import (
        AutoTest, AutoTestRun, AutoTestSet, AutoTestSuite, AutoTestResult,
        AutoTestRunner
    )
    from .assignment import (
        Assignment, AssignmentKind, AssignmentLinter, AssignmentResult,
        AssignmentDoneType, AssignmentLoginLink, AssignmentStateEnum,
        AssignmentGraderDone, AssignmentAssignedGrader,
        AssignmentVisibilityState, AssignmentAmbiguousSettingTag,
        AssignmentPeerFeedbackSettings, AssignmentPeerFeedbackConnection
    )
    from .permission import Permission
    from .plagiarism import (
        PlagiarismRun, PlagiarismCase, PlagiarismMatch, PlagiarismState
    )
    from .link_tables import user_course
    from .task_result import TaskResult, TaskReturnType, TaskResultState
    from .blob_storage import BlobStorage
    from .lti_provider import (
        LTI1p1Provider, LTI1p3Provider, LTIProviderBase, UserLTIProvider,
        CourseLTIProvider
    )
    from .notification import Notification, NotificationReasons
    from .user_setting import (
        SettingBase, UIPreference, UIPreferenceName, NotificationsSetting,
        EmailNotificationTypes, NotificationSettingJSON
    )
    from .saml_provider import Saml2Provider, UserSamlProvider
    from .site_settings import SiteSetting
    from .auto_test_step import (
<<<<<<< HEAD
        AutoTestStepBase, AutoTestStepResult, AutoTestQualityComment,
        AutoTestStepResultState
    )
=======
        AutoTestStepBase, AutoTestStepResult, AutoTestStepResultState
    )
    from .broker_settings import BrokerSetting
>>>>>>> 4c796837
<|MERGE_RESOLUTION|>--- conflicted
+++ resolved
@@ -212,12 +212,7 @@
     from .saml_provider import Saml2Provider, UserSamlProvider
     from .site_settings import SiteSetting
     from .auto_test_step import (
-<<<<<<< HEAD
         AutoTestStepBase, AutoTestStepResult, AutoTestQualityComment,
         AutoTestStepResultState
     )
-=======
-        AutoTestStepBase, AutoTestStepResult, AutoTestStepResultState
-    )
-    from .broker_settings import BrokerSetting
->>>>>>> 4c796837
+    from .broker_settings import BrokerSetting