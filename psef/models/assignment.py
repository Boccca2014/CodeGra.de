--- conflicted
+++ resolved
@@ -1401,7 +1401,6 @@
             Assignment._available_at,
             Assignment._deadline,
             Assignment._send_login_links_token,
-<<<<<<< HEAD
         )
     )
     def _check_available_at_and_login_links(self) -> None:
@@ -1463,69 +1462,6 @@
             Assignment._deadline,
         )
     )
-=======
-        )
-    )
-    def _check_available_at_and_login_links(self) -> None:
-        if not self.send_login_links:
-            return
-
-        if self.available_at is None or self.deadline is None:
-            raise APIException(
-                (
-                    'Login links can only be enabled when an available at and'
-                    ' deadline is set'
-                ), f'Some required data was missing for assignment {self.id}',
-                APICodes.INVALID_STATE, 409
-            )
-
-        max_time = psef.current_app.config['EXAM_LOGIN_MAX_LENGTH']
-        if (self.deadline - self.available_at) > max_time:
-            raise APIException(
-                (
-                    'Login links can only be enabled if the deadline is at'
-                    ' most {} after the available at date'
-                ).format(humanize.timedelta(max_time, no_prefix=True)),
-                (
-                    f'The assignment {self.id} has too long between deadline'
-                    f' and available at'
-                ),
-                APICodes.INVALID_STATE,
-                409,
-            )
-
-    @validator.validates(
-        lambda: (Assignment._available_at, Assignment._deadline)
-    )
-    def _check_available_at_and_deadline(self) -> None:
-        if self.available_at is None or self.deadline is None:
-            return
-        if self.available_at >= self.deadline:
-            raise APIException(
-                'The assignment should become available before the deadline.',
-                'The available_at is at or after the deadline',
-                APICodes.INVALID_STATE, 409
-            )
-
-    @validator.validates(
-        lambda: (Assignment.kind, Assignment._send_login_links_token)
-    )
-    def _check_normal_assignment_login_links(self) -> None:
-        if self.kind.is_normal and self.send_login_links:
-            raise APIException(
-                'Login links are only available for exam mode assignments',
-                f'The assignment {self.id} is not an exam assignment',
-                APICodes.INVALID_STATE, 409
-            )
-
-    @validator.validates(
-        lambda: (
-            Assignment.kind,
-            Assignment._available_at,
-            Assignment._deadline,
-        )
-    )
->>>>>>> 99b3d7ea
     def _check_kind_and_required_data(self) -> None:
         if self.kind.is_exam and (
             self.available_at is None or self.deadline is None
@@ -2148,10 +2084,6 @@
             self._whitespace_linter_exists = db.session.query(
                 AssignmentLinter.get_whitespace_linter_query().filter(
                     AssignmentLinter.assignment_id == self.id,
-<<<<<<< HEAD
-=======
-                    AssignmentLinter.name == 'MixedWhitespace'
->>>>>>> 99b3d7ea
                 ).exists(),
             ).scalar()
 
