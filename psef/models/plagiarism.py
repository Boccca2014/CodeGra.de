"""This module defines a PlagiarismCase.

SPDX-License-Identifier: AGPL-3.0-only
"""
import enum
import json
import typing as t

from typing_extensions import Literal, TypedDict

import psef
import cg_enum
from cg_dt_utils import DatetimeWithTimezone
from cg_sqlalchemy_helpers.types import ColumnProxy

from . import Base, db
from .. import auth, helpers
from .assignment import Assignment


class PlagiarismMatch(Base):
    """Describes a possible plagiarism match between two files.

    :ivar ~.PlagiarismMatch.file1_id: The id of the first file associated with
        this match.
    :ivar ~.PlagiarismMatch.file1_start: The start position of the first file
        associated with this match. This position can be (and probably is) a
        line but it could also be a byte offset.
    :ivar ~.PlagiarismMatch.file1_end: The end position of the first file
        associated with this match. This position can be (and probably is) a
        line but it could also be a byte offset.
    :ivar ~.PlagiarismMatch.file2_id: Same as ``file1_id`` but of the second
        file.
    :ivar ~.PlagiarismMatch.file2_start: Same as ``file1_start`` but for the
        second file.
    :ivar ~.PlagiarismMatch.file2_end: Same as ``file1_end`` but for the second
        file.
    """
    __tablename__ = 'PlagiarismMatch'

    id = db.Column('id', db.Integer, primary_key=True)

    file1_id = db.Column(
        'file1_id',
        db.Integer,
        db.ForeignKey('File.id', ondelete='CASCADE'),
        nullable=False,
    )

    file2_id = db.Column(
        'file2_id',
        db.Integer,
        db.ForeignKey('File.id', ondelete='CASCADE'),
        nullable=False,
    )

    file1_start = db.Column('file1_start', db.Integer, nullable=False)
    file1_end = db.Column('file1_end', db.Integer, nullable=False)
    file2_start = db.Column('file2_start', db.Integer, nullable=False)
    file2_end = db.Column('file2_end', db.Integer, nullable=False)

    plagiarism_case_id = db.Column(
        'plagiarism_case_id',
        db.Integer,
        db.ForeignKey('PlagiarismCase.id', ondelete='CASCADE'),
    )

    plagiarism_case = db.relationship(
        lambda: PlagiarismCase,
        back_populates="matches",
        uselist=False,
    )

    file1 = db.relationship(
        lambda: psef.models.File,
        foreign_keys=file1_id,
        lazy='joined',
        innerjoin=True,
    )
    file2 = db.relationship(
        lambda: psef.models.File,
        foreign_keys=file2_id,
        lazy='joined',
        innerjoin=True,
    )

    def __to_json__(self) -> t.Mapping[str, object]:
        """Creates a JSON serializable representation of this object.


        This object will look like this:

        .. code:: python

            {
                'id': int, # The id of this match.
                'files': t.List[File], # The files of this match
                'lines': t.List[t.Tuple[int]], # The tuple of ``(start, end)``
                                               # for both files that are
                                               # present this match.
            }

        :returns: A object as described above.
        """
        return {
            'id': self.id,
            'files': [self.file1, self.file2],
            'lines':
                [
                    (self.file1_start, self.file1_end),
                    (self.file2_start, self.file2_end)
                ],
        }


class PlagiarismWorks(t.NamedTuple):
    """The works connected to a plagiarism case.
    """
    #: For this work is guaranteed that it was submitted to the assignment on
    #: which the plagiarism run was done.
    own_work: 'psef.models.Work'
    #: The assignment for this work might be different.
    other_work: 'psef.models.Work'

    @staticmethod
    def get_other_index() -> Literal[1]:
        """Get the index for the work that might not have been submitted to the
        assignment on which the run was done.
        """
        return 1


class PlagiarismCase(Base):
    """Describe a case of possible plagiarism.

    :ivar ~.PlagiarismCase.work1_id: The id of the first work to be associated
        with this possible case of plagiarism.
    :ivar ~.PlagiarismCase.work2_id: The id of the second work to be associated
        with this possible case of plagiarism.
    :ivar ~.PlagiarismCase.created_at: When was this case created.
    :ivar ~.PlagiarismCase.plagiarism_run_id: The :class:`.PlagiarismRun` in
        which this case was discovered.
    :ivar ~.PlagiarismCase.match_avg: The average similarity between the two
        matches. What the value exactly means differs per provider.
    :ivar ~.PlagiarismCase.match_max: The maximum similarity between the two
        matches. What the value exactly means differs per provider.
    """
    __tablename__ = 'PlagiarismCase'
    id = db.Column('id', db.Integer, primary_key=True)

    work1_id = db.Column(
        'work1_id',
        db.Integer,
        db.ForeignKey('Work.id', ondelete='CASCADE'),
        nullable=False,
    )
    work2_id = db.Column(
        'work2_id',
        db.Integer,
        db.ForeignKey('Work.id', ondelete='CASCADE'),
        nullable=False,
    )
    created_at = db.Column(
        db.TIMESTAMP(timezone=True),
        default=DatetimeWithTimezone.utcnow,
        nullable=False
    )
    plagiarism_run_id = db.Column(
        'plagiarism_run_id',
        db.Integer,
        db.ForeignKey('PlagiarismRun.id', ondelete='CASCADE'),
        nullable=False,
    )

    match_avg = db.Column('match_avg', db.Float, nullable=False)
    match_max = db.Column('match_max', db.Float, nullable=False)

    work1 = db.relationship(
        lambda: psef.models.Work,
        foreign_keys=work1_id,
        lazy='joined',
        innerjoin=True,
        backref=db.backref(
            '_plagiarism_cases1',
            lazy='select',
            uselist=True,
            cascade='all,delete'
        ),
    )
    work2 = db.relationship(
        lambda: psef.models.Work,
        foreign_keys=work2_id,
        lazy='joined',
        innerjoin=True,
        backref=db.backref(
            '_plagiarism_cases2',
            lazy='select',
            uselist=True,
            cascade='all,delete'
        ),
    )

    plagiarism_run: ColumnProxy['PlagiarismRun']

    matches = db.relationship(
        lambda: PlagiarismMatch,
        back_populates="plagiarism_case",
        cascade='all,delete',
        order_by=lambda: PlagiarismMatch.file1_id,
        uselist=True,
    )

    @property
    def works(self) -> PlagiarismWorks:
        """Get the works connected to this case.
        """
        if self.work2.assignment_id == self.plagiarism_run.assignment_id:
            return PlagiarismWorks(own_work=self.work2, other_work=self.work1)
        return PlagiarismWorks(own_work=self.work1, other_work=self.work2)

    @property
    def any_work_deleted(self) -> bool:
        """Is any of the works connected to this case deleted.
        """
        return self.work1.deleted or self.work2.deleted

    def __to_json__(self) -> t.Mapping[str, object]:
        """Creates a JSON serializable representation of this object.


        This object will look like this:

        The ``submissions`` field may be ``None`` and the assignments field may
        contain only partial information because of permissions issues.

        .. code:: python

            {
                'id': int, # The id of this case.
                'users': t.List[User], # The users of this plagiarism case.
                'match_avg': float, # The average similarity of this case.
                'match_max': float, # The maximum similarity of this case.
                'assignments': t.List[Assignment], # The two assignments of
                                                   # this case. These can
                                                   # differ!
                'submissions': t.List[work_models.Work], # The two submissions
                                                         # of this case.
            }

        :returns: A object as described above.
        """
        works = self.works
        perm_checker = auth.PlagiarismCasePermissions(self)
        can_see_all = perm_checker.ensure_may_see_other_assignment.and_(
            perm_checker.ensure_may_see_other_submission
        ).as_bool()
        data: t.MutableMapping[str, t.Any] = {
            'id': self.id,
            'users': [w.user for w in works],
            'match_avg': self.match_avg,
            'match_max': self.match_max,
            'submissions': list(works),
            'can_see_details': can_see_all,
            'assignment_ids': [w.assignment_id for w in works],
        }
        if not helpers.request_arg_true('no_assignment_in_case'):
<<<<<<< HEAD
            # TODO: Add deprecation warning
=======
            helpers.add_deprecate_warning(
                'Getting the assignments connected to a single case is'
                ' deprecated, and will be removed in the next major release of'
                ' CodeGrade. Please use the lookup table in the plagiarism'
                ' run.'
            )
>>>>>>> de93713f
            data['assignments'] = [w.assignment for w in works]
            assig = works.other_work.assignment
            if perm_checker.ensure_may_see_other_assignment.as_bool():
                data['assignments'][PlagiarismWorks.get_other_index()] = {
                    'name': assig.name,
                    'course': {
                        'name': assig.course.name,
                    },
                }

        # Make sure we may actually see this file.
        if not perm_checker.ensure_may_see_other_submission.as_bool():
            data['submissions'] = None

        return data

    def __extended_to_json__(self) -> t.Mapping[str, object]:
        """Create a extended JSON serializable representation of this object.

        This object will look like this:

        .. code:: python

            {
                'matches': t.List[PlagiarismMatch], # The list of matches that
                                                    # are part of this case.
                **self.__to_json__(),
            }

        :returns: A object as described above.
        """
        return {
            'matches': self.matches,
            **self.__to_json__(),
        }


@enum.unique
class PlagiarismState(cg_enum.CGEnum):
    """Describes in what state a :class:`.PlagiarismRun` is.

    :param running: The provider is currently running.
    :param done: The provider has finished without crashing.
    :param crashed: The provider has crashed in some way.
    """
    starting: int = 1
    done: int = 2
    crashed: int = 3
    started: int = 4
    parsing: int = 5
    running: int = 6
    finalizing: int = 7
    comparing: int = 8


class PlagiarismRun(Base):
    """Describes a run for a plagiarism provider.

    :ivar ~.PlagiarismRun.state: The state this run is in.
    :ivar ~.PlagiarismRun.log: The log on ``stdout`` and ``stderr`` we got from
        running the plagiarism provider. This is only available if the
        ``state`` is ``done`` or ``crashed``.
    :ivar ~.PlagiarismRun.json_config: The config used for this run saved in a
        sorted association list.
    :ivar ~.PlagiarismRun.assignment_id: The id of the assignment this
        belongs to.
    """
    __tablename__ = 'PlagiarismRun'

    id = db.Column('id', db.Integer, primary_key=True)
    state = db.Column(
        'state',
        db.Enum(PlagiarismState, name='plagiarismtate'),
        default=PlagiarismState.starting,
        nullable=False,
    )
    submissions_total = db.Column(
        'submissions_total', db.Integer, default=0, nullable=True
    )
    submissions_done = db.Column(
        'submissions_done', db.Integer, default=0, nullable=True
    )
    log = db.Column('log', db.Unicode, nullable=True)
    json_config = db.Column('json_config', db.Unicode, nullable=False)
    assignment_id = db.Column(
        'assignment_id',
        db.Integer,
        db.ForeignKey('Assignment.id'),
        nullable=False,
    )
    created_at = db.Column(
        db.TIMESTAMP(timezone=True),
        default=DatetimeWithTimezone.utcnow,
        nullable=False,
    )

    assignment = db.relationship(
        lambda: Assignment,
        foreign_keys=assignment_id,
        lazy='joined',
        innerjoin=True,
    )

    cases = db.relationship(
        lambda: PlagiarismCase,
        backref=db.backref('plagiarism_run', innerjoin=True),
        order_by=PlagiarismCase.match_avg.desc,
        cascade='all,delete',
        uselist=True,
    )

    class _AssignmentJSON(TypedDict):
        id: int
        course_id: int
        name: str

    class _CourseJSON(TypedDict):
        id: int
        name: str
        virtual: bool

    class AsJSON(TypedDict):
        """The way this class will be represented in JSON.
        """
        #: The id of the run.
        id: int
        #: The state this run is in.
        state: PlagiarismState
        #: The amount of submissions that have finished the current state.
        submissions_done: t.Optional[int]
        #: The total amount of submissions connected to this run.
        submissions_total: t.Optional[int]
        #: Which provider is doing this run.
        provider_name: str
        #: The config used for this run.
        config: object
        #: The time this run was created.
        created_at: DatetimeWithTimezone
        #: The assignment this run was done on.
        assignment: 'Assignment'
        #: The log produced by the provider while running.
        log: t.Optional[str]
        #: A mapping between assignment id and the assignment for each
        # assignment that is connected to this run. These are not (!) full
        # assignment objects, but only contain the ``name`` and ``id``.
        assignments: t.Mapping[int, 'PlagiarismRun._AssignmentJSON']
        #: The mapping between course id and the course for each course that is
        #: connected to this run. These are not (!) full course object, but
        #: contain only the ``name``, ``id`` and if the course is virtual.
        courses: t.Mapping[int, 'PlagiarismRun._CourseJSON']

    def __to_json__(self) -> AsJSON:
        """Creates a JSON serializable representation of this object.

        :returns: A object as described above.
        """
        all_assignments = self._get_connected_assignments()
        courses: t.Mapping[int, 'PlagiarismRun._CourseJSON'] = {
            assig.course_id: {
                'id': assig.course_id,
                'name': assig.course.name,
                'virtual': assig.course.virtual
            }
            for assig in all_assignments
        }
        assignments: t.Mapping[int, 'PlagiarismRun._AssignmentJSON'] = {
            assig.id: {
                'id': assig.id,
                'name': assig.name,
                'course_id': assig.course_id,
            }
            for assig in all_assignments
        }

        return {
            'id': self.id,
            'state': self.state,
            'submissions_done': self.submissions_done,
            'submissions_total': self.submissions_total,
            'provider_name': self.provider_name,
            'config': json.loads(self.json_config),
            'created_at': self.created_at,
            'assignment': self.assignment,
            'log': self.log,
            'assignments': assignments,
            'courses': courses,
        }

    def __extended_to_json__(self) -> t.Mapping[str, object]:
        """Create a extended JSON serializable representation of this object.

        This object will look like this:

        .. code:: python

            {
                'cases': t.List[PlagiarismCase], # The cases of possible
                                                 # plagiarism found during this
                                                 # run.
                'log': str, # The log on stderr and stdout of this run.
                **self.__to_json__(),
            }

        :returns: A object as described above.
        """
        return {
            'cases': [c for c in self.cases if not c.any_work_deleted],
            **self.__to_json__(),
        }

    @property
    def provider_name(self) -> str:
        """
        :returns: The provider name of this plagiarism run.
        """
        for key, val in json.loads(self.json_config):
            if key == 'provider':
                return val
        # This can never happen
        raise KeyError  # pragma: no cover

    @property
    def plagiarism_cls(self) -> t.Type['psef.plagiarism.PlagiarismProvider']:
        """Get the class of the plagiarism provider of this run.

        :returns: The class of this plagiarism provider run.
        """
        return psef.helpers.get_class_by_name(
            psef.plagiarism.PlagiarismProvider,
            self.provider_name,
        )

    def _get_connected_assignments(self) -> t.Sequence[Assignment]:
        """Get a sequence of all assignments that have a case connected to this
        plagiarism run.
        """
        assigs1 = PlagiarismCase.query.filter(
            PlagiarismCase.plagiarism_run == self,
        ).join(PlagiarismCase.work1).with_entities(
            psef.models.Work.assignment_id
        ).distinct(psef.models.Work.assignment_id)

        assigs2 = PlagiarismCase.query.filter(
            PlagiarismCase.plagiarism_run == self,
        ).join(PlagiarismCase.work2).with_entities(
            psef.models.Work.assignment_id
        ).distinct(psef.models.Work.assignment_id)

        all_assigs = assigs1.union(assigs2)

        return Assignment.query.filter(
            Assignment.id.in_(all_assigs) |
            (Assignment.id == self.assignment_id),
        ).all()<|MERGE_RESOLUTION|>--- conflicted
+++ resolved
@@ -6,11 +6,10 @@
 import json
 import typing as t
 
-from typing_extensions import Literal, TypedDict
-
 import psef
 import cg_enum
 from cg_dt_utils import DatetimeWithTimezone
+from typing_extensions import Literal, TypedDict
 from cg_sqlalchemy_helpers.types import ColumnProxy
 
 from . import Base, db
@@ -264,16 +263,12 @@
             'assignment_ids': [w.assignment_id for w in works],
         }
         if not helpers.request_arg_true('no_assignment_in_case'):
-<<<<<<< HEAD
-            # TODO: Add deprecation warning
-=======
             helpers.add_deprecate_warning(
                 'Getting the assignments connected to a single case is'
                 ' deprecated, and will be removed in the next major release of'
                 ' CodeGrade. Please use the lookup table in the plagiarism'
                 ' run.'
             )
->>>>>>> de93713f
             data['assignments'] = [w.assignment for w in works]
             assig = works.other_work.assignment
             if perm_checker.ensure_may_see_other_assignment.as_bool():
