--- conflicted
+++ resolved
@@ -515,11 +515,7 @@
 
         all_assigs = assigs1.union(assigs2)
 
-<<<<<<< HEAD
-        return Assignment.query.filter(Assignment.id.in_(all_assigs)).all()
-=======
         return Assignment.query.filter(
             Assignment.id.in_(all_assigs) |
             (Assignment.id == self.assignment_id),
-        ).all()
->>>>>>> 3cf09eed
+        ).all()