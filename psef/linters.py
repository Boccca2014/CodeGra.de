--- conflicted
+++ resolved
@@ -27,7 +27,6 @@
     DEFAULT_OPTIONS = {}
 
 
-<<<<<<< HEAD
 class BearLinter(Linter):
     NAME = '__ignore__'
     FILTER_STR = '/**/*.*'
@@ -60,9 +59,6 @@
                     pass
 
 
-=======
-# Python linters
->>>>>>> 0e8a215b
 class Pylint(Linter):
     NAME = 'Pylint'
     DESCRIPTION = 'The pylint checker, this checker only works on modules!'
@@ -133,24 +129,13 @@
                     pass
 
 
-<<<<<<< HEAD
-# BERENLINTERS
-
-
-# pylint
 class PyFlakes(BearLinter):
     NAME = 'PyFlakes'
     DESCRIPTION = 'The pyflake checker'
-=======
-class PyLintBear(Linter):
-    NAME = 'PyLint'
-    DESCRIPTION = 'The pylint checker'
->>>>>>> 0e8a215b
     DEFAULT_OPTIONS = {'Empty config file': ''}
     BEAR_NAME = 'PyFlakesBear'
 
 
-<<<<<<< HEAD
 class Pycodestyle(BearLinter):
     NAME = 'Pycodestyle'
     DESCRIPTION = 'The pycode style checker, formerly known as `pep8`'
@@ -158,7 +143,6 @@
     BEAR_NAME = 'PycodestyleBear'
 
 
-# html lint
 class HtmlLintBear(BearLinter):
     NAME = 'HTML Linter'
     DESCRIPTION = 'The HTML lint checker'
@@ -192,97 +176,19 @@
     DESCRIPTION = 'syntax and semantical problems'
     DEFAULT_OPTIONS = {'Empty config file': ''}
     BEAR_NAME = 'ClangBear'
-=======
-    def run(self, tempdir, emit):
-        cfg = os.path.join(tempdir, '.linterconfig')
-        with open(cfg, 'w') as f:
-            f.write(self.config)
-
-        sourcedir = tempdir + "/**/*.py"
-        out = subprocess.run(
-            [
-                'coala', '--format', '{file} {line} {severity_str} {message}',
-                '--files', sourcedir, '--bears', 'PyLintBear', '-I'
-            ],
-            stdout=subprocess.PIPE).stdout.decode('utf8')
-        for line in out.split('\n'):
-            if len(line) > 0:
-                line2 = line.split(None, 3)
-                try:
-                    emit(line2[0], int(line2[1]), line2[2], line2[3])
-                except ValueError:
-                    pass
-
- 
-class PEP8Bear(Linter):
-    NAME = 'PEP8 Linter'
-    DESCRIPTION = 'The pylint checker'
-    DEFAULT_OPTIONS = {'Empty config file': ''}
-
-    def __init__(self, config):
-        self.config = config
-
-    def run(self, tempdir, emit):
-        cfg = os.path.join(tempdir, '.linterconfig')
-        with open(cfg, 'w') as f:
-            f.write(self.config)
-
-        sourcedir = tempdir + "/**/*.py"
-        out = subprocess.run(
-            [
-                'coala', '--format', '{file} {line} {severity_str} {message}',
-                '--files', sourcedir, '--bears', 'PEP8Bear', '-I'
-            ],
-            stdout=subprocess.PIPE).stdout.decode('utf8')
-        for line in out.split('\n'):
-            if len(line) > 0:
-                line2 = line.split(None, 3)
-                try:
-                    emit(line2[0], int(line2[1]), line2[2], line2[3])
-                except ValueError:
-                    pass
->>>>>>> 0e8a215b
-
-# Go linters
+
 
 class GoLintCheckBear(BearLinter):
     NAME = 'golint'
     DESCRIPTION = 'Suggest better formatting options in Go code.'
     DEFAULT_OPTIONS = {'Empty config file': ''}
-<<<<<<< HEAD
     BEAR_NAME = 'GoLintBear'
-=======
-
-    def __init__(self, config):
-        self.config = config
-
-    def run(self, tempdir, emit):
-        cfg = os.path.join(tempdir, '.linterconfig')
-        with open(cfg, 'w') as f:
-            f.write(self.config)
-
-        sourcedir = tempdir + "/**/*.go"
-        out = subprocess.run(
-            [
-                'coala', '--format', '{file} {line} {severity_str} {message}',
-                '--files', sourcedir, '--bears', 'GoLintBear', '-I'
-            ],
-            stdout=subprocess.PIPE).stdout.decode('utf8')
-        for line in out.split('\n'):
-            if len(line) > 0:
-                args = line.split(None, 3)
-                try:
-                    emit(args[0], int(args[1]), args[2], args[3])
-                except ValueError:
-                    pass
->>>>>>> 0e8a215b
 
 
 class GoFmtCheckBear(BearLinter):
     NAME = 'gofmt'
     DESCRIPTION = 'Suggest better formatting options in Go code.'
     DEFAULT_OPTIONS = {'Empty config file': ''}
-<<<<<<< HEAD
     BEAR_NAME = 'GofmtBear'
 
 
@@ -292,109 +198,26 @@
     DEFAULT_OPTIONS = {'Empty config file': ''}
     BEAR_NAME = 'PHPCodeSnifferBear'
 
-=======
-
-    def __init__(self, config):
-        self.config = config
-
-    def run(self, tempdir, emit):
-        cfg = os.path.join(tempdir, '.linterconfig')
-        with open(cfg, 'w') as f:
-            f.write(self.config)
-
-        sourcedir = tempdir + "/**/*.go"
-        out = subprocess.run(
-            [
-                'coala', '--format', '{file} {line} {severity_str} {message}',
-                '--files', sourcedir, '--bears', 'GofmtBear', '-I'
-            ],
-            stdout=subprocess.PIPE).stdout.decode('utf8')
-        for line in out.split('\n'):
-            if len(line) > 0:
-                args = line.split(None, 3)
-                try:
-                    emit(args[0], int(args[1]), args[2], args[3])
-                except ValueError:
-                    pass
-
-# javascript linters
->>>>>>> 0e8a215b
 
 class ESLintCheckBear(BearLinter):
     NAME = 'Eslint'
     DESCRIPTION = 'Check JavaScript for style issues and semantic errors.'
     DEFAULT_OPTIONS = {'Empty config file': ''}
-<<<<<<< HEAD
     BEAR_NAME = 'ESLintCheckBear'
 
 
 class SCSSCheckBear(BearLinter):
     NAME = 'SCSSLint'
     DESCRIPTION = 'Check CSS for formatting and syntax errors'
-=======
-
-    def __init__(self, config):
-        self.config = config
-
-    def run(self, tempdir, emit):
-        cfg = os.path.join(tempdir, '.linterconfig')
-        with open(cfg, 'w') as f:
-            f.write(self.config)
-
-        sourcedir = tempdir + "/**/*.js"
-        out = subprocess.run(
-            [
-                'coala', '--format', '{file} {line} {severity_str} {message}',
-                '--files', sourcedir, '--bears', 'ESLintBear', '-I'
-            ],
-            stdout=subprocess.PIPE).stdout.decode('utf8')
-        for line in out.split('\n'):
-            if len(line) > 0:
-                args = line.split(None, 3)
-                try:
-                    emit(args[0], int(args[1]), args[2], args[3])
-                except ValueError:
-                    pass
-
-
-class JSHintBearI(Linter):
-    NAME = 'JSHint'
-    DESCRIPTION = 'Detect errors and potential problems in JavaScript code.'
->>>>>>> 0e8a215b
     DEFAULT_OPTIONS = {'Empty config file': ''}
     BEAR_NAME = 'SCSSLintBear'
 
-<<<<<<< HEAD
 
 class LatexCheckBear(BearLinter):
     NAME = 'chktex'
     DESCRIPTION = 'Check Latex for formatting and syntax errors'
     DEFAULT_OPTIONS = {'Empty config file': ''}
     BEAR_NAME = 'LatexLintBear'
-=======
-    def __init__(self, config):
-        self.config = config
-
-    def run(self, tempdir, emit):
-        cfg = os.path.join(tempdir, '.linterconfig')
-        with open(cfg, 'w') as f:
-            f.write(self.config)
-
-        sourcedir = tempdir + "/**/*.js"
-        out = subprocess.run(
-            [
-                'coala', '--format', '{file} {line} {severity_str} {message}',
-                '--files', sourcedir, '--bears', 'JSHintBear', '-I'
-            ],
-            stdout=subprocess.PIPE).stdout.decode('utf8')
-        for line in out.split('\n'):
-            if len(line) > 0:
-                args = line.split(None, 3)
-                try:
-                    emit(args[0], int(args[1]), args[2], args[3])
-                except ValueError:
-                    pass    
->>>>>>> 0e8a215b
 
 
 class LinterRunner():
