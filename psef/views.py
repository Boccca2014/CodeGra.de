--- conflicted
+++ resolved
@@ -1,15 +1,12 @@
 #!/usr/bin/env python3
-<<<<<<< HEAD
 import os
+import uuid
 import tempfile
-import uuid
-
-import patoolib
-from flask import jsonify, make_response, request
-=======
+
 from flask import jsonify, request, make_response
 from flask_login import UserMixin, login_user
->>>>>>> 62f2ac99
+
+import patoolib
 from psef import app
 
 
@@ -17,18 +14,22 @@
 def get_code(id):
     if id == "0":
         return jsonify({
-            "lang": "python",
-            "code": "def id0func0():\n\treturn 0\n\n\ndef id0func1():\n\t" +
-                    "return 1",
+            "lang":
+            "python",
+            "code":
+            "def id0func0():\n\treturn 0\n\n\ndef id0func1():\n\t" +
+            "return 1",
             "feedback": {
                 "0": "wtf",
             }
         })
     else:
         return jsonify({
-            "lang": "c",
-            "code": "void\nsome_func(void) {}\n\nvoid other_func(int x)" +
-                    "{\n\treturn 2 * x;\n}",
+            "lang":
+            "c",
+            "code":
+            "void\nsome_func(void) {}\n\nvoid other_func(int x)" +
+            "{\n\treturn 2 * x;\n}",
             "feedback": {
                 "1": "slechte naam voor functie",
                 "3": "niet veel beter..."
@@ -43,24 +44,44 @@
 
 def dir_contents(path):
     return {
-        "name": path,
+        "name":
+        path,
         "entries": [
             {
-                "name": "a",
+                "name":
+                "a",
                 "entries": [
-                    {"name": "a_1", "id": 0, },
-                    {"name": "a_2", "id": 1, },
+                    {
+                        "name": "a_1",
+                        "id": 0,
+                    },
+                    {
+                        "name": "a_2",
+                        "id": 1,
+                    },
                     {
                         "name": "a_3",
                         "entries": [
-                            {"name": "a_3_1", "id": 2},
+                            {
+                                "name": "a_3_1",
+                                "id": 2
+                            },
                         ],
                     },
                 ],
             },
-            {"name": "b", "id": 3},
-            {"name": "c", "id": 4},
-            {"name": "d", "id": 5},
+            {
+                "name": "b",
+                "id": 3
+            },
+            {
+                "name": "c",
+                "id": 4
+            },
+            {
+                "name": "d",
+                "id": 5
+            },
         ]
     }
 
@@ -73,8 +94,9 @@
     })
 
 
-@app.route("/api/v1/submission/<submission_id>/general-feedback",
-           methods=['GET', 'PUT'])
+@app.route(
+    "/api/v1/submission/<submission_id>/general-feedback",
+    methods=['GET', 'PUT'])
 def get_general_feedback(submission_id):
     if request.method == 'GET':
         if id == 0:
@@ -83,10 +105,7 @@
                 "feedback": "test feedback voor id nul"
             })
         else:
-            return jsonify({
-                "grade": 6.5,
-                "feedback": "test feedback"
-            })
+            return jsonify({"grade": 6.5, "feedback": "test feedback"})
     elif request.method == 'PUT':
         content = request.get_json()
 
@@ -97,7 +116,6 @@
         return resp
 
 
-<<<<<<< HEAD
 def random_file_path():
     "Generates a new random file path in the upload directory."
     while True:
@@ -109,6 +127,25 @@
     return candidate
 
 
+@app.route("/api/v1/login", methods=["POST"])
+def login():
+    class User(UserMixin):
+        def __init__(self, id):
+            self.id = id
+
+    data = request.get_json()
+
+    # TODO: Some authentication here
+    user = User(data["email"])
+
+    login_user(user)
+    return jsonify({
+        "success": True,
+        "id": 0,
+        "name": data["email"].partition("@")[0]
+    })
+
+
 def is_archive(file):
     "Checks whether file ends with a known archive file extension."
     return file.filename.endswith(('.zip', '.tar.gz', '.tgz', '.tbz',
@@ -122,8 +159,8 @@
     archive.save(tmparchive)
     try:
         patoolib.test_archive(tmparchive, verbosity=-1, interactive=False)
-        patoolib.extract_archive(tmparchive, verbosity=-1, outdir=tmpdir,
-                                 interactive=False)
+        patoolib.extract_archive(
+            tmparchive, verbosity=-1, outdir=tmpdir, interactive=False)
         for root, _, filenames in os.walk(tmpdir):
             rel_path = os.path.relpath(root, start=tmpdir)
             for filename in filenames:
@@ -165,17 +202,19 @@
 
             files.append(file)
     except KeyError as e:
-        return make_response(jsonify({
-            "message": "No file in HTTP request.",
-            "description": "There was no file in the HTTP request.",
-            "code": None
-        }), 400)
+        return make_response(
+            jsonify({
+                "message": "No file in HTTP request.",
+                "description": "There was no file in the HTTP request.",
+                "code": None
+            }), 400)
     except ValueError as e:
-        return make_response(jsonify({
-            "message": "Invalid file in HTTP request.",
-            "description": str(e),
-            "code": None
-        }), 400)
+        return make_response(
+            jsonify({
+                "message": "Invalid file in HTTP request.",
+                "description": str(e),
+                "code": None
+            }), 400)
 
     # Save files under random name
     # TODO: Add entries to database
@@ -186,29 +225,13 @@
         else:
             file.save(random_file_path())
 
-    return make_response(jsonify({
-        "message": "Files were successfully uploaded",
-        "description": "The files were uploaded and are stored in the uploads "
-                       "folder",
-        "code": None
-    }), 200)
-
-=======
-@app.route("/api/v1/login", methods=["POST"])
-def login():
-    class User(UserMixin):
-        def __init__(self, id):
-            self.id = id
-
-    data = request.get_json()
-
-    # TODO: Some authentication here
-    user = User(data["email"])
-
-    login_user(user)
-    return jsonify({
-        "success": True,
-        "id": 0,
-        "name": data["email"].partition("@")[0]
-    })
->>>>>>> 62f2ac99
+    return make_response(
+        jsonify({
+            "message":
+            "Files were successfully uploaded",
+            "description":
+            "The files were uploaded and are stored in the uploads "
+            "folder",
+            "code":
+            None
+        }), 200)