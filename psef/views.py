#!/usr/bin/env python3
import os
import tempfile
import uuid

import patoolib
from flask import jsonify, make_response, request
from psef import app
<<<<<<< HEAD


@app.route("/api/hello")
def say_hello():
    return jsonify({"msg": "Hello this is Flask."})


def random_file_path():
    "Generates a new random file path in the upload directory."
    while True:
        candidate = os.path.join(app.config['UPLOAD_DIR'], str(uuid.uuid4()))
        if os.path.exists(candidate):
            continue
        else:
            break
    return candidate


def is_archive(file):
    "Checks whether file ends with a known archive file extension."
    return file.filename.endswith(('.zip', '.tar.gz', '.tgz', '.tbz',
                                   '.tar.bz2'))


def extract(archive):
    "Extracts all files in archive with random name to uploads folder."
    tmpmode, tmparchive = tempfile.mkstemp()
    tmpdir = tempfile.mkdtemp()
    archive.save(tmparchive)
    try:
        patoolib.test_archive(tmparchive, verbosity=-1, interactive=False)
        patoolib.extract_archive(tmparchive, verbosity=-1, outdir=tmpdir,
                                 interactive=False)
        for root, _, filenames in os.walk(tmpdir):
            rel_path = os.path.relpath(root, start=tmpdir)
            for filename in filenames:
                os.rename(os.path.join(root, filename), random_file_path())
        return True
    except:
        return False


@app.route("/api/v1/works/<int:work_id>/file", methods=['POST'])
def upload_file(work_id):
    """
    Saves the files on the server if the request is valid.

    For a request to be valid there needs to be:
        - at least one file under key 'file' in the request files
        - all files must be named
    """

    # Check if a valid submission was made
    files = []
    try:
        if (request.content_length and
                request.content_length > app.config['MAX_UPLOAD_SIZE']):
            raise ValueError('Request is bigger than maximum upload size.')
        if len(request.files) == 0:
            raise KeyError
        for key in request.files:
            if not key.startswith('file'):
                raise ValueError(
                    "There was some file in the http request with key {:s}, "
                    "expected file[idx].".format(key))

            file = request.files[key]
            if file.filename == '':
                raise ValueError(
                    "The name of the file with key '{:s}' in the http request "
                    "was an empty string.".format(key))

            files.append(file)
    except KeyError as e:
        return make_response(jsonify({
            "message": "No file in HTTP request.",
            "description": "There was no file in the HTTP request.",
            "code": None
        }), 400)
    except ValueError as e:
        return make_response(jsonify({
            "message": "Invalid file in HTTP request.",
            "description": str(e),
            "code": None
        }), 400)

    # Save files under random name
    # TODO: Add entries to database
    for file in files:
        # Unpack archives
        if is_archive(file) and extract(file):
            pass
        else:
            file.save(random_file_path())

    return make_response(jsonify({
        "message": "Files were successfully uploaded",
        "description": "The files were uploaded and are stored in the uploads "
                       "folder",
        "code": None
    }), 200)
=======
from flask import jsonify, request, make_response


@app.route("/api/v1/code/<id>")
def get_code(id):
    if id == "0":
        return jsonify({
            "lang": "python",
            "code": "def id0func0():\n\treturn 0\n\n\ndef id0func1():\n\t" +
                    "return 1",
            "feedback": {
                "0": "wtf",
            }
        })
    else:
        return jsonify({
            "lang": "c",
            "code": "void\nsome_func(void) {}\n\nvoid other_func(int x)" +
                    "{\n\treturn 2 * x;\n}",
            "feedback": {
                "1": "slechte naam voor functie",
                "3": "niet veel beter..."
            }
        })


@app.route("/api/v1/dir/<path>")
def get_dir_contents(path):
    return jsonify(dir_contents(path))


def dir_contents(path):
    return {
        "name": path,
        "entries": [
            {
                "name": "a",
                "entries": [
                    {"name": "a_1", "id": 0, },
                    {"name": "a_2", "id": 1, },
                    {
                        "name": "a_3",
                        "entries": [
                            {"name": "a_3_1", "id": 2},
                        ],
                    },
                ],
            },
            {"name": "b", "id": 3},
            {"name": "c", "id": 4},
            {"name": "d", "id": 5},
        ]
    }


@app.route("/api/v1/submission/<submission_id>")
def get_submission(submission_id):
    return jsonify({
        "title": "Assignment 1",
        "fileTree": dir_contents("abc"),
    })


@app.route("/api/v1/submission/<submission_id>/general-feedback",
           methods=['GET', 'PUT'])
def get_general_feedback(submission_id):
    if request.method == 'GET':
        if id == 0:
            return jsonify({
                "grade": 8.5,
                "feedback": "test feedback voor id nul"
            })
        else:
            return jsonify({
                "grade": 6.5,
                "feedback": "test feedback"
            })
    elif request.method == 'PUT':
        content = request.get_json()

        # Here you should connect to the database
        print(content)

        resp = make_response("grade and feedback submitted", 204)
        return resp
>>>>>>> 0961876e
<|MERGE_RESOLUTION|>--- conflicted
+++ resolved
@@ -6,12 +6,90 @@
 import patoolib
 from flask import jsonify, make_response, request
 from psef import app
-<<<<<<< HEAD
 
 
-@app.route("/api/hello")
-def say_hello():
-    return jsonify({"msg": "Hello this is Flask."})
+@app.route("/api/v1/code/<id>")
+def get_code(id):
+    if id == "0":
+        return jsonify({
+            "lang": "python",
+            "code": "def id0func0():\n\treturn 0\n\n\ndef id0func1():\n\t" +
+                    "return 1",
+            "feedback": {
+                "0": "wtf",
+            }
+        })
+    else:
+        return jsonify({
+            "lang": "c",
+            "code": "void\nsome_func(void) {}\n\nvoid other_func(int x)" +
+                    "{\n\treturn 2 * x;\n}",
+            "feedback": {
+                "1": "slechte naam voor functie",
+                "3": "niet veel beter..."
+            }
+        })
+
+
+@app.route("/api/v1/dir/<path>")
+def get_dir_contents(path):
+    return jsonify(dir_contents(path))
+
+
+def dir_contents(path):
+    return {
+        "name": path,
+        "entries": [
+            {
+                "name": "a",
+                "entries": [
+                    {"name": "a_1", "id": 0, },
+                    {"name": "a_2", "id": 1, },
+                    {
+                        "name": "a_3",
+                        "entries": [
+                            {"name": "a_3_1", "id": 2},
+                        ],
+                    },
+                ],
+            },
+            {"name": "b", "id": 3},
+            {"name": "c", "id": 4},
+            {"name": "d", "id": 5},
+        ]
+    }
+
+
+@app.route("/api/v1/submission/<submission_id>")
+def get_submission(submission_id):
+    return jsonify({
+        "title": "Assignment 1",
+        "fileTree": dir_contents("abc"),
+    })
+
+
+@app.route("/api/v1/submission/<submission_id>/general-feedback",
+           methods=['GET', 'PUT'])
+def get_general_feedback(submission_id):
+    if request.method == 'GET':
+        if id == 0:
+            return jsonify({
+                "grade": 8.5,
+                "feedback": "test feedback voor id nul"
+            })
+        else:
+            return jsonify({
+                "grade": 6.5,
+                "feedback": "test feedback"
+            })
+    elif request.method == 'PUT':
+        content = request.get_json()
+
+        # Here you should connect to the database
+        print(content)
+
+        resp = make_response("grade and feedback submitted", 204)
+        return resp
 
 
 def random_file_path():
@@ -108,90 +186,4 @@
                        "folder",
         "code": None
     }), 200)
-=======
-from flask import jsonify, request, make_response
 
-
-@app.route("/api/v1/code/<id>")
-def get_code(id):
-    if id == "0":
-        return jsonify({
-            "lang": "python",
-            "code": "def id0func0():\n\treturn 0\n\n\ndef id0func1():\n\t" +
-                    "return 1",
-            "feedback": {
-                "0": "wtf",
-            }
-        })
-    else:
-        return jsonify({
-            "lang": "c",
-            "code": "void\nsome_func(void) {}\n\nvoid other_func(int x)" +
-                    "{\n\treturn 2 * x;\n}",
-            "feedback": {
-                "1": "slechte naam voor functie",
-                "3": "niet veel beter..."
-            }
-        })
-
-
-@app.route("/api/v1/dir/<path>")
-def get_dir_contents(path):
-    return jsonify(dir_contents(path))
-
-
-def dir_contents(path):
-    return {
-        "name": path,
-        "entries": [
-            {
-                "name": "a",
-                "entries": [
-                    {"name": "a_1", "id": 0, },
-                    {"name": "a_2", "id": 1, },
-                    {
-                        "name": "a_3",
-                        "entries": [
-                            {"name": "a_3_1", "id": 2},
-                        ],
-                    },
-                ],
-            },
-            {"name": "b", "id": 3},
-            {"name": "c", "id": 4},
-            {"name": "d", "id": 5},
-        ]
-    }
-
-
-@app.route("/api/v1/submission/<submission_id>")
-def get_submission(submission_id):
-    return jsonify({
-        "title": "Assignment 1",
-        "fileTree": dir_contents("abc"),
-    })
-
-
-@app.route("/api/v1/submission/<submission_id>/general-feedback",
-           methods=['GET', 'PUT'])
-def get_general_feedback(submission_id):
-    if request.method == 'GET':
-        if id == 0:
-            return jsonify({
-                "grade": 8.5,
-                "feedback": "test feedback voor id nul"
-            })
-        else:
-            return jsonify({
-                "grade": 6.5,
-                "feedback": "test feedback"
-            })
-    elif request.method == 'PUT':
-        content = request.get_json()
-
-        # Here you should connect to the database
-        print(content)
-
-        resp = make_response("grade and feedback submitted", 204)
-        return resp
->>>>>>> 0961876e
