#!/usr/bin/env python3
import os
import threading
import traceback

from flask import jsonify, request, send_file, make_response, after_this_request
from flask_login import login_user, logout_user, current_user, login_required
<<<<<<< HEAD
from sqlalchemy.orm import subqueryload
=======
from sqlalchemy_utils.functions import dependent_objects
from itertools import cycle
from random import shuffle
>>>>>>> 4023089e

import psef.auth as auth
import psef.files
import psef.models as models
import psef.linters as linters
from psef import db, app
from psef.errors import APICodes, APIException


@app.route("/api/v1/file/metadata/<int:file_id>", methods=['GET'])
def get_file_metadata(file_id):
    file = db.session.query(models.File).filter(
        models.File.id == file_id).first()

    return jsonify({"name": file.name, "extension": file.extension})


@app.route("/api/v1/binary/<int:file_id>")
def get_binary(file_id):
    file = db.session.query(models.File).filter(
        models.File.id == file_id).first()

    file_data = psef.files.get_binary_contents(file)
    response = make_response(file_data)
    response.headers['Content-Type'] = 'application/pdf'
    response.headers['Content-Disposition'] = 'inline; filename=' + file.name

    return response


@app.route("/api/v1/code/<int:file_id>", methods=['GET'])
def get_code(file_id):
    code = db.session.query(models.File).get(file_id)
    assig = code.work.assignment
    line_feedback = {}
    linter_feedback = {}

    if code is None:
        raise APIException('File not found',
                           'The file with id {} was not found'.format(file_id),
                           APICodes.OBJECT_ID_NOT_FOUND, 404)

    if (code.work.user.id != current_user.id):
        auth.ensure_permission('can_view_files',
                               code.work.assignment.course.id)

    try:
        auth.ensure_can_see_grade(code.work)
        for comment in db.session.query(models.Comment).filter_by(
                file_id=file_id).all():
            line_feedback[str(comment.line)] = comment.comment
        for comment in db.session.query(models.LinterComment).filter_by(
                file_id=file_id).all():
            if str(comment.line) not in linter_feedback:
                linter_feedback[str(comment.line)] = {}
            linter_feedback[str(comment.line)][comment.linter.tester.name] = {
                'code': comment.linter_code,
                'msg': comment.comment
            }
    except auth.PermissionException:
        line_feedback = {}
        linter_feedback = {}

    return jsonify(
        lang=code.extension,
        code=psef.files.get_file_contents(code),
        feedback=line_feedback,
        linter_feedback=linter_feedback)


@app.route("/api/v1/code/<int:id>/comments/<int:line>", methods=['PUT'])
def put_comment(id, line):
    """
    Create or change a single line comment of a code file
    """
    content = request.get_json()

    comment = db.session.query(models.Comment).filter(
        models.Comment.file_id == id,
        models.Comment.line == line).one_or_none()

    if not comment:
        file = db.session.query(models.File).get(id)
        auth.ensure_permission('can_grade_work',
                               file.work.assignment.course.id)
        db.session.add(
            models.Comment(
                file_id=id,
                user_id=current_user.id,
                line=line,
                comment=content['comment']))
    else:
        auth.ensure_permission('can_grade_work',
                               comment.file.work.assignment.course.id)
        comment.comment = content['comment']

    db.session.commit()

    return ('', 204)


@app.route("/api/v1/code/<int:id>/comments/<int:line>", methods=['DELETE'])
def remove_comment(id, line):
    """
    Removes the comment on line X if the request is valid.

    Raises APIException:
        - If no comment on line X was found
    """
    comment = db.session.query(models.Comment).filter(
        models.Comment.file_id == id,
        models.Comment.line == line).one_or_none()

    if comment:
        auth.ensure_permission('can_grade_work',
                               comment.file.work.assignment.course.id)
        db.session.delete(comment)
        db.session.commit()
    else:
        raise APIException('Feedback comment not found',
                           'The comment on line {} was not found'.format(line),
                           APICodes.OBJECT_ID_NOT_FOUND, 404)
    return ('', 204)


@app.route("/api/v1/submissions/<int:submission_id>/files/", methods=['GET'])
def get_dir_contents(submission_id):
    """
    Return the object containing all the files of submission X

    Raises APIException:
        - If there are no files to be returned
        - If the submission id does not match the work id
        - If the file with code {} is not a directory
    """
    work = models.Work.query.get(submission_id)
    if work is None:
        raise APIException(
            'Submission not found',
            'The submission with code {} was not found'.format(submission_id),
            APICodes.OBJECT_ID_NOT_FOUND, 404)

    if (work.user.id != current_user.id):
        auth.ensure_permission('can_view_files', work.assignment.course.id)

    file_id = request.args.get('file_id')
    if file_id:
        file = models.File.query.get(file_id)
        if file is None:
            raise APIException(
                'File not found',
                'The file with code {} was not found'.format(file_id),
                APICodes.OBJECT_ID_NOT_FOUND, 404)
        if (file.work.id != submission_id):
            raise APIException(
                'Incorrect URL',
                'The identifiers in the URL do no match those related to the '
                'file with code {}'.format(file.id), APICodes.INVALID_URL, 400)
    else:
        file = models.File.query.filter(models.File.work_id == submission_id,
                                        models.File.parent_id == None).one()

    if not file.is_directory:
        raise APIException(
            'File is not a directory',
            'The file with code {} is not a directory'.format(file.id),
            APICodes.OBJECT_WRONG_TYPE, 400)

    dir_contents = jsonify(file.list_contents())

    return (dir_contents, 200)


@app.route("/api/v1/assignments/", methods=['GET'])
@login_required
def get_student_assignments():
    """
    Get all the student assignments that the current user can see.
    """
    perm = models.Permission.query.filter_by(
        name='can_see_assignments').first()
    courses = []
    for course_role in current_user.courses.values():
        if course_role.has_permission(perm):
            courses.append(course_role.course_id)
    if courses:
        return (jsonify([{
            'id':
            assignment.id,
            'state':
            assignment.state,
            'date':
            assignment.created_at.strftime('%d-%m-%Y %H:%M'),
            'name':
            assignment.name,
            'course_name':
            assignment.course.name,
            'course_id':
            assignment.course_id,
        }
                         for assignment in models.Assignment.query.filter(
                             models.Assignment.course_id.in_(courses)).all()]),
                200)
    else:
        return (jsonify([]), 204)


@app.route("/api/v1/assignments/<int:assignment_id>", methods=['GET'])
def get_assignment(assignment_id):
    """
    Return student assignment X if the user permission is valid.
    """
    assignment = models.Assignment.query.get(assignment_id)
    auth.ensure_permission('can_see_assignments', assignment.course_id)
    if assignment is None:
        raise APIException(
            'Assignment not found',
            'The assignment with id {} was not found'.format(assignment_id),
            APICodes.OBJECT_ID_NOT_FOUND, 404)
    else:
        return (jsonify({
            'name': assignment.name,
            'state': assignment.state,
            'description': assignment.description,
            'course_name': assignment.course.name,
            'course_id': assignment.course_id,
        }), 200)


@app.route(
    '/api/v1/assignments/<int:assignment_id>/submissions/', methods=['GET'])
def get_all_works_for_assignment(assignment_id):
    """
    Return all works for assignment X if the user permission is valid.
    """
    assignment = models.Assignment.query.get(assignment_id)
    if current_user.has_permission(
            'can_see_others_work', course_id=assignment.course_id):
        obj = models.Work.query.filter_by(assignment_id=assignment_id)
    else:
        obj = models.Work.query.filter_by(
            assignment_id=assignment_id, user_id=current_user.id)

    res = obj.order_by(models.Work.created_at.desc()).all()

    if 'csv' in request.args:
        if assignment.state != models.AssignmentStateEnum.done:
            auth.ensure_permission('can_see_grade_before_open',
                                   assignment.course.id)
        headers = [
            'id', 'user_name', 'user_id', 'state', 'edit', 'grade', 'comment',
            'created_at'
        ]
        file = psef.files.create_csv_from_rows([headers] + [[
            work.id, work.user.name if work.user else "Unknown", work.user_id,
            work.grade, work.comment,
            work.created_at.strftime("%d-%m-%Y %H:%M")
        ] for work in res])

        @after_this_request
        def remove_file(response):
            os.remove(file)
            return response

        return send_file(
            file, attachment_filename=request.args['csv'], as_attachment=True)

    out = []
    for work in res:
        item = {
            'id': work.id,
            'user_name': work.user.name if work.user else "Unknown",
            'user_id': work.user_id,
            'edit': work.edit,
            'created_at': work.created_at.strftime("%d-%m-%Y %H:%M"),
        }
        try:
            auth.ensure_can_see_grade(work)
            item['grade'] = work.grade
            item['comment'] = work.comment
        except auth.PermissionException:
            item['grade'] = '-'
            item['comment'] = '-'
        finally:
            out.append(item)

    return jsonify(out)


@app.route("/api/v1/submissions/<int:submission_id>", methods=['GET'])
@login_required
def get_submission(submission_id):
    """
    Return submission X if the user permission is valid.

    Raises APIException:
        - If submission X was not found
    """
    work = db.session.query(models.Work).get(submission_id)

    if work:
        auth.ensure_can_see_grade(work)

        return jsonify({
            'id': work.id,
            'user_id': work.user_id,
            'edit': work.edit,
            'grade': work.grade,
            'comment': work.comment,
            'created_at': work.created_at,
        })
    else:
        raise APIException(
            'Work submission not found',
            'The submission with code {} was not found'.format(submission_id),
            APICodes.OBJECT_ID_NOT_FOUND, 404)


@app.route("/api/v1/submissions/<int:submission_id>", methods=['PATCH'])
def patch_submission(submission_id):
    """
    Update submission X if it already exists and if the user permission is
    valid.

    Raises APIException:
        - If submission X was not found
        - request file does not contain grade and/or feedback
        - request file grade is not a float
    """
    work = db.session.query(models.Work).get(submission_id)
    content = request.get_json()

    if not work:
        raise APIException(
            'Submission not found',
            'The submission with code {} was not found'.format(submission_id),
            APICodes.OBJECT_ID_NOT_FOUND, 404)

    auth.ensure_permission('can_grade_work', work.assignment.course.id)
    if 'grade' not in content or 'feedback' not in content:
        raise APIException('Grade or feedback not provided',
                           'Grade and or feedback fields missing in sent JSON',
                           APICodes.MISSING_REQUIRED_PARAM, 400)

    if not isinstance(content['grade'], float):
        try:
            content['grade'] = float(content['grade'])
        except ValueError:
            raise APIException(
                'Grade submitted not a number',
                'Grade for work with id {} not a number'.format(submission_id),
                APICodes.INVALID_PARAM, 400)

    work.grade = content['grade']
    work.comment = content['feedback']
    db.session.commit()
    return ('', 204)


@app.route("/api/v1/login", methods=["POST"])
def login():
    """
    Login a user if the request is valid.

    Raises APIException:
        - request file does not contain email and/or password
        - request file contains invalid login credentials
        - request file contains inactive login credentials
    """
    data = request.get_json()

    if 'email' not in data or 'password' not in data:
        raise APIException('Email and passwords are required fields',
                           'Email or password was missing from the request',
                           APICodes.MISSING_REQUIRED_PARAM, 400)

    user = db.session.query(models.User).filter_by(email=data['email']).first()

    # TODO: Use bcrypt password validation (as soon as we got that)
    # TODO: Return error whether user or password is wrong
    if user is None or user.password != data['password']:
<<<<<<< HEAD
        raise APIException('The supplied email or password is wrong.', (
            'The user with email {} does not exist ' +
            'or has a different password').format(data['email']),
                           APICodes.LOGIN_FAILURE, 400)

    if not login_user(user, remember=True):
        raise APIException('User is not active', (
            'The user with id "{}" is not active any more').format(user.id),
                           APICodes.INACTIVE_USER, 403)
=======
        raise APIException(
            'The supplied email or password is wrong.',
            ('The user with email {} does not exist ' +
             'or has a different password').format(data['email']),
            APICodes.LOGIN_FAILURE, 400)

    if not login_user(user, remember=True):
        raise APIException(
            'User is not active',
            ('The user with id "{}" is not active any more').format(user.id),
            APICodes.INACTIVE_USER, 403)
>>>>>>> 4023089e

    return me()


@app.route("/api/v1/login", methods=["GET"])
@login_required
def me():
    return (jsonify({
        "id": current_user.id,
        "name": current_user.name,
        "email": current_user.email
    }), 200)


@app.route("/api/v1/logout", methods=["POST"])
def logout():
    logout_user()
    return ('', 204)


@app.route(
    "/api/v1/assignments/<int:assignment_id>/submission", methods=['POST'])
def upload_work(assignment_id):
    """
    Saves the work on the server if the request is valid.

    For a request to be valid there needs to be:
        - at least one file starting with key 'file' in the request files
        - all files must be named
    """

    files = []

    if (request.content_length and
            request.content_length > app.config['MAX_UPLOAD_SIZE']):
<<<<<<< HEAD
        raise APIException('Uploaded files are too big.', (
            'Request is bigger than maximum ' +
            'upload size of {}.').format(app.config['MAX_UPLOAD_SIZE']),
                           APICodes.REQUEST_TOO_LARGE, 400)
=======
        raise APIException(
            'Uploaded files are too big.',
            ('Request is bigger than maximum ' +
             'upload size of {}.').format(app.config['MAX_UPLOAD_SIZE']),
            APICodes.REQUEST_TOO_LARGE, 400)
>>>>>>> 4023089e

    if len(request.files) == 0:
        raise APIException("No file in HTTP request.",
                           "There was no file in the HTTP request.",
                           APICodes.MISSING_REQUIRED_PARAM, 400)

    for key, file in request.files.items():
        if not key.startswith('file'):
            raise APIException('The parameter name should start with "file".',
                               'Expected ^file.*$ got {}.'.format(key),
                               APICodes.INVALID_PARAM, 400)

        if file.filename == '':
            raise APIException('The filename should not be empty.',
                               'Got an empty filename for key {}'.format(key),
                               APICodes.INVALID_PARAM, 400)

        files.append(file)

    assignment = models.Assignment.query.get(assignment_id)
    if assignment is None:
        raise APIException(
            'Assignment not found',
            'The assignment with code {} was not found'.format(assignment_id),
            APICodes.OBJECT_ID_NOT_FOUND, 404)

    auth.ensure_permission('can_submit_own_work', assignment.course.id)

    work = models.Work(assignment_id=assignment_id, user_id=current_user.id)
    db.session.add(work)

    tree = psef.files.process_files(files)
    work.add_file_tree(db.session, tree)

    db.session.commit()

    return (jsonify({'id': work.id}), 201)


@app.route('/api/v1/assignments/<int:assignment_id>/divide', methods=['PATCH'])
def divide_assignments(assignment_id):
    assignment = models.Assignment.query.get(assignment_id)
    auth.ensure_permission('can_manage_course', assignment.course.id)
    if not assignment:
        raise APIException(
            'Assignment not found',
            'The assignment with code {} was not found'.format(assignment_id),
            APICodes.OBJECT_ID_NOT_FOUND, 404)

    content = request.get_json()
    if 'graders' not in content or not isinstance(
            content['graders'], list) or len(content['graders']) == 0:
        raise APIException('List of assigned graders is required',
                           'List of assigned graders is required',
                           APICodes.MISSING_REQUIRED_PARAM, 400)

    submissions = assignment.get_all_latest_submissions()

    if not submissions:
        raise APIException(
            'No submissions found',
            'No submissions found for assignment {}'.format(assignment_id),
            APICodes.OBJECT_ID_NOT_FOUND, 404)

    users = models.User.query.filter(
        models.User.id.in_(content['graders'])).all()
    if len(users) != len(content['graders']):
        raise APIException('Invalid grader id given',
                           'Invalid grader (=user) id given',
                           APICodes.INVALID_PARAM, 400)

    for grader in users:
        if not grader.has_permission('can_grade_work', assignment.course.id):
            raise APIException('Selected grader has no permission to grade',
                               'Selected grader has no permission to grade',
                               APICodes.INVALID_PARAM, 400)

    shuffle(submissions)
    shuffle(content['graders'])
    for submission, grader in zip(submissions, cycle(content['graders'])):
        submission.assigned_to = grader

    db.session.commit()
    return ('', 204)


@app.route('/api/v1/assignments/<int:assignment_id>/graders', methods=['GET'])
def get_all_graders(assignment_id):
    assignment = models.Assignment.query.get(assignment_id)
    auth.ensure_permission('can_manage_course', assignment.course.id)

    if not assignment:
        raise APIException(
            'Assignment not found',
            'The assignment with code {} was not found'.format(assignment_id),
            APICodes.OBJECT_ID_NOT_FOUND, 404)

    permission = db.session.query(models.Permission.id).filter(
        models.Permission.name == 'can_grade_work').as_scalar()

    us = db.session.query(
        models.User.id, models.User.name, models.user_course.c.course_id).join(
            models.user_course,
            models.User.id == models.user_course.c.user_id).subquery('us')
    per = db.session.query(models.course_permissions.c.course_role_id).join(
        models.CourseRole,
        models.CourseRole.id == models.course_permissions.c.course_role_id
    ).filter(
        models.course_permissions.c.permission_id == permission,
        models.CourseRole.course_id == assignment.course_id).subquery('per')
    result = db.session.query(us.c.name, us.c.id).join(
        per, us.c.course_id == per.c.course_role_id).all()

    return jsonify({
        'names_ids': result,
    })


@app.route('/api/v1/permissions/', methods=['GET'])
@login_required
def get_permissions():
    if 'course_id' in request.args:
        try:
            course_id = int(request.args['course_id'])
        except ValueError:
            raise APIException(
                'The specified course id was invalid',
                'The course id should be a number but '
                '{} is not a number'.format(request.args['course_id']),
                APICodes.INVALID_PARAM, 400)
    else:
        course_id = None

    if 'permission' in request.args:
        perm = request.args['permission']
        try:
            return jsonify(current_user.has_permission(perm, course_id))
        except KeyError:
            raise APIException('The specified permission does not exist',
                               'The permission '
                               '"{}" is not real permission'.format(perm),
                               APICodes.OBJECT_NOT_FOUND, 404)
    else:
        return (jsonify(current_user.get_all_permissions(course_id=course_id)),
                200)


@app.route('/api/v1/snippets/', methods=['GET'])
@auth.permission_required('can_use_snippets')
def get_snippets():
    res = models.Snippet.get_all_snippets(current_user)
    if res:
        return jsonify({r.key: {'value': r.value, 'id': r.id} for r in res})
    else:
        return ('', 204)


@app.route('/api/v1/snippet', methods=['PUT'])
@auth.permission_required('can_use_snippets')
def add_snippet():
    content = request.get_json()
    if 'key' not in content or 'value' not in content:
        raise APIException(
            'Not all required keys were in content',
            'The given content ({}) does  not contain "key" and "value"'.
            format(content), APICodes.MISSING_REQUIRED_PARAM, 400)

    snippet = models.Snippet.query.filter_by(
        user_id=current_user.id, key=content['key']).first()
    if snippet is None:
        snippet = models.Snippet(
            key=content['key'], value=content['value'], user=current_user)
        db.session.add(snippet)
    else:
        snippet.value = content['value']
    db.session.commit()

    return (jsonify({'id': snippet.id}), 201)

@app.route('/api/v1/snippets/<int:snippet_id>', methods=['PATCH'])
@auth.permission_required('can_use_snippets')
def patch_snippet(snippet_id):
    content = request.get_json()
    if 'key' not in content or 'value' not in content:
        raise APIException(
            'Not all required keys were in content',
            'The given content ({}) does  not contain "key" and "value"'.
            format(content), APICodes.MISSING_REQUIRED_PARAM, 400)
    snip = models.Snippet.query.get(snippet_id)
    if snip is None:
        raise APIException(
            'Snippet not found',
            'The snippet with id {} was not found'.format(snip),
            APICodes.OBJECT_ID_NOT_FOUND, 404)
    if snip.user.id != current_user.id:
        raise APIException(
            'The given snippet is not your snippet',
            'The snippet "{}" does not belong to user "{}"'.format(
                snip.id, current_user.id), APICodes.INCORRECT_PERMISSION, 403)

    snip.key = content['key']
    snip.value = content['value']
    db.session.commit()

    return ('', 204)


@app.route('/api/v1/snippets/<int:snippet_id>', methods=['DELETE'])
@auth.permission_required('can_use_snippets')
def delete_snippets(snippet_id):
    snip = models.Snippet.query.get(snippet_id)
    if snip is None:
        raise APIException(
            'The specified snippet does not exits',
            'The snipped with id "{}" does not exist'.format(snippet_id),
            APICodes.OBJECT_ID_NOT_FOUND, 404)
    elif snip.user_id != current_user.id:
        raise APIException(
            'The given snippet is not your snippet',
            'The snippet "{}" does not belong to user "{}"'.format(
                snip.id, current_user.id), APICodes.INCORRECT_PERMISSION, 403)
    else:
        db.session.delete(snip)
        db.session.commit()
        return ('', 204)
    pass


@app.route('/api/v1/linter_comments/<token>', methods=['PUT'])
def put_linter_comment(token):
    unit = models.LinterInstance.query.get(token)

    if unit is None:
        raise APIException(
            'Linter was not found',
            'The linter with token "{}" was not found'.format(token),
            APICodes.OBJECT_ID_NOT_FOUND, 404)

    content = request.get_json()

    if 'crashed' in content:
        unit.state = models.LinterState.crashed
        db.session.commit()
        return '', 204

    unit.state = models.LinterState.done

    if 'files' not in content:
        raise APIException(
            'Not all required keys were found',
            'The keys "file" was missing form the request body',
            APICodes.MISSING_REQUIRED_PARAM, 400)

    with db.session.no_autoflush:
        for file_id, feedbacks in content['files'].items():
            f = models.File.query.get(file_id)
            if f is None or f.work_id != unit.work_id:
                pass

            # TODO: maybe simply delete all comments for this linter on
            # this file
            comments = models.LinterComment.query.filter_by(
                linter_id=unit.id, file_id=file_id).all()
            lookup = {c.line: c for c in comments}

            for line, code, feedback in feedbacks:
                if line in lookup:
                    lookup[line].comment = feedback
                    lookup[line].linter_code = code
                else:
                    c = models.LinterComment(
                        file_id=file_id,
                        line=line,
                        linter_code=code,
                        linter_id=unit.id,
                        comment=feedback)
                    lookup[line] = c
                    db.session.add(c)

    db.session.commit()
    return '', 204


@app.route('/api/v1/assignments/<int:assignment_id>/linters/', methods=['GET'])
def get_linters(assignment_id):
    assignment = models.Assignment.query.get(assignment_id)

    if assignment is None:
        raise APIException(
            'The specified assignment could not be found',
            'Assignment {} does not exist'.format(assignment_id),
            APICodes.OBJECT_ID_NOT_FOUND, 404)

    auth.ensure_permission('can_use_linter', assignment.course_id)

    res = []
    for name, opts in linters.get_all_linters().items():
        linter = models.AssignmentLinter.query.filter_by(
            assignment_id=assignment_id, name=name).first()

        if linter:
            running = db.session.query(
                models.LinterInstance.query.filter(
                    models.LinterInstance.tester_id == linter.id,
                    models.LinterInstance.state == models.LinterState.running)
                .exists()).scalar()
            crashed = db.session.query(
                models.LinterInstance.query.filter(
                    models.LinterInstance.tester_id == linter.id,
                    models.LinterInstance.state == models.LinterState.crashed)
                .exists()).scalar()
            if running:
                state = models.LinterState.running
            elif crashed:
                state = models.LinterState.crashed
            else:
                state = models.LinterState.done
            opts['id'] = linter.id
        else:
            state = -1
        opts['state'] = state
        res.append({'name': name, **opts})
    res.sort(key=lambda item: item['name'])
    return jsonify(res)


@app.route('/api/v1/linters/<linter_id>', methods=['DELETE'])
def delete_linter_output(linter_id):
    linter = models.AssignmentLinter.query.get(linter_id)

    if linter is None:
        raise APIException('Specified linter was not found',
                           'Linter {} was not found'.format(linter_id),
                           APICodes.OBJECT_ID_NOT_FOUND, 404)

    auth.ensure_permission('can_use_linter', linter.assignment.course_id)

    db.session.delete(linter)
    db.session.commit()

    return '', 204


@app.route('/api/v1/linters/<linter_id>', methods=['GET'])
def get_linter_state(linter_id):
    res = []
    any_working = False
    crashed = False
    # check for user rights
    perm = db.session.query(models.AssignmentLinter).get(linter_id)
    auth.ensure_permission('can_use_linter', perm.assignment.course_id)
    for test in models.AssignmentLinter.query.get(linter_id).tests:
        if test.state == models.LinterState.running:
            any_working = True
        elif test.state == models.LinterState.crashed:
            crashed = True
        res.append((test.work.user.name, test.state))
    res.sort(key=lambda el: el[0])
    return jsonify({
        'children': res,
        'done': not any_working,
        'crashed': not any_working and crashed,
        'id': linter_id,
    })


@app.route('/api/v1/assignments/<int:assignment_id>/linter', methods=['POST'])
def start_linting(assignment_id):
    content = request.get_json()

    if not ('children' in content and 'cfg' in content and 'name' in content):
        raise APIException(
            'Missing required params.'
            'Missing one ore more of children, cfg or name in the payload',
            APICodes.MISSING_REQUIRED_PARAM, 400)

    if db.session.query(
            models.LinterInstance.query.filter(
                models.AssignmentLinter.assignment_id == assignment_id,
                models.AssignmentLinter.name == content['name'])
            .exists()).scalar():
        raise APIException(
            'There is still a linter instance running',
            'There is a linter named "{}" running for assignment {}'.format(
                content['name'], assignment_id), APICodes.INVALID_STATE, 409)

    perm = models.Assignment.query.get(assignment_id)
    auth.ensure_permission('can_use_linter', perm.course_id)
    res = models.AssignmentLinter.create_tester(assignment_id, content['name'])
    db.session.add(res)
    db.session.commit()

    codes = []
    tokens = []
    try:
        for test in res.tests:
            tokens.append(test.id)
            codes.append(
                models.File.query.options(subqueryload('children')).filter_by(
                    parent=None, work_id=test.work_id).first())
            runner = linters.LinterRunner(
                linters.get_linter_by_name(content['name']), content['cfg'])
            thread = threading.Thread(
                target=runner.run,
                args=(codes, tokens, '{}api/v1/linter_comments/{}'.format(
                    request.url_root, '{}')))
        thread.start()
    except:
        for test in res.tests:
            test.state = models.LinterState.crashed
        db.session.commit()
    finally:
        return get_linter_state(res.id)<|MERGE_RESOLUTION|>--- conflicted
+++ resolved
@@ -1,17 +1,12 @@
 #!/usr/bin/env python3
 import os
 import threading
-import traceback
+from random import shuffle
+from itertools import cycle
 
 from flask import jsonify, request, send_file, make_response, after_this_request
 from flask_login import login_user, logout_user, current_user, login_required
-<<<<<<< HEAD
 from sqlalchemy.orm import subqueryload
-=======
-from sqlalchemy_utils.functions import dependent_objects
-from itertools import cycle
-from random import shuffle
->>>>>>> 4023089e
 
 import psef.auth as auth
 import psef.files
@@ -45,7 +40,6 @@
 @app.route("/api/v1/code/<int:file_id>", methods=['GET'])
 def get_code(file_id):
     code = db.session.query(models.File).get(file_id)
-    assig = code.work.assignment
     line_feedback = {}
     linter_feedback = {}
 
@@ -266,9 +260,9 @@
             'created_at'
         ]
         file = psef.files.create_csv_from_rows([headers] + [[
-            work.id, work.user.name if work.user else "Unknown", work.user_id,
-            work.grade, work.comment,
-            work.created_at.strftime("%d-%m-%Y %H:%M")
+            work.id, work.user.name
+            if work.user else "Unknown", work.user_id, work.grade,
+            work.comment, work.created_at.strftime("%d-%m-%Y %H:%M")
         ] for work in res])
 
         @after_this_request
@@ -393,7 +387,6 @@
     # TODO: Use bcrypt password validation (as soon as we got that)
     # TODO: Return error whether user or password is wrong
     if user is None or user.password != data['password']:
-<<<<<<< HEAD
         raise APIException('The supplied email or password is wrong.', (
             'The user with email {} does not exist ' +
             'or has a different password').format(data['email']),
@@ -403,19 +396,6 @@
         raise APIException('User is not active', (
             'The user with id "{}" is not active any more').format(user.id),
                            APICodes.INACTIVE_USER, 403)
-=======
-        raise APIException(
-            'The supplied email or password is wrong.',
-            ('The user with email {} does not exist ' +
-             'or has a different password').format(data['email']),
-            APICodes.LOGIN_FAILURE, 400)
-
-    if not login_user(user, remember=True):
-        raise APIException(
-            'User is not active',
-            ('The user with id "{}" is not active any more').format(user.id),
-            APICodes.INACTIVE_USER, 403)
->>>>>>> 4023089e
 
     return me()
 
@@ -451,18 +431,10 @@
 
     if (request.content_length and
             request.content_length > app.config['MAX_UPLOAD_SIZE']):
-<<<<<<< HEAD
         raise APIException('Uploaded files are too big.', (
             'Request is bigger than maximum ' +
             'upload size of {}.').format(app.config['MAX_UPLOAD_SIZE']),
                            APICodes.REQUEST_TOO_LARGE, 400)
-=======
-        raise APIException(
-            'Uploaded files are too big.',
-            ('Request is bigger than maximum ' +
-             'upload size of {}.').format(app.config['MAX_UPLOAD_SIZE']),
-            APICodes.REQUEST_TOO_LARGE, 400)
->>>>>>> 4023089e
 
     if len(request.files) == 0:
         raise APIException("No file in HTTP request.",
@@ -642,6 +614,7 @@
 
     return (jsonify({'id': snippet.id}), 201)
 
+
 @app.route('/api/v1/snippets/<int:snippet_id>', methods=['PATCH'])
 @auth.permission_required('can_use_snippets')
 def patch_snippet(snippet_id):
@@ -653,10 +626,9 @@
             format(content), APICodes.MISSING_REQUIRED_PARAM, 400)
     snip = models.Snippet.query.get(snippet_id)
     if snip is None:
-        raise APIException(
-            'Snippet not found',
-            'The snippet with id {} was not found'.format(snip),
-            APICodes.OBJECT_ID_NOT_FOUND, 404)
+        raise APIException('Snippet not found',
+                           'The snippet with id {} was not found'.format(snip),
+                           APICodes.OBJECT_ID_NOT_FOUND, 404)
     if snip.user.id != current_user.id:
         raise APIException(
             'The given snippet is not your snippet',
@@ -711,10 +683,9 @@
     unit.state = models.LinterState.done
 
     if 'files' not in content:
-        raise APIException(
-            'Not all required keys were found',
-            'The keys "file" was missing form the request body',
-            APICodes.MISSING_REQUIRED_PARAM, 400)
+        raise APIException('Not all required keys were found',
+                           'The keys "file" was missing form the request body',
+                           APICodes.MISSING_REQUIRED_PARAM, 400)
 
     with db.session.no_autoflush:
         for file_id, feedbacks in content['files'].items():
