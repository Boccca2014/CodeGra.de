#!/usr/bin/env python3
import os
<<<<<<< HEAD
=======
import threading
>>>>>>> 8646b6e3
from random import shuffle
from itertools import cycle

from flask import jsonify, request, send_file, make_response, after_this_request
from flask_login import login_user, logout_user, current_user, login_required
<<<<<<< HEAD
=======
from sqlalchemy.orm import subqueryload
>>>>>>> 8646b6e3

import psef.auth as auth
import psef.files
import psef.models as models
import psef.linters as linters
from psef import db, app
from psef.errors import APICodes, APIException
from sqlalchemy_utils.functions import dependent_objects


@app.route("/api/v1/file/metadata/<int:file_id>", methods=['GET'])
def get_file_metadata(file_id):
    file = db.session.query(models.File).filter(
        models.File.id == file_id).first()

    return jsonify({"name": file.name, "extension": file.extension})


@app.route("/api/v1/binary/<int:file_id>")
def get_binary(file_id):
    file = db.session.query(models.File).filter(
        models.File.id == file_id).first()

    file_data = psef.files.get_binary_contents(file)
    response = make_response(file_data)
    response.headers['Content-Type'] = 'application/pdf'
    response.headers['Content-Disposition'] = 'inline; filename=' + file.name

    return response


@app.route("/api/v1/code/<int:file_id>", methods=['GET'])
def get_code(file_id):
    code = db.session.query(models.File).get(file_id)
    line_feedback = {}
    linter_feedback = {}

    if code is None:
        raise APIException('File not found',
                           'The file with id {} was not found'.format(file_id),
                           APICodes.OBJECT_ID_NOT_FOUND, 404)

    if (code.work.user.id != current_user.id):
        auth.ensure_permission('can_view_files',
                               code.work.assignment.course.id)

    try:
        auth.ensure_can_see_grade(code.work)
        for comment in db.session.query(models.Comment).filter_by(
                file_id=file_id).all():
            line_feedback[str(comment.line)] = comment.comment
        for comment in db.session.query(models.LinterComment).filter_by(
                file_id=file_id).all():
            if str(comment.line) not in linter_feedback:
                linter_feedback[str(comment.line)] = {}
            linter_feedback[str(comment.line)][comment.linter.tester.name] = {
                'code': comment.linter_code,
                'msg': comment.comment
            }
    except auth.PermissionException:
        line_feedback = {}
        linter_feedback = {}

    return jsonify(
        lang=code.extension,
        code=psef.files.get_file_contents(code),
        feedback=line_feedback,
        linter_feedback=linter_feedback)


@app.route("/api/v1/code/<int:id>/comments/<int:line>", methods=['PUT'])
def put_comment(id, line):
    """
    Create or change a single line comment of a code file
    """
    content = request.get_json()

    comment = db.session.query(models.Comment).filter(
        models.Comment.file_id == id,
        models.Comment.line == line).one_or_none()

    if not comment:
        file = db.session.query(models.File).get(id)
        auth.ensure_permission('can_grade_work',
                               file.work.assignment.course.id)
        db.session.add(
            models.Comment(
                file_id=id,
                user_id=current_user.id,
                line=line,
                comment=content['comment']))
    else:
        auth.ensure_permission('can_grade_work',
                               comment.file.work.assignment.course.id)
        comment.comment = content['comment']

    db.session.commit()

    return ('', 204)


@app.route("/api/v1/code/<int:id>/comments/<int:line>", methods=['DELETE'])
def remove_comment(id, line):
    """
    Removes the comment on line X if the request is valid.

    Raises APIException:
        - If no comment on line X was found
    """
    comment = db.session.query(models.Comment).filter(
        models.Comment.file_id == id,
        models.Comment.line == line).one_or_none()

    if comment:
        auth.ensure_permission('can_grade_work',
                               comment.file.work.assignment.course.id)
        db.session.delete(comment)
        db.session.commit()
    else:
        raise APIException('Feedback comment not found',
                           'The comment on line {} was not found'.format(line),
                           APICodes.OBJECT_ID_NOT_FOUND, 404)
    return ('', 204)


@app.route("/api/v1/submissions/<int:submission_id>/files/", methods=['GET'])
def get_dir_contents(submission_id):
    """
    Return the object containing all the files of submission X

    Raises APIException:
        - If there are no files to be returned
        - If the submission id does not match the work id
        - If the file with code {} is not a directory
    """
    work = models.Work.query.get(submission_id)
    if work is None:
        raise APIException(
            'Submission not found',
            'The submission with code {} was not found'.format(submission_id),
            APICodes.OBJECT_ID_NOT_FOUND, 404)

    if (work.user.id != current_user.id):
        auth.ensure_permission('can_view_files', work.assignment.course.id)

    file_id = request.args.get('file_id')
    if file_id:
        file = models.File.query.get(file_id)
        if file is None:
            raise APIException(
                'File not found',
                'The file with code {} was not found'.format(file_id),
                APICodes.OBJECT_ID_NOT_FOUND, 404)
        if (file.work.id != submission_id):
            raise APIException(
                'Incorrect URL',
                'The identifiers in the URL do no match those related to the '
                'file with code {}'.format(file.id), APICodes.INVALID_URL, 400)
    else:
        file = models.File.query.filter(models.File.work_id == submission_id,
                                        models.File.parent_id == None).one()

    if not file.is_directory:
        raise APIException(
            'File is not a directory',
            'The file with code {} is not a directory'.format(file.id),
            APICodes.OBJECT_WRONG_TYPE, 400)

    dir_contents = jsonify(file.list_contents())

    return (dir_contents, 200)


@app.route("/api/v1/assignments/", methods=['GET'])
@login_required
def get_student_assignments():
    """
    Get all the student assignments that the current user can see.
    """
    perm = models.Permission.query.filter_by(
        name='can_see_assignments').first()
    courses = []
    for course_role in current_user.courses.values():
        if course_role.has_permission(perm):
            courses.append(course_role.course_id)
    if courses:
        return jsonify([
            assignment.to_dict()
            for assignment in models.Assignment.query.filter(
                models.Assignment.course_id.in_(courses)).all()
        ])
    else:
        return (jsonify([]), 204)


@app.route("/api/v1/assignments/<int:assignment_id>", methods=['GET'])
def get_assignment(assignment_id):
    """
    Return student assignment X if the user permission is valid.
    """
    assignment = models.Assignment.query.get(assignment_id)
    auth.ensure_permission('can_see_assignments', assignment.course_id)
    if assignment is None:
        raise APIException(
            'Assignment not found',
            'The assignment with id {} was not found'.format(assignment_id),
            APICodes.OBJECT_ID_NOT_FOUND, 404)
    else:
        return jsonify(assignment.to_dict())


@app.route('/api/v1/assignments/<int:assignment_id>', methods=['PATCH'])
def update_assignment(assignment_id):
    assig = models.Assignment.query.get(assignment_id)
    if assig is None:
        raise APIException(
            'Assignment not found',
            'The assignment with id "{}" was not found'.format(assignment_id),
            APICodes.OBJECT_ID_NOT_FOUND, 404)

    auth.ensure_permission('can_manage_course', assig.course_id)

    content = request.get_json()

    print(content)
    if 'state' in content:
        if content['state'] not in ['hidden', 'open', 'done']:
            raise APIException(
                'Invalid new state',
                'The state {} is not a valid state'.format(content['state']),
                APICodes.INVALID_PARAM, 400)
        if content['state'] == 'open':
            assig.state = 'submitting'
        else:
            assig.state = content['state']

    if 'name' in content:
        if not isinstance(content['name'], str):
            raise APIException(
                'The name of an assignment should be a a string',
                '{} is not a string'.format(content['name']),
                APICodes.INVALID_PARAM, 400)
        assig.name = content['name']

    # TODO also make it possible to update the close date of an assignment

    db.session.commit()

    return '', 204


@app.route(
    '/api/v1/assignments/<int:assignment_id>/submissions/', methods=['GET'])
def get_all_works_for_assignment(assignment_id):
    """
    Return all works for assignment X if the user permission is valid.
    """
    assignment = models.Assignment.query.get(assignment_id)
    if current_user.has_permission(
            'can_see_others_work', course_id=assignment.course_id):
        obj = models.Work.query.filter_by(assignment_id=assignment_id)
    else:
        obj = models.Work.query.filter_by(
            assignment_id=assignment_id, user_id=current_user.id)

    res = obj.order_by(models.Work.created_at.desc()).all()

    if 'csv' in request.args:
        if assignment.state != models.AssignmentStateEnum.done:
            auth.ensure_permission('can_see_grade_before_open',
                                   assignment.course.id)
        headers = [
            'id', 'user_name', 'user_id', 'grade', 'comment', 'created_at'
        ]
        file = psef.files.create_csv_from_rows([headers] + [[
            work.id, work.user.name
            if work.user else "Unknown", work.user_id, work.grade,
            work.comment, work.created_at.strftime("%d-%m-%Y %H:%M")
        ] for work in res])

        @after_this_request
        def remove_file(response):
            os.remove(file)
            return response

        return send_file(
            file, attachment_filename=request.args['csv'], as_attachment=True)

    out = []
    for work in res:
        item = {
            'id': work.id,
            'user_name': work.user.name if work.user else "Unknown",
            'user_id': work.user_id,
            'edit': work.edit,
            'created_at': work.created_at.strftime("%d-%m-%Y %H:%M"),
        }
        try:
            auth.ensure_can_see_grade(work)
            item['grade'] = work.grade
            item['comment'] = work.comment
        except auth.PermissionException:
            item['grade'] = '-'
            item['comment'] = '-'
        finally:
            out.append(item)

    return jsonify(out)


@app.route("/api/v1/submissions/<int:submission_id>", methods=['GET'])
@login_required
def get_submission(submission_id):
    """
    Return submission X if the user permission is valid.

    Raises APIException:
        - If submission X was not found
    """
    work = db.session.query(models.Work).get(submission_id)

    if work:
        auth.ensure_can_see_grade(work)

        return jsonify({
            'id': work.id,
            'user_id': work.user_id,
            'edit': work.edit,
            'grade': work.grade,
            'comment': work.comment,
            'created_at': work.created_at,
        })
    else:
        raise APIException(
            'Work submission not found',
            'The submission with code {} was not found'.format(submission_id),
            APICodes.OBJECT_ID_NOT_FOUND, 404)


@app.route("/api/v1/submissions/<int:submission_id>", methods=['PATCH'])
def patch_submission(submission_id):
    """
    Update submission X if it already exists and if the user permission is
    valid.

    Raises APIException:
        - If submission X was not found
        - request file does not contain grade and/or feedback
        - request file grade is not a float
    """
    work = db.session.query(models.Work).get(submission_id)
    content = request.get_json()

    if not work:
        raise APIException(
            'Submission not found',
            'The submission with code {} was not found'.format(submission_id),
            APICodes.OBJECT_ID_NOT_FOUND, 404)

    auth.ensure_permission('can_grade_work', work.assignment.course.id)
    if 'grade' not in content or 'feedback' not in content:
        raise APIException('Grade or feedback not provided',
                           'Grade and or feedback fields missing in sent JSON',
                           APICodes.MISSING_REQUIRED_PARAM, 400)

    if not isinstance(content['grade'], float):
        try:
            content['grade'] = float(content['grade'])
        except ValueError:
            raise APIException(
                'Grade submitted not a number',
                'Grade for work with id {} not a number'.format(submission_id),
                APICodes.INVALID_PARAM, 400)

    work.grade = content['grade']
    work.comment = content['feedback']
    db.session.commit()
    return ('', 204)


@app.route('/api/v1/courses/<int:course_id>/assignments/', methods=['GET'])
def get_all_course_assignments(course_id):
    auth.ensure_permission('can_see_assignments', course_id)

    course = models.Course.query.get(course_id)
    if course is None:
        return APIException('Specified course not found',
                            'The course {} was not found'.format(course_id),
                            APICodes.OBJECT_ID_NOT_FOUND, 404)

    res = [assig.to_dict() for assig in course.assignments]
    res.sort(key=lambda item: item['date'])
    return jsonify(res)


@app.route("/api/v1/login", methods=["POST"])
def login():
    """
    Login a user if the request is valid.

    Raises APIException:
        - request file does not contain email and/or password
        - request file contains invalid login credentials
        - request file contains inactive login credentials
    """
    data = request.get_json()

    if 'email' not in data or 'password' not in data:
        raise APIException('Email and passwords are required fields',
                           'Email or password was missing from the request',
                           APICodes.MISSING_REQUIRED_PARAM, 400)

    user = db.session.query(models.User).filter_by(email=data['email']).first()

    # TODO: Use bcrypt password validation (as soon as we got that)
    # TODO: Return error whether user or password is wrong
    if user is None or user.password != data['password']:
        raise APIException('The supplied email or password is wrong.', (
            'The user with email {} does not exist ' +
            'or has a different password').format(data['email']),
                           APICodes.LOGIN_FAILURE, 400)

    if not login_user(user, remember=True):
        raise APIException('User is not active', (
            'The user with id "{}" is not active any more').format(user.id),
                           APICodes.INACTIVE_USER, 403)

    return me()


@app.route("/api/v1/login", methods=["GET"])
@login_required
def me():
    return (jsonify({
        "id": current_user.id,
        "name": current_user.name,
        "email": current_user.email
    }), 200)


@app.route("/api/v1/logout", methods=["POST"])
def logout():
    logout_user()
    return ('', 204)


@app.route(
    "/api/v1/assignments/<int:assignment_id>/submissions/", methods=['POST'])
@login_required
def post_submissions(assignment_id):
    """Add submissions to the server from a blackboard zip file.
    """
    assignment = models.Assignment.query.get(assignment_id)

    if not assignment:
        raise APIException(
            'Assignment not found',
            'The assignment with code {} was not found'.format(assignment_id),
            APICodes.OBJECT_ID_NOT_FOUND, 404)
    auth.ensure_permission('can_manage_course', assignment.course.id)

    if len(request.files) == 0:
        raise APIException("No file in HTTP request.",
                           "There was no file in the HTTP request.",
                           APICodes.MISSING_REQUIRED_PARAM, 400)

    if not 'file' in request.files:
        key_string = ", ".join(request.files.keys())
        raise APIException('The parameter name should be "file".',
                           'Expected ^file$ got [{}].'.format(key_string),
                           APICodes.INVALID_PARAM, 400)

    file = request.files['file']
    submissions = psef.files.process_blackboard_zip(file)

    for submission_info, submission_tree in submissions:
        user = models.User.query.filter_by(
            name=submission_info.student_name).first()

        if user is None:
            perms = {
                assignment.course.id:
                models.CourseRole.query.filter_by(
                    name='student', course_id=assignment.course.id).first()
            }
            user = models.User(
                name=submission_info.student_name,
                courses=perms,
                email=submission_info.student_name + '@example.com',
                password='password',
                role=models.Role.query.filter_by(name='student').first())

            db.session.add(user)
        work = models.Work(
            assignment_id=assignment.id,
            user=user,
            created_at=submission_info.created_at,
            grade=submission_info.grade)
        db.session.add(work)
        work.add_file_tree(db.session, submission_tree)

    db.session.commit()

    return ('', 204)


@app.route(
    "/api/v1/assignments/<int:assignment_id>/submission", methods=['POST'])
def upload_work(assignment_id):
    """
    Saves the work on the server if the request is valid.

    For a request to be valid there needs to be:
        - at least one file starting with key 'file' in the request files
        - all files must be named
    """

    files = []

    if (request.content_length and
            request.content_length > app.config['MAX_UPLOAD_SIZE']):
        raise APIException('Uploaded files are too big.', (
            'Request is bigger than maximum ' +
            'upload size of {}.').format(app.config['MAX_UPLOAD_SIZE']),
                           APICodes.REQUEST_TOO_LARGE, 400)

    if len(request.files) == 0:
        raise APIException("No file in HTTP request.",
                           "There was no file in the HTTP request.",
                           APICodes.MISSING_REQUIRED_PARAM, 400)

    for key, file in request.files.items():
        if not key.startswith('file'):
            raise APIException('The parameter name should start with "file".',
                               'Expected ^file.*$ got {}.'.format(key),
                               APICodes.INVALID_PARAM, 400)

        if file.filename == '':
            raise APIException('The filename should not be empty.',
                               'Got an empty filename for key {}'.format(key),
                               APICodes.INVALID_PARAM, 400)

        files.append(file)

    assignment = models.Assignment.query.get(assignment_id)
    if assignment is None:
        raise APIException(
            'Assignment not found',
            'The assignment with code {} was not found'.format(assignment_id),
            APICodes.OBJECT_ID_NOT_FOUND, 404)

    auth.ensure_permission('can_submit_own_work', assignment.course.id)

    work = models.Work(assignment_id=assignment_id, user_id=current_user.id)
    db.session.add(work)

    tree = psef.files.process_files(files)
    work.add_file_tree(db.session, tree)

    db.session.commit()

    return (jsonify({'id': work.id}), 201)


@app.route('/api/v1/assignments/<int:assignment_id>/divide', methods=['PATCH'])
def divide_assignments(assignment_id):
    assignment = models.Assignment.query.get(assignment_id)
    auth.ensure_permission('can_manage_course', assignment.course.id)
    if not assignment:
        raise APIException(
            'Assignment not found',
            'The assignment with code {} was not found'.format(assignment_id),
            APICodes.OBJECT_ID_NOT_FOUND, 404)

    content = request.get_json()

    if 'graders' not in content or not isinstance(
            content['graders'], list) or len(content['graders']) == 0:
        raise APIException('List of assigned graders is required',
                           'List of assigned graders is required',
                           APICodes.MISSING_REQUIRED_PARAM, 400)

    submissions = assignment.get_all_latest_submissions()

    if not submissions:
        raise APIException(
            'No submissions found',
            'No submissions found for assignment {}'.format(assignment_id),
            APICodes.OBJECT_ID_NOT_FOUND, 404)

    users = models.User.query.filter(
        models.User.id.in_(content['graders'])).all()
    if len(users) != len(content['graders']):
        raise APIException('Invalid grader id given',
                           'Invalid grader (=user) id given',
                           APICodes.INVALID_PARAM, 400)

    for grader in users:
        if not grader.has_permission('can_grade_work', assignment.course.id):
            raise APIException('Selected grader has no permission to grade',
                               'Selected grader has no permission to grade',
                               APICodes.INVALID_PARAM, 400)

    shuffle(submissions)
    shuffle(content['graders'])
    for submission, grader in zip(submissions, cycle(content['graders'])):
        submission.assigned_to = grader

    db.session.commit()
    return ('', 204)


@app.route('/api/v1/assignments/<int:assignment_id>/graders', methods=['GET'])
def get_all_graders(assignment_id):
    assignment = models.Assignment.query.get(assignment_id)
    auth.ensure_permission('can_manage_course', assignment.course.id)

    if not assignment:
        raise APIException(
            'Assignment not found',
            'The assignment with code {} was not found'.format(assignment_id),
            APICodes.OBJECT_ID_NOT_FOUND, 404)

    permission = db.session.query(models.Permission.id).filter(
        models.Permission.name == 'can_grade_work').as_scalar()

    us = db.session.query(
        models.User.id, models.User.name, models.user_course.c.course_id).join(
            models.user_course,
            models.User.id == models.user_course.c.user_id).subquery('us')
    per = db.session.query(models.course_permissions.c.course_role_id).join(
        models.CourseRole,
        models.CourseRole.id == models.course_permissions.c.course_role_id
    ).filter(
        models.course_permissions.c.permission_id == permission,
        models.CourseRole.course_id == assignment.course_id).subquery('per')
    result = db.session.query(us.c.name, us.c.id).join(
        per, us.c.course_id == per.c.course_role_id).order_by(us.c.name).all()

    divided = set(r[0]for r in
        db.session.query(models.Work.assigned_to).filter(
        models.Work.assignment_id == assignment_id).group_by(
            models.Work.assigned_to).all())

    return jsonify([{
        'id': res[1],
        'name': res[0],
        'divided': res[1] in divided
    } for res in result])


@app.route('/api/v1/permissions/', methods=['GET'])
@login_required
def get_permissions():
    if 'course_id' in request.args:
        try:
            course_id = int(request.args['course_id'])
        except ValueError:
            raise APIException(
                'The specified course id was invalid',
                'The course id should be a number but '
                '{} is not a number'.format(request.args['course_id']),
                APICodes.INVALID_PARAM, 400)
    else:
        course_id = None

    if 'permission' in request.args:
        perm = request.args['permission']
        try:
            return jsonify(current_user.has_permission(perm, course_id))
        except KeyError:
            raise APIException('The specified permission does not exist',
                               'The permission '
                               '"{}" is not real permission'.format(perm),
                               APICodes.OBJECT_NOT_FOUND, 404)
    else:
        return (jsonify(current_user.get_all_permissions(course_id=course_id)),
                200)


@app.route('/api/v1/snippets/', methods=['GET'])
@auth.permission_required('can_use_snippets')
def get_snippets():
    res = models.Snippet.get_all_snippets(current_user)
    if res:
        return jsonify({r.key: {'value': r.value, 'id': r.id} for r in res})
    else:
        return ('', 204)


@app.route('/api/v1/snippet', methods=['PUT'])
@auth.permission_required('can_use_snippets')
def add_snippet():
    content = request.get_json()
    if 'key' not in content or 'value' not in content:
        raise APIException(
            'Not all required keys were in content',
            'The given content ({}) does  not contain "key" and "value"'.
            format(content), APICodes.MISSING_REQUIRED_PARAM, 400)

    snippet = models.Snippet.query.filter_by(
        user_id=current_user.id, key=content['key']).first()
    if snippet is None:
        snippet = models.Snippet(
            key=content['key'], value=content['value'], user=current_user)
        db.session.add(snippet)
    else:
        snippet.value = content['value']
    db.session.commit()

    return (jsonify({'id': snippet.id}), 201)


@app.route('/api/v1/snippets/<int:snippet_id>', methods=['PATCH'])
@auth.permission_required('can_use_snippets')
def patch_snippet(snippet_id):
    content = request.get_json()
    if 'key' not in content or 'value' not in content:
        raise APIException(
            'Not all required keys were in content',
            'The given content ({}) does  not contain "key" and "value"'.
            format(content), APICodes.MISSING_REQUIRED_PARAM, 400)
    snip = models.Snippet.query.get(snippet_id)
    if snip is None:
        raise APIException('Snippet not found',
                           'The snippet with id {} was not found'.format(snip),
                           APICodes.OBJECT_ID_NOT_FOUND, 404)
    if snip.user.id != current_user.id:
        raise APIException(
            'The given snippet is not your snippet',
            'The snippet "{}" does not belong to user "{}"'.format(
                snip.id, current_user.id), APICodes.INCORRECT_PERMISSION, 403)

    snip.key = content['key']
    snip.value = content['value']
    db.session.commit()

    return ('', 204)


@app.route('/api/v1/snippets/<int:snippet_id>', methods=['DELETE'])
@auth.permission_required('can_use_snippets')
def delete_snippets(snippet_id):
    snip = models.Snippet.query.get(snippet_id)
    if snip is None:
        raise APIException(
            'The specified snippet does not exits',
            'The snipped with id "{}" does not exist'.format(snippet_id),
            APICodes.OBJECT_ID_NOT_FOUND, 404)
    elif snip.user_id != current_user.id:
        raise APIException(
            'The given snippet is not your snippet',
            'The snippet "{}" does not belong to user "{}"'.format(
                snip.id, current_user.id), APICodes.INCORRECT_PERMISSION, 403)
    else:
        db.session.delete(snip)
        db.session.commit()
        return ('', 204)
    pass


@app.route('/api/v1/linter_comments/<token>', methods=['PUT'])
def put_linter_comment(token):
    unit = models.LinterInstance.query.get(token)

    if unit is None:
        raise APIException(
            'Linter was not found',
            'The linter with token "{}" was not found'.format(token),
            APICodes.OBJECT_ID_NOT_FOUND, 404)

    content = request.get_json()

    if 'crashed' in content:
        unit.state = models.LinterState.crashed
        db.session.commit()
        return '', 204

    unit.state = models.LinterState.done

    if 'files' not in content:
        raise APIException('Not all required keys were found',
                           'The keys "file" was missing form the request body',
                           APICodes.MISSING_REQUIRED_PARAM, 400)

    with db.session.no_autoflush:
        for file_id, feedbacks in content['files'].items():
            f = models.File.query.get(file_id)
            if f is None or f.work_id != unit.work_id:
                pass

            # TODO: maybe simply delete all comments for this linter on
            # this file
            comments = models.LinterComment.query.filter_by(
                linter_id=unit.id, file_id=file_id).all()
            lookup = {c.line: c for c in comments}

            for line, code, feedback in feedbacks:
                if line in lookup:
                    lookup[line].comment = feedback
                    lookup[line].linter_code = code
                else:
                    c = models.LinterComment(
                        file_id=file_id,
                        line=line,
                        linter_code=code,
                        linter_id=unit.id,
                        comment=feedback)
                    lookup[line] = c
                    db.session.add(c)

    db.session.commit()
    return '', 204


@app.route('/api/v1/assignments/<int:assignment_id>/linters/', methods=['GET'])
def get_linters(assignment_id):
    assignment = models.Assignment.query.get(assignment_id)

    if assignment is None:
        raise APIException(
            'The specified assignment could not be found',
            'Assignment {} does not exist'.format(assignment_id),
            APICodes.OBJECT_ID_NOT_FOUND, 404)

    auth.ensure_permission('can_use_linter', assignment.course_id)

    res = []
    for name, opts in linters.get_all_linters().items():
        linter = models.AssignmentLinter.query.filter_by(
            assignment_id=assignment_id, name=name).first()

        if linter:
            running = db.session.query(
                models.LinterInstance.query.filter(
                    models.LinterInstance.tester_id == linter.id,
                    models.LinterInstance.state == models.LinterState.running)
                .exists()).scalar()
            crashed = db.session.query(
                models.LinterInstance.query.filter(
                    models.LinterInstance.tester_id == linter.id,
                    models.LinterInstance.state == models.LinterState.crashed)
                .exists()).scalar()
            if running:
                state = models.LinterState.running
            elif crashed:
                state = models.LinterState.crashed
            else:
                state = models.LinterState.done
            opts['id'] = linter.id
        else:
            state = -1
        opts['state'] = state
        res.append({'name': name, **opts})
    res.sort(key=lambda item: item['name'])
    return jsonify(res)


@app.route('/api/v1/linters/<linter_id>', methods=['DELETE'])
def delete_linter_output(linter_id):
    linter = models.AssignmentLinter.query.get(linter_id)

    if linter is None:
        raise APIException('Specified linter was not found',
                           'Linter {} was not found'.format(linter_id),
                           APICodes.OBJECT_ID_NOT_FOUND, 404)

    auth.ensure_permission('can_use_linter', linter.assignment.course_id)

    db.session.delete(linter)
    db.session.commit()

    return '', 204


@app.route('/api/v1/linters/<linter_id>', methods=['GET'])
def get_linter_state(linter_id):
    res = []
    any_working = False
    crashed = False
    # check for user rights
    perm = db.session.query(models.AssignmentLinter).get(linter_id)
    auth.ensure_permission('can_use_linter', perm.assignment.course_id)
    for test in models.AssignmentLinter.query.get(linter_id).tests:
        if test.state == models.LinterState.running:
            any_working = True
        elif test.state == models.LinterState.crashed:
            crashed = True
        res.append((test.work.user.name, test.state))
    res.sort(key=lambda el: el[0])
    return jsonify({
        'children': res,
        'done': not any_working,
        'crashed': not any_working and crashed,
        'id': linter_id,
    })


@app.route('/api/v1/assignments/<int:assignment_id>/linter', methods=['POST'])
def start_linting(assignment_id):
    content = request.get_json()

    if not ('cfg' in content and 'name' in content):
        raise APIException(
            'Missing required params.',
            'Missing one ore more of children, cfg or name in the payload',
            APICodes.MISSING_REQUIRED_PARAM, 400)

    if db.session.query(
            models.LinterInstance.query.filter(
                models.AssignmentLinter.assignment_id == assignment_id,
                models.AssignmentLinter.name == content['name'])
            .exists()).scalar():
        raise APIException(
            'There is still a linter instance running',
            'There is a linter named "{}" running for assignment {}'.format(
                content['name'], assignment_id), APICodes.INVALID_STATE, 409)

    perm = models.Assignment.query.get(assignment_id)
    auth.ensure_permission('can_use_linter', perm.course_id)
    res = models.AssignmentLinter.create_tester(assignment_id, content['name'])
    db.session.add(res)
    db.session.commit()

    codes = []
    tokens = []
    try:
        for test in res.tests:
            tokens.append(test.id)
            codes.append(
                models.File.query.options(subqueryload('children')).filter_by(
                    parent=None, work_id=test.work_id).first())
            runner = linters.LinterRunner(
                linters.get_linter_by_name(content['name']), content['cfg'])
            thread = threading.Thread(
                target=runner.run,
                args=(codes, tokens, '{}api/v1/linter_comments/{}'.format(
                    request.url_root, '{}')))
        thread.start()
    except:
        for test in res.tests:
            test.state = models.LinterState.crashed
        db.session.commit()
    finally:
        return get_linter_state(res.id)


@app.route('/api/v1/update_user', methods=['PATCH'])
@login_required
def get_user_update():
    data = request.get_json()

    required_keys = ['email', 'o_password', 'username', 'n_password']
    if not all(k in data for k in required_keys):
        raise APIException(
            'Email, username, n_password and o_password are required fields',
            ('Email, username, n_password or ' +
             'o_password was missing from the request'),
            APICodes.MISSING_REQUIRED_PARAM, 400)

    user = current_user
    if user.password != data['o_password']:
        raise APIException('Incorrect password.',
                           'The supplied old password was incorrect',
                           APICodes.INVALID_CREDENTIALS, 422)

    auth.ensure_permission('can_edit_own_info')

    invalid_input = {'password': '', 'username': ''}
    if data['n_password'] != '':
        invalid_input['password'] = user.validate_password(data['n_password'])
    invalid_input['username'] = user.validate_username(data['username'])

    if invalid_input['password'] != '' or invalid_input['username'] != '':
        raise APIException(
            'Invalid password or username.',
            'The supplied username or password did not meet the requirements',
            APICodes.INVALID_PARAM,
            422,
            rest=invalid_input)

    user.name = data['username']
    user.email = data['email']
    if data['n_password'] != '':
        user.password = data['n_password']

    db.session.commit()
    return ('', 204)<|MERGE_RESOLUTION|>--- conflicted
+++ resolved
@@ -1,18 +1,12 @@
 #!/usr/bin/env python3
 import os
-<<<<<<< HEAD
-=======
 import threading
->>>>>>> 8646b6e3
 from random import shuffle
 from itertools import cycle
 
 from flask import jsonify, request, send_file, make_response, after_this_request
 from flask_login import login_user, logout_user, current_user, login_required
-<<<<<<< HEAD
-=======
 from sqlalchemy.orm import subqueryload
->>>>>>> 8646b6e3
 
 import psef.auth as auth
 import psef.files
