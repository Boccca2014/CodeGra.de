--- conflicted
+++ resolved
@@ -153,11 +153,6 @@
     }
 
 
-<<<<<<< HEAD
-@app.route(
-    "/api/v1/submission/<submission_id>/general-feedback",
-    methods=['GET', 'PUT'])
-=======
 @app.route("/api/v1/submission/<submission_id>")
 def get_submission(submission_id):
     return jsonify({
@@ -168,7 +163,6 @@
 
 @app.route("/api/v1/submission/<int:submission_id>/general-feedback",
            methods=['GET'])
->>>>>>> 57d05c03
 def get_general_feedback(submission_id):
     work = db.session.query(models.Work).get(submission_id)
     auth.ensure_permission('can_grade_work', work.assignment.course.id)
