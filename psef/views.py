--- conflicted
+++ resolved
@@ -123,13 +123,8 @@
 @app.route("/api/v1/submission/<int:submission_id>/general-feedback",
            methods=['PUT'])
 def set_general_feedback(submission_id):
-<<<<<<< HEAD
     work = db.session.query(Work).get(submission_id)
     content = request.get_json()
-=======
-    content = request.get_json()
-    work = db.session.query(models.Work).get(submission_id)
->>>>>>> b13038a3
 
     if not work:
         raise APIException(
