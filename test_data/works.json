[
    {
        "user": "Thomas Schaper",
        "assignment": "Final deadline",
        "comment": "Well done, my friend!",
        "grade": 8.7,
<<<<<<< HEAD
        "graded": true,
        "state": 2,
=======
        "state": "done",
        "edit": 0
    },
    {
        "user": "Stupid1",
        "assignment": "Haskell",
        "comment": null,
        "grade": null,
        "state": "started",
        "edit": 0
    },
    {
        "user": "Stupid1",
        "assignment": "Shell",
        "comment": null,
        "grade": null,
        "state": "initial",
>>>>>>> cdea48a9
        "edit": 0
    },
    {
        "user": "Stupid1",
        "assignment": "Python",
        "comment": "You suck at Python",
        "grade": 3.2,
<<<<<<< HEAD
        "graded": true,
        "state": 2,
=======
        "state": "done",
>>>>>>> cdea48a9
        "edit": 0
    },
    {
        "user": "Devin Hillenius",
        "assignment": "Final deadline",
        "comment": "Wow. Did you even try?",
        "grade": 1.1,
<<<<<<< HEAD
        "graded": true,
        "state": 2,
=======
        "state": "done",
>>>>>>> cdea48a9
        "edit": 0
    }
]<|MERGE_RESOLUTION|>--- conflicted
+++ resolved
@@ -4,10 +4,6 @@
         "assignment": "Final deadline",
         "comment": "Well done, my friend!",
         "grade": 8.7,
-<<<<<<< HEAD
-        "graded": true,
-        "state": 2,
-=======
         "state": "done",
         "edit": 0
     },
@@ -25,7 +21,6 @@
         "comment": null,
         "grade": null,
         "state": "initial",
->>>>>>> cdea48a9
         "edit": 0
     },
     {
@@ -33,12 +28,7 @@
         "assignment": "Python",
         "comment": "You suck at Python",
         "grade": 3.2,
-<<<<<<< HEAD
-        "graded": true,
-        "state": 2,
-=======
         "state": "done",
->>>>>>> cdea48a9
         "edit": 0
     },
     {
@@ -46,12 +36,7 @@
         "assignment": "Final deadline",
         "comment": "Wow. Did you even try?",
         "grade": 1.1,
-<<<<<<< HEAD
-        "graded": true,
-        "state": 2,
-=======
         "state": "done",
->>>>>>> cdea48a9
         "edit": 0
     }
 ]