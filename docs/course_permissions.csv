Name,Description
**Submit others work**,Users with this permission can submit work to an assignment for other users. This means they can submit work that will have another user as the author.
**Submit own work** \*,Users with this permission can submit their work to assignments of this course. Usually only students have this permission.
**Edit others work**,"Users with this permission can edit files in the submissions of this course. Usually TAs and teachers have this permission, so they can change files in the CodeGra.de filesystem if code doesn't compile, for example."
**Grade submission**,Users with this permission can grade submissions.
**See grade before done**,"Users with this permission can see the grade for a submission before an assignment is set to ""done""."
**See others submission**,Users with this permission can see submissions of other users of this course.
**See assignments** \*,Users with this permission can view the assignments of this course.
**See hidden assignments**,"Users with this permission can view assignments of this course that are set to ""hidden""."
**Linter**,Users with this permission can run linters on all submissions of an assignment.
**Edit assignment info**,"Users with this permission can update the assignment info such as name, deadline and status."
**Assign graders**,Users with this permission can assign a grader to submissions of assignments.
**Edit .cgignore**,Users with this permission can edit the .cgignore file for an assignment.
**Upload BlackBoard zip**,Users with this permission can upload a zip file with submissions in the BlackBoard format.
**Edit course roles**,Users with this permission can assign or remove permissions from course roles and add new course roles.
**Edit course users**,Users with this permission can add users to this course and assign roles to those users.
**Create assignment**,Users with this permission can create new assignments for this course.
**Upload after deadline**,Users with this permission can submit their work after the deadline of an assignment.
**See assignee**,Users with this permission can see who is assigned to assess a submission.
**Manage rubrics**,Users with this permission can update the rubrics for the assignments of this course.
**View teacher revision** \*,Users with this permission can view the teacher's revision of their submitted work.
**Grade history**,Users with this permission can see the grade history of an assignment.
**Delete submission**,Users with this permission can delete submissions.
**Update grader status**,"Users with this permission can change the status of graders for this course, whether they are done grading their assigned submissions or not."
**Update course notifications**,Users with this permission can change the all notifications that are configured for this course. This includes when to send them and who to send them to.
**Edit the maximum grade possible**,"Users with this permission can edit the maximum grade possible, and therefore also determine if getting a 'bonus' for an assignment is also possible."
**View plagiarism**,"Users with this permission can view the summary of a plagiarism check and see details of a plagiarism case. To view a plagiarism case between this and another course, the user must also have either this permission, or both ""See assignments"" and ""See other's work"" in the other course."
**Manage plagiarism**,Users with this permission can add and delete plagiarism runs.
**List course users** \*,Users with this permission can see all users of this course including the name of their role.
**Edit own groups** \*,"Users with this permission can edit groups they are in. This means they can join groups, add users to groups they are in and change the name of groups they are in. They cannot remove users from groups they are in, except for themselves."
**Edit others groups**,"Users with this permission can edit groups they are not in, they can add users, remove users and rename all groups. Users with this permission can also edit groups they are in."
**Edit groups after first submission**,"Users with this permission can edit groups which handed in a submission. Users with this permission cannot automatically edit groups, they also need either ""Edit own groups"" or ""Edit others groups""."
**View others groups** \*,"Users with this permission can view groups they are not in, and the members of these groups."
**Edit group assignment**,"Users with this permission can change an assignment into a group assignment, and change the minimum and maximum required group size."
**Edit group set**,"Users with this permissions can create, delete and edit group sets."
**Create groups** \*,Users with this permission can create new groups in group assignments.
**View course snippets**,"Users with this permission can see the snippets of this course, and use them while writing feedback."
**Manage course snippets**,"Users with this permission can create, edit, and delete snippets for this course."
**View hidden AutoTest fixtures**,Users with this permission can view hidden autotest fixtures.
**Run an AutoTest configuration**,Users with this permission can start AutoTest runs
**Delete an AutoTest run**,Users with this permission can delete AutoTest runs
**Edit the configuration of an AutoTest**,"Users with this permission can create, delete, edit the fixtures of, setup scripts of, and test sets of an AutoTest"
**View the details of hidden AutoTest steps**,Users with this permission can view hidden AutoTest steps if they have the permission to view the summary of this step
**View AutoTest details before done**,"Users with this permission can view AutoTest, such as sets, before the state of the assignment is ""Open"""
**View the details of AutoTest steps** \*,Users with this permission are allowed to see the details of non hidden AutoTest steps
**View non hidden AutoTest fixtures** \*,Users with this permission are allowed to see non hidden AutoTest fixtures
**View AutoTest output files before done**,"Users with this permission can view output files created during an AutoTest before the assignment state is ""done"""
**Delete assignments**,Users with this permission can delete assignments within this course.
**Override submission limiting**,"Users with this permission can create new submissions, even if the maximum amount of submissions has been reacher, or if a cool-off period is in effect."
**See linter feedback before done**,"Users with this permission can see the output of linters before an assignment is set to ""done"""
**See feedback before done**,"Users with this permission can see feedback before an assignment is set to ""done"""
<<<<<<< HEAD
**Can view analytics**,Users with this permission can view the analytics dashboard of an assignment.

=======
**Edit inline comments by others**,Users with this permission can edit inline comments left by other users
**Add inline comments to own submissions**,Users with this permission can add and reply to inline comments on subbmission they are the author of
**View others comment edits**,Users with this permission may see the edit history of comments placed by others
**View feedback author** \*,Users with this permission can view the author of inline and general feedback

>>>>>>> fcdac479
<|MERGE_RESOLUTION|>--- conflicted
+++ resolved
@@ -1,61 +1,56 @@
-Name,Description
-**Submit others work**,Users with this permission can submit work to an assignment for other users. This means they can submit work that will have another user as the author.
-**Submit own work** \*,Users with this permission can submit their work to assignments of this course. Usually only students have this permission.
-**Edit others work**,"Users with this permission can edit files in the submissions of this course. Usually TAs and teachers have this permission, so they can change files in the CodeGra.de filesystem if code doesn't compile, for example."
-**Grade submission**,Users with this permission can grade submissions.
-**See grade before done**,"Users with this permission can see the grade for a submission before an assignment is set to ""done""."
-**See others submission**,Users with this permission can see submissions of other users of this course.
-**See assignments** \*,Users with this permission can view the assignments of this course.
-**See hidden assignments**,"Users with this permission can view assignments of this course that are set to ""hidden""."
-**Linter**,Users with this permission can run linters on all submissions of an assignment.
-**Edit assignment info**,"Users with this permission can update the assignment info such as name, deadline and status."
-**Assign graders**,Users with this permission can assign a grader to submissions of assignments.
-**Edit .cgignore**,Users with this permission can edit the .cgignore file for an assignment.
-**Upload BlackBoard zip**,Users with this permission can upload a zip file with submissions in the BlackBoard format.
-**Edit course roles**,Users with this permission can assign or remove permissions from course roles and add new course roles.
-**Edit course users**,Users with this permission can add users to this course and assign roles to those users.
-**Create assignment**,Users with this permission can create new assignments for this course.
-**Upload after deadline**,Users with this permission can submit their work after the deadline of an assignment.
-**See assignee**,Users with this permission can see who is assigned to assess a submission.
-**Manage rubrics**,Users with this permission can update the rubrics for the assignments of this course.
-**View teacher revision** \*,Users with this permission can view the teacher's revision of their submitted work.
-**Grade history**,Users with this permission can see the grade history of an assignment.
-**Delete submission**,Users with this permission can delete submissions.
-**Update grader status**,"Users with this permission can change the status of graders for this course, whether they are done grading their assigned submissions or not."
-**Update course notifications**,Users with this permission can change the all notifications that are configured for this course. This includes when to send them and who to send them to.
-**Edit the maximum grade possible**,"Users with this permission can edit the maximum grade possible, and therefore also determine if getting a 'bonus' for an assignment is also possible."
-**View plagiarism**,"Users with this permission can view the summary of a plagiarism check and see details of a plagiarism case. To view a plagiarism case between this and another course, the user must also have either this permission, or both ""See assignments"" and ""See other's work"" in the other course."
-**Manage plagiarism**,Users with this permission can add and delete plagiarism runs.
-**List course users** \*,Users with this permission can see all users of this course including the name of their role.
-**Edit own groups** \*,"Users with this permission can edit groups they are in. This means they can join groups, add users to groups they are in and change the name of groups they are in. They cannot remove users from groups they are in, except for themselves."
-**Edit others groups**,"Users with this permission can edit groups they are not in, they can add users, remove users and rename all groups. Users with this permission can also edit groups they are in."
-**Edit groups after first submission**,"Users with this permission can edit groups which handed in a submission. Users with this permission cannot automatically edit groups, they also need either ""Edit own groups"" or ""Edit others groups""."
-**View others groups** \*,"Users with this permission can view groups they are not in, and the members of these groups."
-**Edit group assignment**,"Users with this permission can change an assignment into a group assignment, and change the minimum and maximum required group size."
-**Edit group set**,"Users with this permissions can create, delete and edit group sets."
-**Create groups** \*,Users with this permission can create new groups in group assignments.
-**View course snippets**,"Users with this permission can see the snippets of this course, and use them while writing feedback."
-**Manage course snippets**,"Users with this permission can create, edit, and delete snippets for this course."
-**View hidden AutoTest fixtures**,Users with this permission can view hidden autotest fixtures.
-**Run an AutoTest configuration**,Users with this permission can start AutoTest runs
-**Delete an AutoTest run**,Users with this permission can delete AutoTest runs
-**Edit the configuration of an AutoTest**,"Users with this permission can create, delete, edit the fixtures of, setup scripts of, and test sets of an AutoTest"
-**View the details of hidden AutoTest steps**,Users with this permission can view hidden AutoTest steps if they have the permission to view the summary of this step
-**View AutoTest details before done**,"Users with this permission can view AutoTest, such as sets, before the state of the assignment is ""Open"""
-**View the details of AutoTest steps** \*,Users with this permission are allowed to see the details of non hidden AutoTest steps
-**View non hidden AutoTest fixtures** \*,Users with this permission are allowed to see non hidden AutoTest fixtures
-**View AutoTest output files before done**,"Users with this permission can view output files created during an AutoTest before the assignment state is ""done"""
-**Delete assignments**,Users with this permission can delete assignments within this course.
-**Override submission limiting**,"Users with this permission can create new submissions, even if the maximum amount of submissions has been reacher, or if a cool-off period is in effect."
-**See linter feedback before done**,"Users with this permission can see the output of linters before an assignment is set to ""done"""
-**See feedback before done**,"Users with this permission can see feedback before an assignment is set to ""done"""
-<<<<<<< HEAD
-**Can view analytics**,Users with this permission can view the analytics dashboard of an assignment.
-
-=======
-**Edit inline comments by others**,Users with this permission can edit inline comments left by other users
-**Add inline comments to own submissions**,Users with this permission can add and reply to inline comments on subbmission they are the author of
-**View others comment edits**,Users with this permission may see the edit history of comments placed by others
-**View feedback author** \*,Users with this permission can view the author of inline and general feedback
-
->>>>>>> fcdac479
+Name,Description
+**Submit others work**,Users with this permission can submit work to an assignment for other users. This means they can submit work that will have another user as the author.
+**Submit own work** \*,Users with this permission can submit their work to assignments of this course. Usually only students have this permission.
+**Edit others work**,"Users with this permission can edit files in the submissions of this course. Usually TAs and teachers have this permission, so they can change files in the CodeGra.de filesystem if code doesn't compile, for example."
+**Grade submission**,Users with this permission can grade submissions.
+**See grade before done**,"Users with this permission can see the grade for a submission before an assignment is set to ""done""."
+**See others submission**,Users with this permission can see submissions of other users of this course.
+**See assignments** \*,Users with this permission can view the assignments of this course.
+**See hidden assignments**,"Users with this permission can view assignments of this course that are set to ""hidden""."
+**Linter**,Users with this permission can run linters on all submissions of an assignment.
+**Edit assignment info**,"Users with this permission can update the assignment info such as name, deadline and status."
+**Assign graders**,Users with this permission can assign a grader to submissions of assignments.
+**Edit .cgignore**,Users with this permission can edit the .cgignore file for an assignment.
+**Upload BlackBoard zip**,Users with this permission can upload a zip file with submissions in the BlackBoard format.
+**Edit course roles**,Users with this permission can assign or remove permissions from course roles and add new course roles.
+**Edit course users**,Users with this permission can add users to this course and assign roles to those users.
+**Create assignment**,Users with this permission can create new assignments for this course.
+**Upload after deadline**,Users with this permission can submit their work after the deadline of an assignment.
+**See assignee**,Users with this permission can see who is assigned to assess a submission.
+**Manage rubrics**,Users with this permission can update the rubrics for the assignments of this course.
+**View teacher revision** \*,Users with this permission can view the teacher's revision of their submitted work.
+**Grade history**,Users with this permission can see the grade history of an assignment.
+**Delete submission**,Users with this permission can delete submissions.
+**Update grader status**,"Users with this permission can change the status of graders for this course, whether they are done grading their assigned submissions or not."
+**Update course notifications**,Users with this permission can change the all notifications that are configured for this course. This includes when to send them and who to send them to.
+**Edit the maximum grade possible**,"Users with this permission can edit the maximum grade possible, and therefore also determine if getting a 'bonus' for an assignment is also possible."
+**View plagiarism**,"Users with this permission can view the summary of a plagiarism check and see details of a plagiarism case. To view a plagiarism case between this and another course, the user must also have either this permission, or both ""See assignments"" and ""See other's work"" in the other course."
+**Manage plagiarism**,Users with this permission can add and delete plagiarism runs.
+**List course users** \*,Users with this permission can see all users of this course including the name of their role.
+**Edit own groups** \*,"Users with this permission can edit groups they are in. This means they can join groups, add users to groups they are in and change the name of groups they are in. They cannot remove users from groups they are in, except for themselves."
+**Edit others groups**,"Users with this permission can edit groups they are not in, they can add users, remove users and rename all groups. Users with this permission can also edit groups they are in."
+**Edit groups after first submission**,"Users with this permission can edit groups which handed in a submission. Users with this permission cannot automatically edit groups, they also need either ""Edit own groups"" or ""Edit others groups""."
+**View others groups** \*,"Users with this permission can view groups they are not in, and the members of these groups."
+**Edit group assignment**,"Users with this permission can change an assignment into a group assignment, and change the minimum and maximum required group size."
+**Edit group set**,"Users with this permissions can create, delete and edit group sets."
+**Create groups** \*,Users with this permission can create new groups in group assignments.
+**View course snippets**,"Users with this permission can see the snippets of this course, and use them while writing feedback."
+**Manage course snippets**,"Users with this permission can create, edit, and delete snippets for this course."
+**View hidden AutoTest fixtures**,Users with this permission can view hidden autotest fixtures.
+**Run an AutoTest configuration**,Users with this permission can start AutoTest runs
+**Delete an AutoTest run**,Users with this permission can delete AutoTest runs
+**Edit the configuration of an AutoTest**,"Users with this permission can create, delete, edit the fixtures of, setup scripts of, and test sets of an AutoTest"
+**View the details of hidden AutoTest steps**,Users with this permission can view hidden AutoTest steps if they have the permission to view the summary of this step
+**View AutoTest details before done**,"Users with this permission can view AutoTest, such as sets, before the state of the assignment is ""Open"""
+**View the details of AutoTest steps** \*,Users with this permission are allowed to see the details of non hidden AutoTest steps
+**View non hidden AutoTest fixtures** \*,Users with this permission are allowed to see non hidden AutoTest fixtures
+**View AutoTest output files before done**,"Users with this permission can view output files created during an AutoTest before the assignment state is ""done"""
+**Delete assignments**,Users with this permission can delete assignments within this course.
+**Override submission limiting**,"Users with this permission can create new submissions, even if the maximum amount of submissions has been reacher, or if a cool-off period is in effect."
+**See linter feedback before done**,"Users with this permission can see the output of linters before an assignment is set to ""done"""
+**See feedback before done**,"Users with this permission can see feedback before an assignment is set to ""done"""
+**Can view analytics**,Users with this permission can view the analytics dashboard of an assignment.
+**Edit inline comments by others**,Users with this permission can edit inline comments left by other users
+**Add inline comments to own submissions**,Users with this permission can add and reply to inline comments on subbmission they are the author of
+**View others comment edits**,Users with this permission may see the edit history of comments placed by others
+**View feedback author** \*,Users with this permission can view the author of inline and general feedback