# API
This is the API documentation for API verion 1 of the codebuil.de website.

## General rules
### URL buildup
All API URL's should prefix `/api/v$x` where `$x` is the current version of the
API, which is 1 at the moment of writing. After this prefix the first comes the
first *collection*, a collection is a set of objects of something. Examples are
schools, a set of multiple schools, feedback, a set of feedback, or users, the
set of multiple users. All collections should always be plural nouns. When doing
a request to the collection this should apply to all items in this collection,
when allowed, filters can be used and should be passed as `GET` parameters.

However when querying a single object, always identified by id, this id should
be a new path in the URL. So querying a single school should use the url
`/api/v1/schools/1`.

Collections can be nested, so multiple collections in a single URL, however
these rules should be followed. First a single directory in the URL should
always contain only one collection. Second the URL should be read from left to
right, so the URL `/api/v1/schools/23/teachers/3/children/` should return all
children of the teacher with id 3 of the school with id 23 (please not the
required trailing slash). All but the last collection should have an id
specifier when using nested collections, this means the pattern
`(collection/id)*/collection/(id)?` (please note that there is **no** trailing
slash after an id) should always be used. For example the URL
`/api/v1/schools/teachers/` is always illegal.

To sort, filter and search `GET` parameters should be passed (see the next
section for Http methods documentation), it should follow the `key=value` where
the key should be generic, `category` instead of `school_category`. A special
case is the key `sort`, where there can be multiple options (separated by
spaces) (these are the different sort options) and each value should be
prepended with either a `-` or a `+` meaning respectively sort descending and
sort ascending.

### Http methods

Http methods should be used as the verb that can not be used in the URL. The
possible http methods are:

- **GET**: This method should be used to get something from the server. It
  should not have any side effects, so it should not alter the database for
  example.
- **POST**: This method should create a new object within the given collection.
  Once again the URL is used for filtering, for example a `POST` to
  `/api/v1/schools/5/teacher` should create a new teacher in the school with
  id 5. The content type should be `application/json` and the payload should be
  a valid JSON object.
- **PUT**: This method should be used to update an existing object or create the
  object if it does not exist. Filtering should be done using the URL (please
  note that `/api/v1/schools/5/teacher` is not valid as this is not a single
  object), the content type `application/json` and the payload should be a valid
  JSON object.
- **DELETE**: This method should be used to delete a object. The same rules
  apply as for the **PUT** method.
- **PATCH**: This method is the same as the **PUT** method, however it will
  **NOT** create a new object if the object does not exist.

Other Http methods may **NOT** be used.

### API responses
#### Http status codes
Http status codes should be used to convey the status of the request. The entire
list of status codes can be found online. However these are the most important
ones:
- **200**: Everything went OK and the server should return a useful result.
- **201**: This status should be used when a new resource is created after a
  POST, PUT request.
- **204**: This status should be used if the request was correct but no content
  should be returned.
- **400**: Should be signaled when a request was invalid.
- **401**: Should be used when the user is not authorized, so if the user is not
  logged in.
- **403**: Should be used when the user is logged in but the user is not
  authorized to see the requested object(s).
- **404**: Should be used when the requested object does not exist.
- **410**: Should be used if the object is no longer available.

#### Response
The response of the server should always be a valid JSON object, unless the
status code is 204, in this case there should not be a response at all.

This means that even if the status code is not 2xx (so not success), there
should be a response. In this case the response should be a JSON object with
at least the following keys:
- **message**: A short message that is somewhat useful for a non technical user.
- **description**: A technical error message that is somewhat useful for
  debugging purposes (please note that you should **NOT** send sensitive
  information).
- **code**: The error code that should uniquely identify the error.

A error message may be nested, where the nested errors should be in an array
behind the key `errors` and every item in the array should be a valid JSON error
with the above specified required keys.

### API documentation
Every API end point for every http method should be documented. The headline
structure should follow that of the URL but in reverse. So the API end
`/api/v1/schools/3/teachers` should be documented under the title Teachers,
ander **under** teachers there should be a subsection *schools*. Furthermore
every API call should have input object, with types for every key and
description, and an example output object. Last every API call should have a
higher level description of the use and working.

<<<<<<< HEAD
## User
### Login
#### Login a new user
=======
## Works
### Assignment
#### Add new work
>>>>>>> b4c55059

```python
import requests

<<<<<<< HEAD
login_data = {
    'email: 'admin@example.com',
    'password': 'admin',
}

requests.post('https://example.com/api/v1/login', json=json_data)
```

> The return will a json as described below in the GET request

This endpoint will login a new user and return its information.

###### HTTP Request
`POST http://example.com/api/v1/login`
=======
multipart_form_data = {
    'file1': open(myarchive, 'rb'),
    'file2': open('myfile.txt', 'rb'),
}

requests.post('https://example.com/api/v1/assignments/1/work', work=multipart_form_data)
```

> The return code will be 204 and the body will be empty if the work was added


###### HTTP Request
`POST http://example.com/api/v1/assignments/<ID>/work`
>>>>>>> b4c55059

###### Query Parameters
Parameter | Description
--------- | -----------
<<<<<<< HEAD
email | The email of the user that should be logged in
password | The password of the user identified by the email

##### Get login credentials from a user

```python
import requests

requests.get('https://example.com/api/v1/login')
```

> The above command returns JSON structured like this with a status code of 200:
```json
{
  "id": 1,
  "name": "John Doe" ,
  "email": "John@example.com"
}
```

This endpoint will get the user information of the currently logged in user.

###### HTTP Request
`GET http://example.com/api/v1/login`

##### Logout a user

```
import requests

requests.post('https://example.com/api/v1/logout')
```

> This will return no data and a status code of 204

Logout the currently logged in user.

###### HTTP Request
`POST http://example.com/api/v1/logout`
=======
file* | A file that should be uploaded. It can be an archive which will be
extracted. Multiple can be specified but all keys should start will `file`
>>>>>>> b4c55059
<|MERGE_RESOLUTION|>--- conflicted
+++ resolved
@@ -103,20 +103,39 @@
 description, and an example output object. Last every API call should have a
 higher level description of the use and working.
 
-<<<<<<< HEAD
+## Works
+### Assignment
+#### Add new work
+
+```python
+import requests
+multipart_form_data = {
+    'file1': open(myarchive, 'rb'),
+    'file2': open('myfile.txt', 'rb'),
+}
+
+requests.post('https://example.com/api/v1/assignments/1/work', work=multipart_form_data)
+```
+
+> The return code will be 204 and the body will be empty if the work was added
+
+
+###### HTTP Request
+`POST http://example.com/api/v1/assignments/<ID>/work`
+
+###### Query Parameters
+Parameter | Description
+--------- | -----------
+file* | A file that should be uploaded. It can be an archive which will be
+extracted. Multiple can be specified but all keys should start will `file`
+
 ## User
 ### Login
 #### Login a new user
-=======
-## Works
-### Assignment
-#### Add new work
->>>>>>> b4c55059
 
 ```python
 import requests
 
-<<<<<<< HEAD
 login_data = {
     'email: 'admin@example.com',
     'password': 'admin',
@@ -131,26 +150,10 @@
 
 ###### HTTP Request
 `POST http://example.com/api/v1/login`
-=======
-multipart_form_data = {
-    'file1': open(myarchive, 'rb'),
-    'file2': open('myfile.txt', 'rb'),
-}
-
-requests.post('https://example.com/api/v1/assignments/1/work', work=multipart_form_data)
-```
-
-> The return code will be 204 and the body will be empty if the work was added
-
-
-###### HTTP Request
-`POST http://example.com/api/v1/assignments/<ID>/work`
->>>>>>> b4c55059
 
 ###### Query Parameters
 Parameter | Description
 --------- | -----------
-<<<<<<< HEAD
 email | The email of the user that should be logged in
 password | The password of the user identified by the email
 
@@ -189,8 +192,4 @@
 Logout the currently logged in user.
 
 ###### HTTP Request
-`POST http://example.com/api/v1/logout`
-=======
-file* | A file that should be uploaded. It can be an archive which will be
-extracted. Multiple can be specified but all keys should start will `file`
->>>>>>> b4c55059
+`POST http://example.com/api/v1/logout`