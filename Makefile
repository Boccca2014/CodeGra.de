--- conflicted
+++ resolved
@@ -2,11 +2,7 @@
 TEST_MODULES ?= $(wildcard cg_*/tests/)
 TEST_FILE ?= $(TEST_MODULES) psef_test/
 TEST_FLAGS ?=
-<<<<<<< HEAD
-DOCTEST_MODULES ?= psef cg_cache cg_helpers cg_enum cg_sqlalchemy_helpers cg_register
-=======
-DOCTEST_MODULES ?= psef cg_cache cg_helpers cg_enum cg_sqlalchemy_helpers cg_maybe
->>>>>>> e3fee004
+DOCTEST_MODULES ?= psef cg_cache cg_helpers cg_enum cg_sqlalchemy_helpers cg_register cg_maybe
 SHELL := $(shell which bash)
 PYTHON ?= env/bin/python3
 export PYTHONPATH=$(CURDIR)
