"""This module implements all kinds of helper functionalities for working with
SQLAlchemy especially in the context of Flask.

SPDX-License-Identifier: AGPL-3.0-only
"""
import re
import time
import uuid
import typing as t

import sqlalchemy
from flask import Flask, g
from sqlalchemy import func, event
from sqlalchemy.orm import deferred as _deferred
from flask_sqlalchemy import SQLAlchemy
from sqlalchemy_utils import UUIDType as _UUIDType
from sqlalchemy_utils import force_auto_coercion
from sqlalchemy.dialects.postgresql import ARRAY

from cg_dt_utils import DatetimeWithTimezone

from . import types, mixins
from .types import (
<<<<<<< HEAD
    DbEnum, DbType, Comparator, TypeDecorator, hybrid_property,
    hybrid_expression
=======
    JSONB, TIMESTAMP, Comparator, hybrid_property, hybrid_expression
>>>>>>> 8cdb13e1
)

UUID_LENGTH = len(str(uuid.uuid4()))  # 36

UUIDType: types.DbType[uuid.UUID] = _UUIDType

T = t.TypeVar('T')
deferred: t.Callable[[T], T] = _deferred


def make_db() -> types.MyDb:
    return t.cast(
        types.MyDb,
        SQLAlchemy(session_options={'autocommit': False, 'autoflush': False})
    )


_T = t.TypeVar('_T')


class ArrayOfEnum(t.Generic[T], TypeDecorator, DbType[t.Tuple[T, ...]]):
    impl = ARRAY

    def __init__(self, item_type: DbEnum[T]):
        super().__init__(item_type, as_tuple=True, dimensions=1)

    def bind_expression(self, bindvalue: object) -> object:
        return sqlalchemy.cast(bindvalue, self)

    def result_processor(self, dialect: object, coltype: object) -> t.Callable[[object], object]:
        super_rp = super().result_processor(dialect, coltype)

        def handle_raw_string(value: str) -> t.List[str]:
            match_group = re.match(r"^{(.*)}$", value)
            inner = match_group and match_group.group(1)
            return inner.split(",") if inner else []

        def process(value: t.Optional[object]) -> object:
            if value is None:
                return None
            return super_rp(handle_raw_string(t.cast(str, value)))

        return process


def init_app(db: types.MyDb, app: Flask) -> None:
    """Initialize the given app and the given db.

    :param db: The db to initialize. This function adds some listeners to some
        queries.
    :param app: The app to initialize with.
    :returns: Nothing, everything will be mutated in-place.
    """
    db.init_app(app)
    force_auto_coercion()

    with app.app_context():

        @app.before_request
        def __set_query_durations() -> None:
            g.queries_amount = 0
            g.queries_total_duration = 0
            g.queries_max_duration = None
            g.query_start = None

        @event.listens_for(db.engine, "before_cursor_execute")
        def __before_cursor_execute(*_args: object) -> None:
            if hasattr(g, 'query_start'):
                g.query_start = time.time()

        @event.listens_for(db.engine, "after_cursor_execute")
        def __after_cursor_execute(*_args: object) -> None:
            if hasattr(g, 'queries_amount'):
                g.queries_amount += 1
            if hasattr(g, 'query_start'):
                delta = time.time() - g.query_start
                if hasattr(g, 'queries_total_duration'):
                    g.queries_total_duration += delta
                if (
                    hasattr(g, 'queries_max_duration') and (
                        g.queries_max_duration is None or
                        delta > g.queries_max_duration
                    )
                ):
                    g.queries_max_duration = delta

        if app.config.get('_USING_SQLITE'):  # pragma: no cover

            @event.listens_for(db.engine, "connect")
            def __do_connect(dbapi_connection: t.Any, _: t.Any) -> None:
                # disable pysqlite's emitting of the BEGIN statement entirely.
                # also stops it from emitting COMMIT before any DDL.
                dbapi_connection.isolation_level = None
                dbapi_connection.execute('pragma foreign_keys=ON')

            @event.listens_for(db.engine, "begin")
            def __do_begin(conn: t.Any) -> None:
                # emit our own BEGIN
                conn.execute("BEGIN")<|MERGE_RESOLUTION|>--- conflicted
+++ resolved
@@ -21,12 +21,8 @@
 
 from . import types, mixins
 from .types import (
-<<<<<<< HEAD
-    DbEnum, DbType, Comparator, TypeDecorator, hybrid_property,
-    hybrid_expression
-=======
-    JSONB, TIMESTAMP, Comparator, hybrid_property, hybrid_expression
->>>>>>> 8cdb13e1
+    JSONB, TIMESTAMP, DbEnum, DbType, Comparator, TypeDecorator,
+    hybrid_property, hybrid_expression
 )
 
 UUID_LENGTH = len(str(uuid.uuid4()))  # 36
@@ -56,7 +52,8 @@
     def bind_expression(self, bindvalue: object) -> object:
         return sqlalchemy.cast(bindvalue, self)
 
-    def result_processor(self, dialect: object, coltype: object) -> t.Callable[[object], object]:
+    def result_processor(self, dialect: object,
+                         coltype: object) -> t.Callable[[object], object]:
         super_rp = super().result_processor(dialect, coltype)
 
         def handle_raw_string(value: str) -> t.List[str]:
