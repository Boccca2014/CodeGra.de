"""
This module DOES NOT define any thing. It is only used for type information
about sqlalchemy.

SPDX-License-Identifier: AGPL-3.0-only
"""
import enum
import typing as t
# pylint: skip-file
from uuid import UUID
from typing import Union
from typing import Optional as Opt
from datetime import timedelta

from typing_extensions import Literal, Protocol

import cg_dt_utils

T = t.TypeVar('T')
ZZ = t.TypeVar('ZZ')
T_CONTRA = t.TypeVar('T_CONTRA', contravariant=True)
Z = t.TypeVar('Z')
Y = t.TypeVar('Y')
U = t.TypeVar('U')
E = t.TypeVar('E', bound=enum.Enum)
DbSelf = t.TypeVar('DbSelf', bound='MyDb')
QuerySelf = t.TypeVar('QuerySelf', bound='MyNonOrderableQuery')
_T_BASE = t.TypeVar('_T_BASE', bound='Base')
_Y_BASE = t.TypeVar('_Y_BASE', bound='Base')

Never = t.NewType('Never', object)


class MySession:  # pragma: no cover
    def bulk_save_objects(self, objs: t.Sequence['Base']) -> None:
        ...

    def execute(self, query: object) -> object:
        ...

    @t.overload
    def query(self, __x: '_ExistsColumn') -> '_MyExistsQuery':
        ...

    @t.overload
    def query(self, __x: 'DbColumn[T]') -> 'MyQueryTuple[T]':
        ...

    @t.overload  # NOQA
    def query(self, __x: 'RawTable') -> 'MyQuery[RawTable]':
        ...

    @t.overload  # NOQA
    def query(self, __x: t.Type[_T_BASE]) -> 'MyQuery[_T_BASE]':
        ...

    @t.overload  # NOQA
    def query(
        self,
        __y: 'DbColumn[T]',
        __x: t.Type[_T_BASE],
    ) -> 'MyQuery[t.Tuple[T, _T_BASE]]':
        ...

    @t.overload  # NOQA
    def query(
        self,
        __y: 'DbColumn[T]',
        __x: 'DbColumn[Z]',
    ) -> 'MyQuery[t.Tuple[T, Z]]':
        ...

    @t.overload  # NOQA
    def query(
        self, __x: t.Type[_T_BASE], __y: 'DbColumn[Z]'
    ) -> 'MyQuery[t.Tuple[_T_BASE, Z]]':
        ...

    @t.overload  # NOQA
    def query(
        self, __x: t.Type[_T_BASE], __y: t.Type[_Y_BASE]
    ) -> 'MyQuery[t.Tuple[_T_BASE, _Y_BASE]]':
        ...

    @t.overload  # NOQA
    def query(
        self,
        __x: 'DbColumn[T]',
        __y: 'DbColumn[Z]',
        __z: 'DbColumn[Y]',
    ) -> 'MyQuery[t.Tuple[T, Z, Y]]':
        ...

    @t.overload  # NOQA
    def query(
        self,
        __x: 'DbColumn[T]',
        __y: 'DbColumn[Z]',
        __z: 'DbColumn[Y]',
        __j: 'DbColumn[U]',
    ) -> 'MyQuery[t.Tuple[T, Z, Y, U]]':
        ...

    def query(self, *args: t.Any) -> 't.Union[MyQuery, _MyExistsQuery]':
        ...

    def add(self, arg: 'Base') -> None:
        ...

    def add_all(self, arg: t.Sequence['Base']) -> None:
        ...

    def flush(self) -> None:
        ...

    def commit(self) -> None:
        ...

    def delete(self, arg: 'Base') -> None:
        ...

    def expunge(self, arg: 'Base') -> None:
        ...

    def expire_all(self) -> None:
        ...

    def rollback(self) -> None:
        ...

    def begin_nested(self) -> t.ContextManager:
        ...


class DbType(t.Generic[T_CONTRA]):  # pragma: no cover
    ...


class DbEnum(t.Generic[T_CONTRA], DbType[T_CONTRA]):  # pragma: no cover
    ...


class _ForeignKey:  # pragma: no cover
    ...


class _ImmutableColumnProxy(t.Generic[T, U]):
    @t.overload
    def __get__(self, _: None, owner: t.Type[object]) -> U:
        ...

    @t.overload
    def __get__(self, _: Z, owner: t.Type[Z]) -> T:
        ...

    def __get__(self, *args: t.Any, **kwargs: t.Any) -> t.Any:
        ...

    __set__ = NotImplemented
    __delete__ = NotImplemented


class ImmutableColumnProxy(
    t.Generic[T], _ImmutableColumnProxy[T, 'DbColumn[T]']
):
    ...


class _MutableColumnProxy(t.Generic[T, Y, Z], _ImmutableColumnProxy[T, Z]):
    def __set__(self, instance: object, value: Y) -> None:
        ...


class MutableColumnProxy(t.Generic[T, Y], ImmutableColumnProxy[T]):
    def __set__(self, instance: object, value: Y) -> None:
        ...


class ColumnProxy(t.Generic[T_CONTRA], MutableColumnProxy[T_CONTRA, T_CONTRA]):
    ...


_CP = ColumnProxy


class RawTable:  # pragma: no cover
    class _Column(t.Generic[T]):
        def __getattr__(self, _: str) -> T:
            pass

    c: _Column['DbColumn[t.Any]']


class _Backref:
    ...


class MyDb:  # pragma: no cover
    session: MySession
    Float: DbType[float]
    Integer: DbType[int]
    Unicode: DbType[str]
    Boolean: DbType[bool]
    String: t.Callable[[DbSelf, int], DbType[str]]
    LargeBinary: DbType[bytes]
    Interval: DbType[timedelta]
    init_app: t.Callable
    engine: t.Any

    def ForeignKey(
        self,
        _name: t.Union[str, 'DbColumn[T]'],
        *,
        ondelete: t.Union[None, Literal['SET NULL', 'CASCADE']] = None,
    ) -> _ForeignKey:
        ...

    def TIMESTAMP(self, *, timezone: Literal[True]
                  ) -> DbType[cg_dt_utils.DatetimeWithTimezone]:
        ...

    def Table(self, name: str, *args: T) -> RawTable:
        ...

    @t.overload
    def Enum(self, typ: t.Type[E], name: str = None,
             native_enum: bool = True) -> DbEnum[E]:
        ...

    @t.overload
    def Enum(self, *typ: T, name: str, native_enum: bool = True) -> DbEnum[T]:
        ...

    def Enum(self, *args: t.Any, **kwargs: t.Any) -> DbEnum[t.Any]:
        ...

    @t.overload
    def Column(
        self,
        name: str,
        type_: DbType[T],
        _fk: t.Optional[_ForeignKey] = None,
        *,
        unique: bool = False,
        nullable: Literal[True] = True,
        default: t.Union[T, t.Callable[[], T], None] = None,
        index: bool = False
    ) -> 'ColumnProxy[t.Optional[T]]':
        ...

    @t.overload
    def Column(
        self,
        name: str,
        type_: DbType[T],
        *,
        unique: bool = False,
        primary_key: Literal[True],
        default: t.Callable[[], T] = ...,
        index: bool = False,
        nullable: Literal[False] = False,
    ) -> 'ColumnProxy[T]':
        ...

    @t.overload
    def Column(
        self,
        name: str,
        type_: DbType[T_CONTRA],
        _fk: t.Optional[_ForeignKey] = None,
        *,
        unique: bool = False,
        nullable: Literal[False],
        default: t.Union[None, T_CONTRA, t.Callable[[], T_CONTRA]] = None,
        **rest: t.Any
    ) -> 'ColumnProxy[T_CONTRA]':
        ...

    @t.overload  # NOQA
    def Column(
        self,
        type_: DbType[T],
        _fk: t.Optional[_ForeignKey] = None,
        *,
        nullable: Literal[False],
        default: t.Union[T, t.Callable[[], T]] = ...,
        **rest: t.Any
    ) -> 'ColumnProxy[T]':
        ...

    @t.overload  # NOQA
    def Column(
        self,
        type_: DbType[T],
        _fk: t.Optional[_ForeignKey] = None,
        *,
        unique: bool = False,
        nullable: Literal[True] = True,
        default: t.Union[T, t.Callable[[], T], None] = None,
        **rest: t.Any
    ) -> 'ColumnProxy[t.Optional[T]]':
        ...

    def Column(self, *args: t.Any, **kwargs: t.Any) -> t.Any:  # NOQA
        ...

    def PrimaryKeyConstraint(self, *args: t.Any) -> t.Any:
        ...

    def CheckConstraint(
        self, *args: t.Any, name: t.Optional[str] = None
    ) -> t.Any:
        ...

    def UniqueConstraint(
        self, *args: t.Any, name: t.Optional[str] = None
    ) -> t.Any:
        ...

    @t.overload
    def relationship(
        self,
        name: Union[t.Callable[[], t.Type[T]], t.Type[T]],
        *args: t.Any,
        foreign_keys: Union[_CP[Opt[int]], _CP[Opt[str]], _CP[Opt[UUID]]],
        **kwargs: t.Any,
    ) -> 'ColumnProxy[t.Optional[T]]':
        ...

    @t.overload  # NOQA
    def relationship(
        self,
        name: Union[t.Callable[[], t.Type[T]], t.Type[T]],
        *args: t.Any,
        foreign_keys: Union[_CP[int], _CP[UUID], _CP[str]],
        innerjoin: Literal[True] = None,
        **kwargs: t.Any,
    ) -> 'ColumnProxy[T]':
        ...

    @t.overload
    def relationship(
        self,
        name: Union[t.Callable[[], t.Type[T]], t.Type[T]],
        *,
        back_populates: str,
        cascade: str = '',
        uselist: Literal[True] = True,
        passive_deletes: bool = False,
        innerjoin: bool = None,
    ) -> '_MutableColumnProxy[t.List[T], t.List[T], DbColumn[T]]':
        ...

    @t.overload
    def relationship(
        self,
        name: Union[t.Callable[[], t.Type[T]], t.Type[T]],
        *,
        innerjoin: Literal[True],
        uselist: Literal[False],
        back_populates: str,
        cascade: str = '',
        lazy: Literal['select', 'join', 'selectin'] = 'select',
    ) -> 'ColumnProxy[T]':
        ...

    @t.overload
    def relationship(
        self,
        name: Union[t.Callable[[], t.Type[T]], t.Type[T]],
        *,
        uselist: Literal[False],
        back_populates: str,
        cascade: str = '',
        innerjoin: Literal[False] = False,
        lazy: Literal['select', 'join', 'selectin'] = 'select',
    ) -> 'ColumnProxy[Opt[T]]':
        ...

    @t.overload
    def relationship(
        self,
        name: Union[t.Callable[[], t.Type[T]], t.Type[T]],
        *,
        remote_side: t.List[ColumnProxy[t.Any]],
        backref: _Backref,
    ) -> 'ColumnProxy[Opt[T]]':
        ...

    @t.overload
    def relationship(
        self,
        name: Union[t.Callable[[], t.Type[T]], t.Type[T]],
        *,
        backref: _Backref,
        uselist: Literal[True],
        passive_deletes: bool = False,
        lazy: Literal['select', 'join', 'selectin'] = 'select',
    ) -> '_MutableColumnProxy[t.List[T], t.List[T], DbColumn[T]]':
        ...

    @t.overload  # NOQA
    def relationship(
        self,
        name: Union[t.Callable[[], t.Type[T]], t.Type[T]],
        *,
        uselist: Literal[True],
        passive_deletes: bool = False,
        cascade: str = '',
        back_populates: str = None,
        backref: _Backref = None,
        order_by: t.Union[t.Callable[[], 'DbColumn'], t.
                          Callable[[], 'ColumnOrder']] = None,
        lazy: Literal['select', 'joined', 'selectin'] = 'select',
        primaryjoin: object = None,
    ) -> '_MutableColumnProxy[t.List[T], t.List[T], DbColumn[T]]':
        ...

    @t.overload  # NOQA
    def relationship(
        self,
        name: Union[t.Callable[[], t.Type[T]], t.Type[T]],
        *,
        uselist: Literal[True],
        passive_deletes: bool = False,
        cascade: str = '',
        back_populates: str = None,
        backref: _Backref = None,
        order_by: t.Union[t.Callable[[], 'DbColumn'], t.
                          Callable[[], 'ColumnOrder']] = None,
        lazy: Literal['dynamic'],
        primaryjoin: object = None,
    ) -> '_ImmutableColumnProxy[MyQuery[T], DbColumn[T]]':
        ...

    @t.overload  # NOQA
    def relationship(
        self,
        name: Union[t.Callable[[], t.Type[T]], t.Type[T]],
        *,
        uselist: Literal[True],
        back_populates: str,
        lazy: Literal['raise'],
    ) -> '_ImmutableColumnProxy[t.NoReturn, t.NoReturn]':
        ...

    @t.overload  # NOQA
    def relationship(
        self,
        name: t.Callable[[], t.Type[_T_BASE]],
        *,
        uselist: Literal[True],
        passive_deletes: bool = False,
        secondary: 'RawTable',
        cascade: str = '',
        lazy: Literal['select', 'join', 'selectin'] = 'select',
        order_by: t.Union[t.Callable[[], 'DbColumn'], t.
                          Callable[[], 'ColumnOrder']] = None,
    ) -> '_MutableColumnProxy[t.List[_T_BASE], t.List[_T_BASE], DbColumn[_T_BASE]]':
        ...

    @t.overload  # NOQA
    def relationship(
        self,
        name: str,
        *,
        backref: _Backref = None,
        collection_class: object,
        secondary: 'RawTable' = None,
        cascade: str = '',
    ) -> t.Any:
        ...

    def relationship(self, *args: t.Any, **kwargs: t.Any) -> t.Any:  # NOQA
        ...

    def backref(self, name: str, *args: t.Any, **kwargs: t.Any) -> _Backref:
        ...


class ColumnOrder:
    ...


class DbColumn(t.Generic[T]):  # pragma: no cover
    '''This class is used for type checking only.

    It has no implementation and instantiating an instance raises an error.
    '''

    def compile(
        self, *, dialect: object = None, compile_kwargs: t.Dict[str, object]
    ) -> object:
        ...

    def __init__(self) -> None:
        raise ValueError

    def any(self, cond: 'DbColumn[bool]' = None) -> 'DbColumn[bool]':
        ...

    def __getitem__(
        self: 'DbColumn[t.Optional[t.Mapping[str, object]]]', key: str
    ) -> 'IndexedJSONColumn':
        ...

    def notin_(
        self, val: t.Union[t.Iterable[T], 'DbColumn[T]',
                           'MyNonOrderableQuery[T]', 'RawTable']
    ) -> 'DbColumn[bool]':
        ...

<<<<<<< HEAD
    def notin_(
        self, val: t.Union[t.Iterable[T], 'DbColumn[T]',
                           'MyNonOrderableQuery[T]', 'RawTable']
=======
    def in_(
        self, val: t.Union[t.Sequence[T], 'DbColumn[T]',
                           'MyNonOrderableQuery[t.Tuple[T]]', 'RawTable']
>>>>>>> c030a3b3
    ) -> 'DbColumn[bool]':
        ...

    def isnot(self, val: t.Optional[T]) -> 'DbColumn[bool]':
        ...

    def label(self, name: str) -> 'DbColumn[T]':
        ...

    def is_(self, val: T) -> 'DbColumn[bool]':
        ...

    def __invert__(self: 'DbColumn[bool]') -> 'DbColumn[bool]':
        ...

    def desc(self) -> ColumnOrder:
        ...

    def asc(self) -> ColumnOrder:
        ...

    @t.overload
    def has(self: 'DbColumn[t.List[Y]]', __arg: Y) -> 'DbColumn[bool]':
        ...

    @t.overload
    def has(self, **kwargs: object) -> 'DbColumn[bool]':
        ...

    def has(self, *args: object, **kwargs: object) -> t.Any:
        ...

    def __mul__(
        self: 'DbColumn[float]', other: 't.Union[DbColumn[float], float]'
    ) -> 'DbColumn[float]':
        ...

    def __eq__(  # type: ignore
        self, other: Union[t.Optional[T], 'DbColumn[T]', 'DbColumn[t.Optional[T]]',
                           'MyNonOrderableQuery[T]']
    ) -> 'DbColumn[bool]':
        ...

    def __ne__(  # type: ignore
        self, other: Union[t.Optional[T], 'DbColumn[T]', 'DbColumn[t.Optional[T]]',
                           'MyNonOrderableQuery[T]']
    ) -> 'DbColumn[bool]':
        ...

    def __ge__(
        self, other: t.Union[T, 'DbColumn[T]', 'DbColumn[t.Optional[T]]']
    ) -> 'DbColumn[bool]':
        ...

    def __gt__(
        self, other: t.Union[T, 'DbColumn[T]', 'DbColumn[t.Optional[T]]']
    ) -> 'DbColumn[bool]':
        ...

    def __lt__(
        self, other: t.Union[T, 'DbColumn[T]', 'DbColumn[t.Optional[T]]']
    ) -> 'DbColumn[bool]':
        ...

    def __or__(self, other: 'DbColumn[bool]') -> 'DbColumn[bool]':
        ...

    def cast(self, other: DbType[Y]) -> 'DbColumn[Y]':
        ...


class IndexedJSONColumn(DbColumn[Never]):
    def __getitem__(self, key: str) -> 'IndexedJSONColumn':
        ...

    def as_string(self) -> 'DbColumn[t.Optional[str]]':
        ...

    def as_integer(self) -> 'DbColumn[t.Optional[int]]':
        ...


class _ExistsColumn:
    def __invert__(self) -> '_ExistsColumn':
        ...


class Mapper(t.Generic[_T_BASE]):
    @property
    def polymorphic_map(self) -> t.Dict[object, 'Mapper[_T_BASE]']:
        ...

    @property
    def class_(self) -> _T_BASE:
        ...


class _QueryProxy:
    def __get__(self, _: object, type: t.Type[_T_BASE]) -> 'MyQuery[_T_BASE]':
        ...


class Base:  # pragma: no cover
    query: t.ClassVar[_QueryProxy]

    def __init__(self, *args: t.Any, **kwargs: t.Any) -> None:
        pass


class MyNonOrderableQuery(t.Generic[T]):  # pragma: no cover
    delete: t.Callable[[QuerySelf], None]
    subquery: t.Callable[[QuerySelf, str], RawTable]
    limit: t.Callable[[QuerySelf, int], QuerySelf]
    first: t.Callable[[QuerySelf], t.Optional[T]]
    exists: t.Callable[[QuerySelf], _ExistsColumn]
    count: t.Callable[[QuerySelf], int]
    one: t.Callable[[QuerySelf], T]
    yield_per: t.Callable[[QuerySelf, int], QuerySelf]

    def __iter__(self) -> t.Iterator[T]:
        ...

    def distinct(self: QuerySelf, on: DbColumn = None) -> 'QuerySelf':
        pass

    def all(self) -> t.List[T]:
        ...

    def with_for_update(
        self: QuerySelf,
        *,
        read: bool = False,
        of: t.Optional[t.Type[Base]] = None,
    ) -> 'QuerySelf':
        ...

    def one_or_none(self) -> t.Optional[T]:
        ...

    def select_from(self: QuerySelf, other: t.Type[Base]) -> 'QuerySelf':
        ...

    def slice(self: QuerySelf, start: int, end: int) -> 'QuerySelf':
        ...

    def get(self, arg: t.Any) -> t.Optional[T]:
        ...

    def update(
        self,
        vals: t.Mapping[t.Union[str, DbColumn], t.Any],
        synchronize_session: t.Union[str, bool] = '__NOT_REAL__'
    ) -> None:
        ...

    def from_self(self, *args: t.Type[Z]) -> 'MyNonOrderableQuery[Z]':
        ...

    def join(
        self: QuerySelf,
        to_join: t.Union[t.Type['Base'], RawTable, 'DbColumn[_T_BASE]'],
        cond: DbColumn[bool] = None,
        *,
        isouter: bool = False,
    ) -> QuerySelf:
        ...

    def filter(
        self: QuerySelf, *args: t.Union[DbColumn[bool], _ExistsColumn]
    ) -> QuerySelf:
        ...

    def filter_by(
        self: QuerySelf, *args: t.Any, **kwargs: t.Any
    ) -> 'QuerySelf':
        ...

    def options(self: QuerySelf, *args: t.Any) -> 'QuerySelf':
        ...

    def having(self: QuerySelf, *args: t.Any) -> 'QuerySelf':
        ...

    def group_by(self: QuerySelf, arg: t.Any) -> 'QuerySelf':
        ...

    @t.overload
    def with_entities(
        self: 'MyNonOrderableQuery[t.Tuple[_T_BASE, _Y_BASE]]',
        __arg: t.Type[_T_BASE],
    ) -> 'MyQuery[_T_BASE]':
        ...

    @t.overload
    def with_entities(self, __arg: DbColumn[Z]) -> 'MyQueryTuple[Z]':
        ...

    @t.overload
    def with_entities(
        self, __arg1: DbColumn[Z], __arg2: DbColumn[Y]
    ) -> 'MyQuery[t.Tuple[Z, Y]]':
        ...

    @t.overload
    def with_entities(
        self, __arg1: DbColumn[Z], __arg2: DbColumn[Y], __arg3: DbColumn[U]
    ) -> 'MyQuery[t.Tuple[Z, Y, U]]':
        ...

    @t.overload
    def with_entities(
        self, __arg1: DbColumn[Z], __arg2: DbColumn[Y], __arg3: DbColumn[U],
        __arg4: DbColumn[ZZ]
    ) -> 'MyQuery[t.Tuple[Z, Y, U, ZZ]]':
        ...

    def with_entities(self, *args: t.Any) -> 'MyQuery[t.Any]':
        ...


class MyQuery(t.Generic[T], MyNonOrderableQuery[T]):
    def order_by(
        self: QuerySelf, *args: t.Union[DbColumn, ColumnOrder]
    ) -> 'QuerySelf':
        ...

    def from_self(self, *args: t.Type[Z]) -> 'MyQuery[Z]':
        ...


class MyQueryTuple(t.Generic[T], MyQuery[t.Tuple[T]]):
    def as_scalar(self) -> 'MyQuery[T]':
        ...

    def scalar(self) -> t.Optional[T]:
        ...

    def label(self, name: str) -> 'DbColumn[T]':
        ...


class _MyExistsQuery:
    def scalar(self) -> bool:
        ...


_MyQuery = MyQuery


def cast_as_non_null(col: DbColumn[t.Optional[T]]) -> DbColumn[T]:
    """Get the given nullable column as non nullable.

    This function is useful when you for rows where this column is not
    ``NULL``, however ``mypy`` will no understand that filter. You can see this
    function as a safer variant of `typing.cast`.

    :returns: Its input completely unaltered.
    """
    return col  # type: ignore


MYPY = False
if t.TYPE_CHECKING and MYPY:

    @t.overload
    def hybrid_property(fget: t.Callable[[Z], T]) -> ImmutableColumnProxy[T]:
        ...

    @t.overload
    def hybrid_property(
        fget: t.Callable[[Z], T],
        *,
        expr: t.Callable[[t.Type[Z]], DbColumn[T]],
    ) -> ImmutableColumnProxy[T]:
        ...

    @t.overload
    def hybrid_property(
        fget: t.Callable[[Z], T],
        *,
        custom_comparator: t.Callable[[t.Type[Z]], Y],
    ) -> _ImmutableColumnProxy[T, Y]:
        ...

    @t.overload
    def hybrid_property(
        fget: t.Callable[[Z], T],
        fset: t.Callable[[Z, Y], None],
        fdel: None = None,
        expr: t.Callable[[t.Type[Z]], DbColumn[T]] = None,
    ) -> _MutableColumnProxy[T, Y, DbColumn[T]]:
        ...

    def hybrid_property(*args: object, **kwargs: object) -> t.Any:
        ...

    hybrid_expression = staticmethod

    class Comparator(t.Generic[T]):
        def __init__(self, __name: DbColumn[T]) -> None:
            ...

        def __clause_element__(self) -> DbColumn[T]:
            ...

    JSONB = DbType[t.Mapping[str, object]]()

    CIText = DbType[str]()

    def TIMESTAMP(*, timezone: Literal[True]
                  ) -> DbType[cg_dt_utils.DatetimeWithTimezone]:
        ...

    class TypeDecorator:
        def __init__(self, *args: object, **kwargs: object) -> None:
            pass

        def result_processor(self, dialect: object,
                             coltype: object) -> t.Callable[[object], object]:
            return lambda x: x
else:
    from sqlalchemy.ext.hybrid import hybrid_property
    from sqlalchemy.ext.hybrid import Comparator as _Comparator
    from sqlalchemy import TypeDecorator, TIMESTAMP
    from sqlalchemy.dialects.postgresql import JSONB
    from citext import CIText as _CIText

    class CIText(_CIText):
        # This is not defined in citext.CIText for whatever reason. This is
        # copied from the `literal_processor` of sqlalchemy's own `String`
        # type.
        def literal_processor(self, dialect: t.Any) -> t.Callable[[str], str]:
            def process(value: str) -> str:
                value = value.replace("'", "''")

                if dialect.identifier_preparer._double_percents:
                    value = value.replace("%", "%%")

                return "'%s'" % value

            return process

    def hybrid_expression(fun: T) -> T:
        return fun

    class FakeGenericMeta(type):
        def __getitem__(self: T, _: t.Any) -> T:
            return self

    class Comparator(_Comparator, metaclass=FakeGenericMeta):
        ...<|MERGE_RESOLUTION|>--- conflicted
+++ resolved
@@ -510,15 +510,9 @@
     ) -> 'DbColumn[bool]':
         ...
 
-<<<<<<< HEAD
-    def notin_(
-        self, val: t.Union[t.Iterable[T], 'DbColumn[T]',
-                           'MyNonOrderableQuery[T]', 'RawTable']
-=======
     def in_(
         self, val: t.Union[t.Sequence[T], 'DbColumn[T]',
                            'MyNonOrderableQuery[t.Tuple[T]]', 'RawTable']
->>>>>>> c030a3b3
     ) -> 'DbColumn[bool]':
         ...
 
